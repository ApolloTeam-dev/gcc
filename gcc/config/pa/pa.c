/* Subroutines for insn-output.c for HPPA.
   Copyright (C) 1992, 1993, 1994, 1995, 1996, 1997, 1998, 1999, 2000, 2001,
   2002, 2003, 2004, 2005, 2006, 2007, 2008, 2009, 2010
   Free Software Foundation, Inc.
   Contributed by Tim Moore (moore@cs.utah.edu), based on sparc.c

This file is part of GCC.

GCC is free software; you can redistribute it and/or modify
it under the terms of the GNU General Public License as published by
the Free Software Foundation; either version 3, or (at your option)
any later version.

GCC is distributed in the hope that it will be useful,
but WITHOUT ANY WARRANTY; without even the implied warranty of
MERCHANTABILITY or FITNESS FOR A PARTICULAR PURPOSE.  See the
GNU General Public License for more details.

You should have received a copy of the GNU General Public License
along with GCC; see the file COPYING3.  If not see
<http://www.gnu.org/licenses/>.  */

#include "config.h"
#include "system.h"
#include "coretypes.h"
#include "tm.h"
#include "rtl.h"
#include "regs.h"
#include "hard-reg-set.h"
#include "insn-config.h"
#include "conditions.h"
#include "insn-attr.h"
#include "flags.h"
#include "tree.h"
#include "output.h"
#include "except.h"
#include "expr.h"
#include "optabs.h"
#include "reload.h"
#include "integrate.h"
#include "function.h"
#include "diagnostic-core.h"
#include "ggc.h"
#include "recog.h"
#include "predict.h"
#include "tm_p.h"
#include "target.h"
#include "target-def.h"
#include "langhooks.h"
#include "df.h"

/* Return nonzero if there is a bypass for the output of 
   OUT_INSN and the fp store IN_INSN.  */
int
hppa_fpstore_bypass_p (rtx out_insn, rtx in_insn)
{
  enum machine_mode store_mode;
  enum machine_mode other_mode;
  rtx set;

  if (recog_memoized (in_insn) < 0
      || (get_attr_type (in_insn) != TYPE_FPSTORE
	  && get_attr_type (in_insn) != TYPE_FPSTORE_LOAD)
      || recog_memoized (out_insn) < 0)
    return 0;

  store_mode = GET_MODE (SET_SRC (PATTERN (in_insn)));

  set = single_set (out_insn);
  if (!set)
    return 0;

  other_mode = GET_MODE (SET_SRC (set));

  return (GET_MODE_SIZE (store_mode) == GET_MODE_SIZE (other_mode));
}
  

#ifndef DO_FRAME_NOTES
#ifdef INCOMING_RETURN_ADDR_RTX
#define DO_FRAME_NOTES 1
#else
#define DO_FRAME_NOTES 0
#endif
#endif

static void pa_option_override (void);
static void copy_reg_pointer (rtx, rtx);
static void fix_range (const char *);
static bool pa_handle_option (size_t, const char *, int);
static int hppa_register_move_cost (enum machine_mode mode, reg_class_t,
				    reg_class_t);
static int hppa_address_cost (rtx, bool);
static bool hppa_rtx_costs (rtx, int, int, int *, bool);
static inline rtx force_mode (enum machine_mode, rtx);
static void pa_reorg (void);
static void pa_combine_instructions (void);
static int pa_can_combine_p (rtx, rtx, rtx, int, rtx, rtx, rtx);
static bool forward_branch_p (rtx);
static void compute_zdepwi_operands (unsigned HOST_WIDE_INT, unsigned *);
static int compute_movmem_length (rtx);
static int compute_clrmem_length (rtx);
static bool pa_assemble_integer (rtx, unsigned int, int);
static void remove_useless_addtr_insns (int);
static void store_reg (int, HOST_WIDE_INT, int);
static void store_reg_modify (int, int, HOST_WIDE_INT);
static void load_reg (int, HOST_WIDE_INT, int);
static void set_reg_plus_d (int, int, HOST_WIDE_INT, int);
static rtx pa_function_value (const_tree, const_tree, bool);
<<<<<<< HEAD
=======
static rtx pa_libcall_value (enum machine_mode, const_rtx);
static bool pa_function_value_regno_p (const unsigned int);
>>>>>>> b56a5220
static void pa_output_function_prologue (FILE *, HOST_WIDE_INT);
static void update_total_code_bytes (unsigned int);
static void pa_output_function_epilogue (FILE *, HOST_WIDE_INT);
static int pa_adjust_cost (rtx, rtx, rtx, int);
static int pa_adjust_priority (rtx, int);
static int pa_issue_rate (void);
static void pa_som_asm_init_sections (void) ATTRIBUTE_UNUSED;
static section *pa_select_section (tree, int, unsigned HOST_WIDE_INT)
     ATTRIBUTE_UNUSED;
static void pa_encode_section_info (tree, rtx, int);
static const char *pa_strip_name_encoding (const char *);
static bool pa_function_ok_for_sibcall (tree, tree);
static void pa_globalize_label (FILE *, const char *)
     ATTRIBUTE_UNUSED;
static void pa_asm_output_mi_thunk (FILE *, tree, HOST_WIDE_INT,
				    HOST_WIDE_INT, tree);
#if !defined(USE_COLLECT2)
static void pa_asm_out_constructor (rtx, int);
static void pa_asm_out_destructor (rtx, int);
#endif
static void pa_init_builtins (void);
static rtx pa_expand_builtin (tree, rtx, rtx, enum machine_mode mode, int);
static rtx hppa_builtin_saveregs (void);
static void hppa_va_start (tree, rtx);
static tree hppa_gimplify_va_arg_expr (tree, tree, gimple_seq *, gimple_seq *);
static bool pa_scalar_mode_supported_p (enum machine_mode);
static bool pa_commutative_p (const_rtx x, int outer_code);
static void copy_fp_args (rtx) ATTRIBUTE_UNUSED;
static int length_fp_args (rtx) ATTRIBUTE_UNUSED;
static rtx hppa_legitimize_address (rtx, rtx, enum machine_mode);
static inline void pa_file_start_level (void) ATTRIBUTE_UNUSED;
static inline void pa_file_start_space (int) ATTRIBUTE_UNUSED;
static inline void pa_file_start_file (int) ATTRIBUTE_UNUSED;
static inline void pa_file_start_mcount (const char*) ATTRIBUTE_UNUSED;
static void pa_elf_file_start (void) ATTRIBUTE_UNUSED;
static void pa_som_file_start (void) ATTRIBUTE_UNUSED;
static void pa_linux_file_start (void) ATTRIBUTE_UNUSED;
static void pa_hpux64_gas_file_start (void) ATTRIBUTE_UNUSED;
static void pa_hpux64_hpas_file_start (void) ATTRIBUTE_UNUSED;
static void output_deferred_plabels (void);
static void output_deferred_profile_counters (void) ATTRIBUTE_UNUSED;
#ifdef ASM_OUTPUT_EXTERNAL_REAL
static void pa_hpux_file_end (void);
#endif
#if HPUX_LONG_DOUBLE_LIBRARY
static void pa_hpux_init_libfuncs (void);
#endif
static rtx pa_struct_value_rtx (tree, int);
static bool pa_pass_by_reference (CUMULATIVE_ARGS *, enum machine_mode,
				  const_tree, bool);
static int pa_arg_partial_bytes (CUMULATIVE_ARGS *, enum machine_mode,
				 tree, bool);
static void pa_function_arg_advance (CUMULATIVE_ARGS *, enum machine_mode,
				     const_tree, bool);
static rtx pa_function_arg (CUMULATIVE_ARGS *, enum machine_mode,
			    const_tree, bool);
static unsigned int pa_function_arg_boundary (enum machine_mode, const_tree);
static struct machine_function * pa_init_machine_status (void);
static reg_class_t pa_secondary_reload (bool, rtx, reg_class_t,
					enum machine_mode,
					secondary_reload_info *);
static void pa_extra_live_on_entry (bitmap);
static enum machine_mode pa_promote_function_mode (const_tree,
						   enum machine_mode, int *,
						   const_tree, int);

static void pa_asm_trampoline_template (FILE *);
static void pa_trampoline_init (rtx, tree, rtx);
static rtx pa_trampoline_adjust_address (rtx);
static rtx pa_delegitimize_address (rtx);
<<<<<<< HEAD
=======
static bool pa_print_operand_punct_valid_p (unsigned char);
static rtx pa_internal_arg_pointer (void);
static bool pa_can_eliminate (const int, const int);
static void pa_conditional_register_usage (void);
static enum machine_mode pa_c_mode_for_suffix (char);
static section *pa_function_section (tree, enum node_frequency, bool, bool);
>>>>>>> b56a5220

/* The following extra sections are only used for SOM.  */
static GTY(()) section *som_readonly_data_section;
static GTY(()) section *som_one_only_readonly_data_section;
static GTY(()) section *som_one_only_data_section;

/* Which cpu we are scheduling for.  */
enum processor_type pa_cpu = TARGET_SCHED_DEFAULT;

/* The UNIX standard to use for predefines and linking.  */
int flag_pa_unix = TARGET_HPUX_11_11 ? 1998 : TARGET_HPUX_10_10 ? 1995 : 1993;

/* Counts for the number of callee-saved general and floating point
   registers which were saved by the current function's prologue.  */
static int gr_saved, fr_saved;

/* Boolean indicating whether the return pointer was saved by the
   current function's prologue.  */
static bool rp_saved;

static rtx find_addr_reg (rtx);

/* Keep track of the number of bytes we have output in the CODE subspace
   during this compilation so we'll know when to emit inline long-calls.  */
unsigned long total_code_bytes;

/* The last address of the previous function plus the number of bytes in
   associated thunks that have been output.  This is used to determine if
   a thunk can use an IA-relative branch to reach its target function.  */
static unsigned int last_address;

/* Variables to handle plabels that we discover are necessary at assembly
   output time.  They are output after the current function.  */
struct GTY(()) deferred_plabel
{
  rtx internal_label;
  rtx symbol;
};
static GTY((length ("n_deferred_plabels"))) struct deferred_plabel *
  deferred_plabels;
static size_t n_deferred_plabels = 0;

/* Implement TARGET_OPTION_OPTIMIZATION_TABLE.  */
static const struct default_options pa_option_optimization_table[] =
  {
    { OPT_LEVELS_1_PLUS, OPT_fomit_frame_pointer, NULL, 1 },
    { OPT_LEVELS_NONE, 0, NULL, 0 }
  };


/* Initialize the GCC target structure.  */

#undef TARGET_OPTION_OVERRIDE
#define TARGET_OPTION_OVERRIDE pa_option_override
#undef TARGET_OPTION_OPTIMIZATION_TABLE
#define TARGET_OPTION_OPTIMIZATION_TABLE pa_option_optimization_table

#undef TARGET_ASM_ALIGNED_HI_OP
#define TARGET_ASM_ALIGNED_HI_OP "\t.half\t"
#undef TARGET_ASM_ALIGNED_SI_OP
#define TARGET_ASM_ALIGNED_SI_OP "\t.word\t"
#undef TARGET_ASM_ALIGNED_DI_OP
#define TARGET_ASM_ALIGNED_DI_OP "\t.dword\t"
#undef TARGET_ASM_UNALIGNED_HI_OP
#define TARGET_ASM_UNALIGNED_HI_OP TARGET_ASM_ALIGNED_HI_OP
#undef TARGET_ASM_UNALIGNED_SI_OP
#define TARGET_ASM_UNALIGNED_SI_OP TARGET_ASM_ALIGNED_SI_OP
#undef TARGET_ASM_UNALIGNED_DI_OP
#define TARGET_ASM_UNALIGNED_DI_OP TARGET_ASM_ALIGNED_DI_OP
#undef TARGET_ASM_INTEGER
#define TARGET_ASM_INTEGER pa_assemble_integer

#undef TARGET_ASM_FUNCTION_PROLOGUE
#define TARGET_ASM_FUNCTION_PROLOGUE pa_output_function_prologue
#undef TARGET_ASM_FUNCTION_EPILOGUE
#define TARGET_ASM_FUNCTION_EPILOGUE pa_output_function_epilogue

#undef TARGET_FUNCTION_VALUE
#define TARGET_FUNCTION_VALUE pa_function_value
<<<<<<< HEAD
=======
#undef TARGET_LIBCALL_VALUE
#define TARGET_LIBCALL_VALUE pa_libcall_value
#undef TARGET_FUNCTION_VALUE_REGNO_P
#define TARGET_FUNCTION_VALUE_REGNO_P pa_function_value_regno_p
>>>>>>> b56a5220

#undef TARGET_LEGITIMIZE_ADDRESS
#define TARGET_LEGITIMIZE_ADDRESS hppa_legitimize_address

#undef TARGET_SCHED_ADJUST_COST
#define TARGET_SCHED_ADJUST_COST pa_adjust_cost
#undef TARGET_SCHED_ADJUST_PRIORITY
#define TARGET_SCHED_ADJUST_PRIORITY pa_adjust_priority
#undef TARGET_SCHED_ISSUE_RATE
#define TARGET_SCHED_ISSUE_RATE pa_issue_rate

#undef TARGET_ENCODE_SECTION_INFO
#define TARGET_ENCODE_SECTION_INFO pa_encode_section_info
#undef TARGET_STRIP_NAME_ENCODING
#define TARGET_STRIP_NAME_ENCODING pa_strip_name_encoding

#undef TARGET_FUNCTION_OK_FOR_SIBCALL
#define TARGET_FUNCTION_OK_FOR_SIBCALL pa_function_ok_for_sibcall

#undef TARGET_COMMUTATIVE_P
#define TARGET_COMMUTATIVE_P pa_commutative_p

#undef TARGET_ASM_OUTPUT_MI_THUNK
#define TARGET_ASM_OUTPUT_MI_THUNK pa_asm_output_mi_thunk
#undef TARGET_ASM_CAN_OUTPUT_MI_THUNK
#define TARGET_ASM_CAN_OUTPUT_MI_THUNK default_can_output_mi_thunk_no_vcall

#undef TARGET_ASM_FILE_END
#ifdef ASM_OUTPUT_EXTERNAL_REAL
#define TARGET_ASM_FILE_END pa_hpux_file_end
#else
#define TARGET_ASM_FILE_END output_deferred_plabels
#endif

#undef TARGET_PRINT_OPERAND_PUNCT_VALID_P
#define TARGET_PRINT_OPERAND_PUNCT_VALID_P pa_print_operand_punct_valid_p

#if !defined(USE_COLLECT2)
#undef TARGET_ASM_CONSTRUCTOR
#define TARGET_ASM_CONSTRUCTOR pa_asm_out_constructor
#undef TARGET_ASM_DESTRUCTOR
#define TARGET_ASM_DESTRUCTOR pa_asm_out_destructor
#endif

#undef TARGET_DEFAULT_TARGET_FLAGS
#define TARGET_DEFAULT_TARGET_FLAGS (TARGET_DEFAULT | TARGET_CPU_DEFAULT)
#undef TARGET_HANDLE_OPTION
#define TARGET_HANDLE_OPTION pa_handle_option

#undef TARGET_INIT_BUILTINS
#define TARGET_INIT_BUILTINS pa_init_builtins

#undef TARGET_EXPAND_BUILTIN
#define TARGET_EXPAND_BUILTIN pa_expand_builtin

#undef TARGET_REGISTER_MOVE_COST
#define TARGET_REGISTER_MOVE_COST hppa_register_move_cost
#undef TARGET_RTX_COSTS
#define TARGET_RTX_COSTS hppa_rtx_costs
#undef TARGET_ADDRESS_COST
#define TARGET_ADDRESS_COST hppa_address_cost

#undef TARGET_MACHINE_DEPENDENT_REORG
#define TARGET_MACHINE_DEPENDENT_REORG pa_reorg

#if HPUX_LONG_DOUBLE_LIBRARY
#undef TARGET_INIT_LIBFUNCS
#define TARGET_INIT_LIBFUNCS pa_hpux_init_libfuncs
#endif

#undef TARGET_PROMOTE_FUNCTION_MODE
#define TARGET_PROMOTE_FUNCTION_MODE pa_promote_function_mode
#undef TARGET_PROMOTE_PROTOTYPES
#define TARGET_PROMOTE_PROTOTYPES hook_bool_const_tree_true

#undef TARGET_STRUCT_VALUE_RTX
#define TARGET_STRUCT_VALUE_RTX pa_struct_value_rtx
#undef TARGET_RETURN_IN_MEMORY
#define TARGET_RETURN_IN_MEMORY pa_return_in_memory
#undef TARGET_MUST_PASS_IN_STACK
#define TARGET_MUST_PASS_IN_STACK must_pass_in_stack_var_size
#undef TARGET_PASS_BY_REFERENCE
#define TARGET_PASS_BY_REFERENCE pa_pass_by_reference
#undef TARGET_CALLEE_COPIES
#define TARGET_CALLEE_COPIES hook_bool_CUMULATIVE_ARGS_mode_tree_bool_true
#undef TARGET_ARG_PARTIAL_BYTES
#define TARGET_ARG_PARTIAL_BYTES pa_arg_partial_bytes
#undef TARGET_FUNCTION_ARG
#define TARGET_FUNCTION_ARG pa_function_arg
#undef TARGET_FUNCTION_ARG_ADVANCE
#define TARGET_FUNCTION_ARG_ADVANCE pa_function_arg_advance
#undef TARGET_FUNCTION_ARG_BOUNDARY
#define TARGET_FUNCTION_ARG_BOUNDARY pa_function_arg_boundary

#undef TARGET_EXPAND_BUILTIN_SAVEREGS
#define TARGET_EXPAND_BUILTIN_SAVEREGS hppa_builtin_saveregs
#undef TARGET_EXPAND_BUILTIN_VA_START
#define TARGET_EXPAND_BUILTIN_VA_START hppa_va_start
#undef TARGET_GIMPLIFY_VA_ARG_EXPR
#define TARGET_GIMPLIFY_VA_ARG_EXPR hppa_gimplify_va_arg_expr

#undef TARGET_SCALAR_MODE_SUPPORTED_P
#define TARGET_SCALAR_MODE_SUPPORTED_P pa_scalar_mode_supported_p

#undef TARGET_CANNOT_FORCE_CONST_MEM
#define TARGET_CANNOT_FORCE_CONST_MEM pa_tls_referenced_p

#undef TARGET_SECONDARY_RELOAD
#define TARGET_SECONDARY_RELOAD pa_secondary_reload

#undef TARGET_EXTRA_LIVE_ON_ENTRY
#define TARGET_EXTRA_LIVE_ON_ENTRY pa_extra_live_on_entry

#undef TARGET_ASM_TRAMPOLINE_TEMPLATE
#define TARGET_ASM_TRAMPOLINE_TEMPLATE pa_asm_trampoline_template
#undef TARGET_TRAMPOLINE_INIT
#define TARGET_TRAMPOLINE_INIT pa_trampoline_init
#undef TARGET_TRAMPOLINE_ADJUST_ADDRESS
#define TARGET_TRAMPOLINE_ADJUST_ADDRESS pa_trampoline_adjust_address
#undef TARGET_DELEGITIMIZE_ADDRESS
#define TARGET_DELEGITIMIZE_ADDRESS pa_delegitimize_address
<<<<<<< HEAD
=======
#undef TARGET_INTERNAL_ARG_POINTER
#define TARGET_INTERNAL_ARG_POINTER pa_internal_arg_pointer
#undef TARGET_CAN_ELIMINATE
#define TARGET_CAN_ELIMINATE pa_can_eliminate
#undef TARGET_CONDITIONAL_REGISTER_USAGE
#define TARGET_CONDITIONAL_REGISTER_USAGE pa_conditional_register_usage
#undef TARGET_C_MODE_FOR_SUFFIX
#define TARGET_C_MODE_FOR_SUFFIX pa_c_mode_for_suffix
#undef TARGET_ASM_FUNCTION_SECTION
#define TARGET_ASM_FUNCTION_SECTION pa_function_section
>>>>>>> b56a5220

struct gcc_target targetm = TARGET_INITIALIZER;

/* Parse the -mfixed-range= option string.  */

static void
fix_range (const char *const_str)
{
  int i, first, last;
  char *str, *dash, *comma;

  /* str must be of the form REG1'-'REG2{,REG1'-'REG} where REG1 and
     REG2 are either register names or register numbers.  The effect
     of this option is to mark the registers in the range from REG1 to
     REG2 as ``fixed'' so they won't be used by the compiler.  This is
     used, e.g., to ensure that kernel mode code doesn't use fr4-fr31.  */

  i = strlen (const_str);
  str = (char *) alloca (i + 1);
  memcpy (str, const_str, i + 1);

  while (1)
    {
      dash = strchr (str, '-');
      if (!dash)
	{
	  warning (0, "value of -mfixed-range must have form REG1-REG2");
	  return;
	}
      *dash = '\0';

      comma = strchr (dash + 1, ',');
      if (comma)
	*comma = '\0';

      first = decode_reg_name (str);
      if (first < 0)
	{
	  warning (0, "unknown register name: %s", str);
	  return;
	}

      last = decode_reg_name (dash + 1);
      if (last < 0)
	{
	  warning (0, "unknown register name: %s", dash + 1);
	  return;
	}

      *dash = '-';

      if (first > last)
	{
	  warning (0, "%s-%s is an empty range", str, dash + 1);
	  return;
	}

      for (i = first; i <= last; ++i)
	fixed_regs[i] = call_used_regs[i] = 1;

      if (!comma)
	break;

      *comma = ',';
      str = comma + 1;
    }

  /* Check if all floating point registers have been fixed.  */
  for (i = FP_REG_FIRST; i <= FP_REG_LAST; i++)
    if (!fixed_regs[i])
      break;

  if (i > FP_REG_LAST)
    target_flags |= MASK_DISABLE_FPREGS;
}

/* Implement TARGET_HANDLE_OPTION.  */

static bool
pa_handle_option (size_t code, const char *arg, int value ATTRIBUTE_UNUSED)
{
  switch (code)
    {
    case OPT_mnosnake:
    case OPT_mpa_risc_1_0:
    case OPT_march_1_0:
      target_flags &= ~(MASK_PA_11 | MASK_PA_20);
      return true;

    case OPT_msnake:
    case OPT_mpa_risc_1_1:
    case OPT_march_1_1:
      target_flags &= ~MASK_PA_20;
      target_flags |= MASK_PA_11;
      return true;

    case OPT_mpa_risc_2_0:
    case OPT_march_2_0:
      target_flags |= MASK_PA_11 | MASK_PA_20;
      return true;

    case OPT_mschedule_:
      if (strcmp (arg, "8000") == 0)
	pa_cpu = PROCESSOR_8000;
      else if (strcmp (arg, "7100") == 0)
	pa_cpu = PROCESSOR_7100;
      else if (strcmp (arg, "700") == 0)
	pa_cpu = PROCESSOR_700;
      else if (strcmp (arg, "7100LC") == 0)
	pa_cpu = PROCESSOR_7100LC;
      else if (strcmp (arg, "7200") == 0)
	pa_cpu = PROCESSOR_7200;
      else if (strcmp (arg, "7300") == 0)
	pa_cpu = PROCESSOR_7300;
      else
	return false;
      return true;

    case OPT_mfixed_range_:
      fix_range (arg);
      return true;

#if TARGET_HPUX
    case OPT_munix_93:
      flag_pa_unix = 1993;
      return true;
#endif

#if TARGET_HPUX_10_10
    case OPT_munix_95:
      flag_pa_unix = 1995;
      return true;
#endif

#if TARGET_HPUX_11_11
    case OPT_munix_98:
      flag_pa_unix = 1998;
      return true;
#endif

    default:
      return true;
    }
}

/* Implement the TARGET_OPTION_OVERRIDE hook.  */

static void
pa_option_override (void)
{
  /* Unconditional branches in the delay slot are not compatible with dwarf2
     call frame information.  There is no benefit in using this optimization
     on PA8000 and later processors.  */
  if (pa_cpu >= PROCESSOR_8000
      || (targetm.except_unwind_info (&global_options) == UI_DWARF2
	  && flag_exceptions)
      || flag_unwind_tables)
    target_flags &= ~MASK_JUMP_IN_DELAY;

  if (flag_pic && TARGET_PORTABLE_RUNTIME)
    {
      warning (0, "PIC code generation is not supported in the portable runtime model");
    }

  if (flag_pic && TARGET_FAST_INDIRECT_CALLS)
   {
      warning (0, "PIC code generation is not compatible with fast indirect calls");
   }

  if (! TARGET_GAS && write_symbols != NO_DEBUG)
    {
      warning (0, "-g is only supported when using GAS on this processor,");
      warning (0, "-g option disabled");
      write_symbols = NO_DEBUG;
    }

  /* We only support the "big PIC" model now.  And we always generate PIC
     code when in 64bit mode.  */
  if (flag_pic == 1 || TARGET_64BIT)
    flag_pic = 2;

  /* Disable -freorder-blocks-and-partition as we don't support hot and
     cold partitioning.  */
  if (flag_reorder_blocks_and_partition)
    {
      inform (input_location,
              "-freorder-blocks-and-partition does not work "
              "on this architecture");
      flag_reorder_blocks_and_partition = 0;
      flag_reorder_blocks = 1;
    }

  /* We can't guarantee that .dword is available for 32-bit targets.  */
  if (UNITS_PER_WORD == 4)
    targetm.asm_out.aligned_op.di = NULL;

  /* The unaligned ops are only available when using GAS.  */
  if (!TARGET_GAS)
    {
      targetm.asm_out.unaligned_op.hi = NULL;
      targetm.asm_out.unaligned_op.si = NULL;
      targetm.asm_out.unaligned_op.di = NULL;
    }

  init_machine_status = pa_init_machine_status;
}

enum pa_builtins
{
  PA_BUILTIN_COPYSIGNQ,
  PA_BUILTIN_FABSQ,
  PA_BUILTIN_INFQ,
  PA_BUILTIN_HUGE_VALQ,
  PA_BUILTIN_max
};

static GTY(()) tree pa_builtins[(int) PA_BUILTIN_max];

static void
pa_init_builtins (void)
{
#ifdef DONT_HAVE_FPUTC_UNLOCKED
  built_in_decls[(int) BUILT_IN_FPUTC_UNLOCKED] =
    built_in_decls[(int) BUILT_IN_PUTC_UNLOCKED];
  implicit_built_in_decls[(int) BUILT_IN_FPUTC_UNLOCKED]
    = implicit_built_in_decls[(int) BUILT_IN_PUTC_UNLOCKED];
#endif
#if TARGET_HPUX_11
  if (built_in_decls [BUILT_IN_FINITE])
    set_user_assembler_name (built_in_decls [BUILT_IN_FINITE], "_Isfinite");
  if (built_in_decls [BUILT_IN_FINITEF])
    set_user_assembler_name (built_in_decls [BUILT_IN_FINITEF], "_Isfinitef");
#endif

  if (HPUX_LONG_DOUBLE_LIBRARY)
    {
      tree decl, ftype;

      /* Under HPUX, the __float128 type is a synonym for "long double".  */
      (*lang_hooks.types.register_builtin_type) (long_double_type_node,
						 "__float128");

      /* TFmode support builtins.  */
      ftype = build_function_type_list (long_double_type_node,
					long_double_type_node,
					NULL_TREE);
      decl = add_builtin_function ("__builtin_fabsq", ftype,
				   PA_BUILTIN_FABSQ, BUILT_IN_MD,
				   "_U_Qfabs", NULL_TREE);
      TREE_READONLY (decl) = 1;
      pa_builtins[PA_BUILTIN_FABSQ] = decl;

      ftype = build_function_type_list (long_double_type_node,
					long_double_type_node,
					long_double_type_node,
					NULL_TREE);
      decl = add_builtin_function ("__builtin_copysignq", ftype,
				   PA_BUILTIN_COPYSIGNQ, BUILT_IN_MD,
				   "_U_Qfcopysign", NULL_TREE);
      TREE_READONLY (decl) = 1;
      pa_builtins[PA_BUILTIN_COPYSIGNQ] = decl;

      ftype = build_function_type (long_double_type_node, void_list_node);
      decl = add_builtin_function ("__builtin_infq", ftype,
				   PA_BUILTIN_INFQ, BUILT_IN_MD,
				   NULL, NULL_TREE);
      pa_builtins[PA_BUILTIN_INFQ] = decl;

      decl = add_builtin_function ("__builtin_huge_valq", ftype,
                                   PA_BUILTIN_HUGE_VALQ, BUILT_IN_MD,
                                   NULL, NULL_TREE);
      pa_builtins[PA_BUILTIN_HUGE_VALQ] = decl;
    }
}

static rtx
pa_expand_builtin (tree exp, rtx target, rtx subtarget ATTRIBUTE_UNUSED,
		   enum machine_mode mode ATTRIBUTE_UNUSED,
		   int ignore ATTRIBUTE_UNUSED)
{
  tree fndecl = TREE_OPERAND (CALL_EXPR_FN (exp), 0);
  unsigned int fcode = DECL_FUNCTION_CODE (fndecl);

  switch (fcode)
    {
    case PA_BUILTIN_FABSQ:
    case PA_BUILTIN_COPYSIGNQ:
      return expand_call (exp, target, ignore);

    case PA_BUILTIN_INFQ:
    case PA_BUILTIN_HUGE_VALQ:
      {
	enum machine_mode target_mode = TYPE_MODE (TREE_TYPE (exp));
	REAL_VALUE_TYPE inf;
	rtx tmp;

	real_inf (&inf);
	tmp = CONST_DOUBLE_FROM_REAL_VALUE (inf, target_mode);

	tmp = validize_mem (force_const_mem (target_mode, tmp));

	if (target == 0)
	  target = gen_reg_rtx (target_mode);

	emit_move_insn (target, tmp);
	return target;
      }

    default:
      gcc_unreachable ();
    }

  return NULL_RTX;
}

/* Function to init struct machine_function.
   This will be called, via a pointer variable,
   from push_function_context.  */

static struct machine_function *
pa_init_machine_status (void)
{
  return ggc_alloc_cleared_machine_function ();
}

/* If FROM is a probable pointer register, mark TO as a probable
   pointer register with the same pointer alignment as FROM.  */

static void
copy_reg_pointer (rtx to, rtx from)
{
  if (REG_POINTER (from))
    mark_reg_pointer (to, REGNO_POINTER_ALIGN (REGNO (from)));
}

/* Return 1 if X contains a symbolic expression.  We know these
   expressions will have one of a few well defined forms, so
   we need only check those forms.  */
int
symbolic_expression_p (rtx x)
{

  /* Strip off any HIGH.  */
  if (GET_CODE (x) == HIGH)
    x = XEXP (x, 0);

  return (symbolic_operand (x, VOIDmode));
}

/* Accept any constant that can be moved in one instruction into a
   general register.  */
int
cint_ok_for_move (HOST_WIDE_INT ival)
{
  /* OK if ldo, ldil, or zdepi, can be used.  */
  return (VAL_14_BITS_P (ival)
	  || ldil_cint_p (ival)
	  || zdepi_cint_p (ival));
}

/* Return truth value of whether OP can be used as an operand in a
   adddi3 insn.  */
int
adddi3_operand (rtx op, enum machine_mode mode)
{
  return (register_operand (op, mode)
	  || (GET_CODE (op) == CONST_INT
	      && (TARGET_64BIT ? INT_14_BITS (op) : INT_11_BITS (op))));
}

/* True iff the operand OP can be used as the destination operand of
   an integer store.  This also implies the operand could be used as
   the source operand of an integer load.  Symbolic, lo_sum and indexed
   memory operands are not allowed.  We accept reloading pseudos and
   other memory operands.  */
int
integer_store_memory_operand (rtx op, enum machine_mode mode)
{
  return ((reload_in_progress
	   && REG_P (op)
	   && REGNO (op) >= FIRST_PSEUDO_REGISTER
	   && reg_renumber [REGNO (op)] < 0)
	  || (GET_CODE (op) == MEM
	      && (reload_in_progress || memory_address_p (mode, XEXP (op, 0)))
	      && !symbolic_memory_operand (op, VOIDmode)
	      && !IS_LO_SUM_DLT_ADDR_P (XEXP (op, 0))
	      && !IS_INDEX_ADDR_P (XEXP (op, 0))));
}

/* True iff ldil can be used to load this CONST_INT.  The least
   significant 11 bits of the value must be zero and the value must
   not change sign when extended from 32 to 64 bits.  */
int
ldil_cint_p (HOST_WIDE_INT ival)
{
  HOST_WIDE_INT x = ival & (((HOST_WIDE_INT) -1 << 31) | 0x7ff);

  return x == 0 || x == ((HOST_WIDE_INT) -1 << 31);
}

/* True iff zdepi can be used to generate this CONST_INT.
   zdepi first sign extends a 5-bit signed number to a given field
   length, then places this field anywhere in a zero.  */
int
zdepi_cint_p (unsigned HOST_WIDE_INT x)
{
  unsigned HOST_WIDE_INT lsb_mask, t;

  /* This might not be obvious, but it's at least fast.
     This function is critical; we don't have the time loops would take.  */
  lsb_mask = x & -x;
  t = ((x >> 4) + lsb_mask) & ~(lsb_mask - 1);
  /* Return true iff t is a power of two.  */
  return ((t & (t - 1)) == 0);
}

/* True iff depi or extru can be used to compute (reg & mask).
   Accept bit pattern like these:
   0....01....1
   1....10....0
   1..10..01..1  */
int
and_mask_p (unsigned HOST_WIDE_INT mask)
{
  mask = ~mask;
  mask += mask & -mask;
  return (mask & (mask - 1)) == 0;
}

/* True iff depi can be used to compute (reg | MASK).  */
int
ior_mask_p (unsigned HOST_WIDE_INT mask)
{
  mask += mask & -mask;
  return (mask & (mask - 1)) == 0;
}

/* Legitimize PIC addresses.  If the address is already
   position-independent, we return ORIG.  Newly generated
   position-independent addresses go to REG.  If we need more
   than one register, we lose.  */

rtx
legitimize_pic_address (rtx orig, enum machine_mode mode, rtx reg)
{
  rtx pic_ref = orig;

  gcc_assert (!PA_SYMBOL_REF_TLS_P (orig));

  /* Labels need special handling.  */
  if (pic_label_operand (orig, mode))
    {
      rtx insn;

      /* We do not want to go through the movXX expanders here since that
	 would create recursion.

	 Nor do we really want to call a generator for a named pattern
	 since that requires multiple patterns if we want to support
	 multiple word sizes.

	 So instead we just emit the raw set, which avoids the movXX
	 expanders completely.  */
      mark_reg_pointer (reg, BITS_PER_UNIT);
      insn = emit_insn (gen_rtx_SET (VOIDmode, reg, orig));

      /* Put a REG_EQUAL note on this insn, so that it can be optimized.  */
      add_reg_note (insn, REG_EQUAL, orig);

      /* During and after reload, we need to generate a REG_LABEL_OPERAND note
	 and update LABEL_NUSES because this is not done automatically.  */
      if (reload_in_progress || reload_completed)
	{
	  /* Extract LABEL_REF.  */
	  if (GET_CODE (orig) == CONST)
	    orig = XEXP (XEXP (orig, 0), 0);
	  /* Extract CODE_LABEL.  */
	  orig = XEXP (orig, 0);
	  add_reg_note (insn, REG_LABEL_OPERAND, orig);
	  LABEL_NUSES (orig)++;
	}
      crtl->uses_pic_offset_table = 1;
      return reg;
    }
  if (GET_CODE (orig) == SYMBOL_REF)
    {
      rtx insn, tmp_reg;

      gcc_assert (reg);

      /* Before reload, allocate a temporary register for the intermediate
	 result.  This allows the sequence to be deleted when the final
	 result is unused and the insns are trivially dead.  */
      tmp_reg = ((reload_in_progress || reload_completed)
		 ? reg : gen_reg_rtx (Pmode));

      if (function_label_operand (orig, mode))
	{
	  /* Force function label into memory in word mode.  */
	  orig = XEXP (force_const_mem (word_mode, orig), 0);
	  /* Load plabel address from DLT.  */
	  emit_move_insn (tmp_reg,
			  gen_rtx_PLUS (word_mode, pic_offset_table_rtx,
					gen_rtx_HIGH (word_mode, orig)));
	  pic_ref
	    = gen_const_mem (Pmode,
			     gen_rtx_LO_SUM (Pmode, tmp_reg,
					     gen_rtx_UNSPEC (Pmode,
						         gen_rtvec (1, orig),
						         UNSPEC_DLTIND14R)));
	  emit_move_insn (reg, pic_ref);
	  /* Now load address of function descriptor.  */
	  pic_ref = gen_rtx_MEM (Pmode, reg);
	}
      else
	{
	  /* Load symbol reference from DLT.  */
	  emit_move_insn (tmp_reg,
			  gen_rtx_PLUS (word_mode, pic_offset_table_rtx,
					gen_rtx_HIGH (word_mode, orig)));
	  pic_ref
	    = gen_const_mem (Pmode,
			     gen_rtx_LO_SUM (Pmode, tmp_reg,
					     gen_rtx_UNSPEC (Pmode,
						         gen_rtvec (1, orig),
						         UNSPEC_DLTIND14R)));
	}

      crtl->uses_pic_offset_table = 1;
      mark_reg_pointer (reg, BITS_PER_UNIT);
      insn = emit_move_insn (reg, pic_ref);

      /* Put a REG_EQUAL note on this insn, so that it can be optimized.  */
      set_unique_reg_note (insn, REG_EQUAL, orig);

      return reg;
    }
  else if (GET_CODE (orig) == CONST)
    {
      rtx base;

      if (GET_CODE (XEXP (orig, 0)) == PLUS
	  && XEXP (XEXP (orig, 0), 0) == pic_offset_table_rtx)
	return orig;

      gcc_assert (reg);
      gcc_assert (GET_CODE (XEXP (orig, 0)) == PLUS);
      
      base = legitimize_pic_address (XEXP (XEXP (orig, 0), 0), Pmode, reg);
      orig = legitimize_pic_address (XEXP (XEXP (orig, 0), 1), Pmode,
				     base == reg ? 0 : reg);

      if (GET_CODE (orig) == CONST_INT)
	{
	  if (INT_14_BITS (orig))
	    return plus_constant (base, INTVAL (orig));
	  orig = force_reg (Pmode, orig);
	}
      pic_ref = gen_rtx_PLUS (Pmode, base, orig);
      /* Likewise, should we set special REG_NOTEs here?  */
    }

  return pic_ref;
}

static GTY(()) rtx gen_tls_tga;

static rtx
gen_tls_get_addr (void)
{
  if (!gen_tls_tga)
    gen_tls_tga = init_one_libfunc ("__tls_get_addr");
  return gen_tls_tga;
}

static rtx
hppa_tls_call (rtx arg)
{
  rtx ret;

  ret = gen_reg_rtx (Pmode);
  emit_library_call_value (gen_tls_get_addr (), ret,
		  	   LCT_CONST, Pmode, 1, arg, Pmode);

  return ret;
}

static rtx
legitimize_tls_address (rtx addr)
{
  rtx ret, insn, tmp, t1, t2, tp;
  enum tls_model model = SYMBOL_REF_TLS_MODEL (addr);

  switch (model) 
    {
      case TLS_MODEL_GLOBAL_DYNAMIC:
	tmp = gen_reg_rtx (Pmode);
	if (flag_pic)
	  emit_insn (gen_tgd_load_pic (tmp, addr));
	else
	  emit_insn (gen_tgd_load (tmp, addr));
	ret = hppa_tls_call (tmp);
	break;

      case TLS_MODEL_LOCAL_DYNAMIC:
	ret = gen_reg_rtx (Pmode);
	tmp = gen_reg_rtx (Pmode);
	start_sequence ();
	if (flag_pic)
	  emit_insn (gen_tld_load_pic (tmp, addr));
	else
	  emit_insn (gen_tld_load (tmp, addr));
	t1 = hppa_tls_call (tmp);
	insn = get_insns ();
	end_sequence ();
	t2 = gen_reg_rtx (Pmode);
	emit_libcall_block (insn, t2, t1, 
			    gen_rtx_UNSPEC (Pmode, gen_rtvec (1, const0_rtx),
				            UNSPEC_TLSLDBASE));
	emit_insn (gen_tld_offset_load (ret, addr, t2));
	break;

      case TLS_MODEL_INITIAL_EXEC:
	tp = gen_reg_rtx (Pmode);
	tmp = gen_reg_rtx (Pmode);
	ret = gen_reg_rtx (Pmode);
	emit_insn (gen_tp_load (tp));
	if (flag_pic)
	  emit_insn (gen_tie_load_pic (tmp, addr));
	else
	  emit_insn (gen_tie_load (tmp, addr));
	emit_move_insn (ret, gen_rtx_PLUS (Pmode, tp, tmp));
	break;

      case TLS_MODEL_LOCAL_EXEC:
	tp = gen_reg_rtx (Pmode);
	ret = gen_reg_rtx (Pmode);
	emit_insn (gen_tp_load (tp));
	emit_insn (gen_tle_load (ret, addr, tp));
	break;

      default:
	gcc_unreachable ();
    }

  return ret;
}

/* Try machine-dependent ways of modifying an illegitimate address
   to be legitimate.  If we find one, return the new, valid address.
   This macro is used in only one place: `memory_address' in explow.c.

   OLDX is the address as it was before break_out_memory_refs was called.
   In some cases it is useful to look at this to decide what needs to be done.

   It is always safe for this macro to do nothing.  It exists to recognize
   opportunities to optimize the output.

   For the PA, transform:

	memory(X + <large int>)

   into:

	if (<large int> & mask) >= 16
	  Y = (<large int> & ~mask) + mask + 1	Round up.
	else
	  Y = (<large int> & ~mask)		Round down.
	Z = X + Y
	memory (Z + (<large int> - Y));

   This is for CSE to find several similar references, and only use one Z.

   X can either be a SYMBOL_REF or REG, but because combine cannot
   perform a 4->2 combination we do nothing for SYMBOL_REF + D where
   D will not fit in 14 bits.

   MODE_FLOAT references allow displacements which fit in 5 bits, so use
   0x1f as the mask.

   MODE_INT references allow displacements which fit in 14 bits, so use
   0x3fff as the mask.

   This relies on the fact that most mode MODE_FLOAT references will use FP
   registers and most mode MODE_INT references will use integer registers.
   (In the rare case of an FP register used in an integer MODE, we depend
   on secondary reloads to clean things up.)


   It is also beneficial to handle (plus (mult (X) (Y)) (Z)) in a special
   manner if Y is 2, 4, or 8.  (allows more shadd insns and shifted indexed
   addressing modes to be used).

   Put X and Z into registers.  Then put the entire expression into
   a register.  */

rtx
hppa_legitimize_address (rtx x, rtx oldx ATTRIBUTE_UNUSED,
			 enum machine_mode mode)
{
  rtx orig = x;

  /* We need to canonicalize the order of operands in unscaled indexed
     addresses since the code that checks if an address is valid doesn't
     always try both orders.  */
  if (!TARGET_NO_SPACE_REGS
      && GET_CODE (x) == PLUS
      && GET_MODE (x) == Pmode
      && REG_P (XEXP (x, 0))
      && REG_P (XEXP (x, 1))
      && REG_POINTER (XEXP (x, 0))
      && !REG_POINTER (XEXP (x, 1)))
    return gen_rtx_PLUS (Pmode, XEXP (x, 1), XEXP (x, 0));

  if (PA_SYMBOL_REF_TLS_P (x))
    return legitimize_tls_address (x);
  else if (flag_pic)
    return legitimize_pic_address (x, mode, gen_reg_rtx (Pmode));

  /* Strip off CONST.  */
  if (GET_CODE (x) == CONST)
    x = XEXP (x, 0);

  /* Special case.  Get the SYMBOL_REF into a register and use indexing.
     That should always be safe.  */
  if (GET_CODE (x) == PLUS
      && GET_CODE (XEXP (x, 0)) == REG
      && GET_CODE (XEXP (x, 1)) == SYMBOL_REF)
    {
      rtx reg = force_reg (Pmode, XEXP (x, 1));
      return force_reg (Pmode, gen_rtx_PLUS (Pmode, reg, XEXP (x, 0)));
    }

  /* Note we must reject symbols which represent function addresses
     since the assembler/linker can't handle arithmetic on plabels.  */
  if (GET_CODE (x) == PLUS
      && GET_CODE (XEXP (x, 1)) == CONST_INT
      && ((GET_CODE (XEXP (x, 0)) == SYMBOL_REF
	   && !FUNCTION_NAME_P (XSTR (XEXP (x, 0), 0)))
	  || GET_CODE (XEXP (x, 0)) == REG))
    {
      rtx int_part, ptr_reg;
      int newoffset;
      int offset = INTVAL (XEXP (x, 1));
      int mask;

      mask = (GET_MODE_CLASS (mode) == MODE_FLOAT
	      ? (INT14_OK_STRICT ? 0x3fff : 0x1f) : 0x3fff);

      /* Choose which way to round the offset.  Round up if we
	 are >= halfway to the next boundary.  */
      if ((offset & mask) >= ((mask + 1) / 2))
	newoffset = (offset & ~ mask) + mask + 1;
      else
	newoffset = (offset & ~ mask);

      /* If the newoffset will not fit in 14 bits (ldo), then
	 handling this would take 4 or 5 instructions (2 to load
	 the SYMBOL_REF + 1 or 2 to load the newoffset + 1 to
	 add the new offset and the SYMBOL_REF.)  Combine can
	 not handle 4->2 or 5->2 combinations, so do not create
	 them.  */
      if (! VAL_14_BITS_P (newoffset)
	  && GET_CODE (XEXP (x, 0)) == SYMBOL_REF)
	{
	  rtx const_part = plus_constant (XEXP (x, 0), newoffset);
	  rtx tmp_reg
	    = force_reg (Pmode,
			 gen_rtx_HIGH (Pmode, const_part));
	  ptr_reg
	    = force_reg (Pmode,
			 gen_rtx_LO_SUM (Pmode,
					 tmp_reg, const_part));
	}
      else
	{
	  if (! VAL_14_BITS_P (newoffset))
	    int_part = force_reg (Pmode, GEN_INT (newoffset));
	  else
	    int_part = GEN_INT (newoffset);

	  ptr_reg = force_reg (Pmode,
			       gen_rtx_PLUS (Pmode,
					     force_reg (Pmode, XEXP (x, 0)),
					     int_part));
	}
      return plus_constant (ptr_reg, offset - newoffset);
    }

  /* Handle (plus (mult (a) (shadd_constant)) (b)).  */

  if (GET_CODE (x) == PLUS && GET_CODE (XEXP (x, 0)) == MULT
      && GET_CODE (XEXP (XEXP (x, 0), 1)) == CONST_INT
      && shadd_constant_p (INTVAL (XEXP (XEXP (x, 0), 1)))
      && (OBJECT_P (XEXP (x, 1))
	  || GET_CODE (XEXP (x, 1)) == SUBREG)
      && GET_CODE (XEXP (x, 1)) != CONST)
    {
      int val = INTVAL (XEXP (XEXP (x, 0), 1));
      rtx reg1, reg2;

      reg1 = XEXP (x, 1);
      if (GET_CODE (reg1) != REG)
	reg1 = force_reg (Pmode, force_operand (reg1, 0));

      reg2 = XEXP (XEXP (x, 0), 0);
      if (GET_CODE (reg2) != REG)
        reg2 = force_reg (Pmode, force_operand (reg2, 0));

      return force_reg (Pmode, gen_rtx_PLUS (Pmode,
					     gen_rtx_MULT (Pmode,
							   reg2,
							   GEN_INT (val)),
					     reg1));
    }

  /* Similarly for (plus (plus (mult (a) (shadd_constant)) (b)) (c)).

     Only do so for floating point modes since this is more speculative
     and we lose if it's an integer store.  */
  if (GET_CODE (x) == PLUS
      && GET_CODE (XEXP (x, 0)) == PLUS
      && GET_CODE (XEXP (XEXP (x, 0), 0)) == MULT
      && GET_CODE (XEXP (XEXP (XEXP (x, 0), 0), 1)) == CONST_INT
      && shadd_constant_p (INTVAL (XEXP (XEXP (XEXP (x, 0), 0), 1)))
      && (mode == SFmode || mode == DFmode))
    {

      /* First, try and figure out what to use as a base register.  */
      rtx reg1, reg2, base, idx;

      reg1 = XEXP (XEXP (x, 0), 1);
      reg2 = XEXP (x, 1);
      base = NULL_RTX;
      idx = NULL_RTX;

      /* Make sure they're both regs.  If one was a SYMBOL_REF [+ const],
	 then emit_move_sequence will turn on REG_POINTER so we'll know
	 it's a base register below.  */
      if (GET_CODE (reg1) != REG)
	reg1 = force_reg (Pmode, force_operand (reg1, 0));

      if (GET_CODE (reg2) != REG)
	reg2 = force_reg (Pmode, force_operand (reg2, 0));

      /* Figure out what the base and index are.  */

      if (GET_CODE (reg1) == REG
	  && REG_POINTER (reg1))
	{
	  base = reg1;
	  idx = gen_rtx_PLUS (Pmode,
			      gen_rtx_MULT (Pmode,
					    XEXP (XEXP (XEXP (x, 0), 0), 0),
					    XEXP (XEXP (XEXP (x, 0), 0), 1)),
			      XEXP (x, 1));
	}
      else if (GET_CODE (reg2) == REG
	       && REG_POINTER (reg2))
	{
	  base = reg2;
	  idx = XEXP (x, 0);
	}

      if (base == 0)
	return orig;

      /* If the index adds a large constant, try to scale the
	 constant so that it can be loaded with only one insn.  */
      if (GET_CODE (XEXP (idx, 1)) == CONST_INT
	  && VAL_14_BITS_P (INTVAL (XEXP (idx, 1))
			    / INTVAL (XEXP (XEXP (idx, 0), 1)))
	  && INTVAL (XEXP (idx, 1)) % INTVAL (XEXP (XEXP (idx, 0), 1)) == 0)
	{
	  /* Divide the CONST_INT by the scale factor, then add it to A.  */
	  int val = INTVAL (XEXP (idx, 1));

	  val /= INTVAL (XEXP (XEXP (idx, 0), 1));
	  reg1 = XEXP (XEXP (idx, 0), 0);
	  if (GET_CODE (reg1) != REG)
	    reg1 = force_reg (Pmode, force_operand (reg1, 0));

	  reg1 = force_reg (Pmode, gen_rtx_PLUS (Pmode, reg1, GEN_INT (val)));

	  /* We can now generate a simple scaled indexed address.  */
	  return
	    force_reg
	      (Pmode, gen_rtx_PLUS (Pmode,
				    gen_rtx_MULT (Pmode, reg1,
						  XEXP (XEXP (idx, 0), 1)),
				    base));
	}

      /* If B + C is still a valid base register, then add them.  */
      if (GET_CODE (XEXP (idx, 1)) == CONST_INT
	  && INTVAL (XEXP (idx, 1)) <= 4096
	  && INTVAL (XEXP (idx, 1)) >= -4096)
	{
	  int val = INTVAL (XEXP (XEXP (idx, 0), 1));
	  rtx reg1, reg2;

	  reg1 = force_reg (Pmode, gen_rtx_PLUS (Pmode, base, XEXP (idx, 1)));

	  reg2 = XEXP (XEXP (idx, 0), 0);
	  if (GET_CODE (reg2) != CONST_INT)
	    reg2 = force_reg (Pmode, force_operand (reg2, 0));

	  return force_reg (Pmode, gen_rtx_PLUS (Pmode,
						 gen_rtx_MULT (Pmode,
							       reg2,
							       GEN_INT (val)),
						 reg1));
	}

      /* Get the index into a register, then add the base + index and
	 return a register holding the result.  */

      /* First get A into a register.  */
      reg1 = XEXP (XEXP (idx, 0), 0);
      if (GET_CODE (reg1) != REG)
	reg1 = force_reg (Pmode, force_operand (reg1, 0));

      /* And get B into a register.  */
      reg2 = XEXP (idx, 1);
      if (GET_CODE (reg2) != REG)
	reg2 = force_reg (Pmode, force_operand (reg2, 0));

      reg1 = force_reg (Pmode,
			gen_rtx_PLUS (Pmode,
				      gen_rtx_MULT (Pmode, reg1,
						    XEXP (XEXP (idx, 0), 1)),
				      reg2));

      /* Add the result to our base register and return.  */
      return force_reg (Pmode, gen_rtx_PLUS (Pmode, base, reg1));

    }

  /* Uh-oh.  We might have an address for x[n-100000].  This needs
     special handling to avoid creating an indexed memory address
     with x-100000 as the base.

     If the constant part is small enough, then it's still safe because
     there is a guard page at the beginning and end of the data segment.

     Scaled references are common enough that we want to try and rearrange the
     terms so that we can use indexing for these addresses too.  Only
     do the optimization for floatint point modes.  */

  if (GET_CODE (x) == PLUS
      && symbolic_expression_p (XEXP (x, 1)))
    {
      /* Ugly.  We modify things here so that the address offset specified
	 by the index expression is computed first, then added to x to form
	 the entire address.  */

      rtx regx1, regx2, regy1, regy2, y;

      /* Strip off any CONST.  */
      y = XEXP (x, 1);
      if (GET_CODE (y) == CONST)
	y = XEXP (y, 0);

      if (GET_CODE (y) == PLUS || GET_CODE (y) == MINUS)
	{
	  /* See if this looks like
		(plus (mult (reg) (shadd_const))
		      (const (plus (symbol_ref) (const_int))))

	     Where const_int is small.  In that case the const
	     expression is a valid pointer for indexing.

	     If const_int is big, but can be divided evenly by shadd_const
	     and added to (reg).  This allows more scaled indexed addresses.  */
	  if (GET_CODE (XEXP (y, 0)) == SYMBOL_REF
	      && GET_CODE (XEXP (x, 0)) == MULT
	      && GET_CODE (XEXP (y, 1)) == CONST_INT
	      && INTVAL (XEXP (y, 1)) >= -4096
	      && INTVAL (XEXP (y, 1)) <= 4095
	      && GET_CODE (XEXP (XEXP (x, 0), 1)) == CONST_INT
	      && shadd_constant_p (INTVAL (XEXP (XEXP (x, 0), 1))))
	    {
	      int val = INTVAL (XEXP (XEXP (x, 0), 1));
	      rtx reg1, reg2;

	      reg1 = XEXP (x, 1);
	      if (GET_CODE (reg1) != REG)
		reg1 = force_reg (Pmode, force_operand (reg1, 0));

	      reg2 = XEXP (XEXP (x, 0), 0);
	      if (GET_CODE (reg2) != REG)
	        reg2 = force_reg (Pmode, force_operand (reg2, 0));

	      return force_reg (Pmode,
				gen_rtx_PLUS (Pmode,
					      gen_rtx_MULT (Pmode,
							    reg2,
							    GEN_INT (val)),
					      reg1));
	    }
	  else if ((mode == DFmode || mode == SFmode)
		   && GET_CODE (XEXP (y, 0)) == SYMBOL_REF
		   && GET_CODE (XEXP (x, 0)) == MULT
		   && GET_CODE (XEXP (y, 1)) == CONST_INT
		   && INTVAL (XEXP (y, 1)) % INTVAL (XEXP (XEXP (x, 0), 1)) == 0
		   && GET_CODE (XEXP (XEXP (x, 0), 1)) == CONST_INT
		   && shadd_constant_p (INTVAL (XEXP (XEXP (x, 0), 1))))
	    {
	      regx1
		= force_reg (Pmode, GEN_INT (INTVAL (XEXP (y, 1))
					     / INTVAL (XEXP (XEXP (x, 0), 1))));
	      regx2 = XEXP (XEXP (x, 0), 0);
	      if (GET_CODE (regx2) != REG)
		regx2 = force_reg (Pmode, force_operand (regx2, 0));
	      regx2 = force_reg (Pmode, gen_rtx_fmt_ee (GET_CODE (y), Pmode,
							regx2, regx1));
	      return
		force_reg (Pmode,
			   gen_rtx_PLUS (Pmode,
					 gen_rtx_MULT (Pmode, regx2,
						       XEXP (XEXP (x, 0), 1)),
					 force_reg (Pmode, XEXP (y, 0))));
	    }
	  else if (GET_CODE (XEXP (y, 1)) == CONST_INT
		   && INTVAL (XEXP (y, 1)) >= -4096
		   && INTVAL (XEXP (y, 1)) <= 4095)
	    {
	      /* This is safe because of the guard page at the
		 beginning and end of the data space.  Just
		 return the original address.  */
	      return orig;
	    }
	  else
	    {
	      /* Doesn't look like one we can optimize.  */
	      regx1 = force_reg (Pmode, force_operand (XEXP (x, 0), 0));
	      regy1 = force_reg (Pmode, force_operand (XEXP (y, 0), 0));
	      regy2 = force_reg (Pmode, force_operand (XEXP (y, 1), 0));
	      regx1 = force_reg (Pmode,
				 gen_rtx_fmt_ee (GET_CODE (y), Pmode,
						 regx1, regy2));
	      return force_reg (Pmode, gen_rtx_PLUS (Pmode, regx1, regy1));
	    }
	}
    }

  return orig;
}

/* Implement the TARGET_REGISTER_MOVE_COST hook.

   Compute extra cost of moving data between one register class
   and another.

   Make moves from SAR so expensive they should never happen.  We used to
   have 0xffff here, but that generates overflow in rare cases.

   Copies involving a FP register and a non-FP register are relatively
   expensive because they must go through memory.

   Other copies are reasonably cheap.  */

static int
hppa_register_move_cost (enum machine_mode mode ATTRIBUTE_UNUSED,
			 reg_class_t from, reg_class_t to)
{
  if (from == SHIFT_REGS)
    return 0x100;
  else if ((FP_REG_CLASS_P (from) && ! FP_REG_CLASS_P (to))
           || (FP_REG_CLASS_P (to) && ! FP_REG_CLASS_P (from)))
    return 16;
  else
    return 2;
}

/* For the HPPA, REG and REG+CONST is cost 0
   and addresses involving symbolic constants are cost 2.

   PIC addresses are very expensive.

   It is no coincidence that this has the same structure
   as GO_IF_LEGITIMATE_ADDRESS.  */

static int
hppa_address_cost (rtx X,
		   bool speed ATTRIBUTE_UNUSED)
{
  switch (GET_CODE (X))
    {
    case REG:
    case PLUS:
    case LO_SUM:
      return 1;
    case HIGH:
      return 2;
    default:
      return 4;
    }
}

/* Compute a (partial) cost for rtx X.  Return true if the complete
   cost has been computed, and false if subexpressions should be
   scanned.  In either case, *TOTAL contains the cost result.  */

static bool
hppa_rtx_costs (rtx x, int code, int outer_code, int *total,
		bool speed ATTRIBUTE_UNUSED)
{
  switch (code)
    {
    case CONST_INT:
      if (INTVAL (x) == 0)
	*total = 0;
      else if (INT_14_BITS (x))
	*total = 1;
      else
	*total = 2;
      return true;

    case HIGH:
      *total = 2;
      return true;

    case CONST:
    case LABEL_REF:
    case SYMBOL_REF:
      *total = 4;
      return true;

    case CONST_DOUBLE:
      if ((x == CONST0_RTX (DFmode) || x == CONST0_RTX (SFmode))
	  && outer_code != SET)
	*total = 0;
      else
        *total = 8;
      return true;

    case MULT:
      if (GET_MODE_CLASS (GET_MODE (x)) == MODE_FLOAT)
        *total = COSTS_N_INSNS (3);
      else if (TARGET_PA_11 && !TARGET_DISABLE_FPREGS && !TARGET_SOFT_FLOAT)
	*total = COSTS_N_INSNS (8);
      else
	*total = COSTS_N_INSNS (20);
      return true;

    case DIV:
      if (GET_MODE_CLASS (GET_MODE (x)) == MODE_FLOAT)
	{
	  *total = COSTS_N_INSNS (14);
	  return true;
	}
      /* FALLTHRU */

    case UDIV:
    case MOD:
    case UMOD:
      *total = COSTS_N_INSNS (60);
      return true;

    case PLUS: /* this includes shNadd insns */
    case MINUS:
      if (GET_MODE_CLASS (GET_MODE (x)) == MODE_FLOAT)
	*total = COSTS_N_INSNS (3);
      else
        *total = COSTS_N_INSNS (1);
      return true;

    case ASHIFT:
    case ASHIFTRT:
    case LSHIFTRT:
      *total = COSTS_N_INSNS (1);
      return true;

    default:
      return false;
    }
}

/* Ensure mode of ORIG, a REG rtx, is MODE.  Returns either ORIG or a
   new rtx with the correct mode.  */
static inline rtx
force_mode (enum machine_mode mode, rtx orig)
{
  if (mode == GET_MODE (orig))
    return orig;

  gcc_assert (REGNO (orig) < FIRST_PSEUDO_REGISTER);

  return gen_rtx_REG (mode, REGNO (orig));
}

/* Return 1 if *X is a thread-local symbol.  */

static int
pa_tls_symbol_ref_1 (rtx *x, void *data ATTRIBUTE_UNUSED)
{
  return PA_SYMBOL_REF_TLS_P (*x);
}

/* Return 1 if X contains a thread-local symbol.  */

bool
pa_tls_referenced_p (rtx x)
{
  if (!TARGET_HAVE_TLS)
    return false;

  return for_each_rtx (&x, &pa_tls_symbol_ref_1, 0);
}

/* Emit insns to move operands[1] into operands[0].

   Return 1 if we have written out everything that needs to be done to
   do the move.  Otherwise, return 0 and the caller will emit the move
   normally.

   Note SCRATCH_REG may not be in the proper mode depending on how it
   will be used.  This routine is responsible for creating a new copy
   of SCRATCH_REG in the proper mode.  */

int
emit_move_sequence (rtx *operands, enum machine_mode mode, rtx scratch_reg)
{
  register rtx operand0 = operands[0];
  register rtx operand1 = operands[1];
  register rtx tem;

  /* We can only handle indexed addresses in the destination operand
     of floating point stores.  Thus, we need to break out indexed
     addresses from the destination operand.  */
  if (GET_CODE (operand0) == MEM && IS_INDEX_ADDR_P (XEXP (operand0, 0)))
    {
      gcc_assert (can_create_pseudo_p ());

      tem = copy_to_mode_reg (Pmode, XEXP (operand0, 0));
      operand0 = replace_equiv_address (operand0, tem);
    }

  /* On targets with non-equivalent space registers, break out unscaled
     indexed addresses from the source operand before the final CSE.
     We have to do this because the REG_POINTER flag is not correctly
     carried through various optimization passes and CSE may substitute
     a pseudo without the pointer set for one with the pointer set.  As
     a result, we loose various opportunities to create insns with
     unscaled indexed addresses.  */
  if (!TARGET_NO_SPACE_REGS
      && !cse_not_expected
      && GET_CODE (operand1) == MEM
      && GET_CODE (XEXP (operand1, 0)) == PLUS
      && REG_P (XEXP (XEXP (operand1, 0), 0))
      && REG_P (XEXP (XEXP (operand1, 0), 1)))
    operand1
      = replace_equiv_address (operand1,
			       copy_to_mode_reg (Pmode, XEXP (operand1, 0)));

  if (scratch_reg
      && reload_in_progress && GET_CODE (operand0) == REG
      && REGNO (operand0) >= FIRST_PSEUDO_REGISTER)
    operand0 = reg_equiv_mem[REGNO (operand0)];
  else if (scratch_reg
	   && reload_in_progress && GET_CODE (operand0) == SUBREG
	   && GET_CODE (SUBREG_REG (operand0)) == REG
	   && REGNO (SUBREG_REG (operand0)) >= FIRST_PSEUDO_REGISTER)
    {
     /* We must not alter SUBREG_BYTE (operand0) since that would confuse
	the code which tracks sets/uses for delete_output_reload.  */
      rtx temp = gen_rtx_SUBREG (GET_MODE (operand0),
				 reg_equiv_mem [REGNO (SUBREG_REG (operand0))],
				 SUBREG_BYTE (operand0));
      operand0 = alter_subreg (&temp);
    }

  if (scratch_reg
      && reload_in_progress && GET_CODE (operand1) == REG
      && REGNO (operand1) >= FIRST_PSEUDO_REGISTER)
    operand1 = reg_equiv_mem[REGNO (operand1)];
  else if (scratch_reg
	   && reload_in_progress && GET_CODE (operand1) == SUBREG
	   && GET_CODE (SUBREG_REG (operand1)) == REG
	   && REGNO (SUBREG_REG (operand1)) >= FIRST_PSEUDO_REGISTER)
    {
     /* We must not alter SUBREG_BYTE (operand0) since that would confuse
	the code which tracks sets/uses for delete_output_reload.  */
      rtx temp = gen_rtx_SUBREG (GET_MODE (operand1),
				 reg_equiv_mem [REGNO (SUBREG_REG (operand1))],
				 SUBREG_BYTE (operand1));
      operand1 = alter_subreg (&temp);
    }

  if (scratch_reg && reload_in_progress && GET_CODE (operand0) == MEM
      && ((tem = find_replacement (&XEXP (operand0, 0)))
	  != XEXP (operand0, 0)))
    operand0 = replace_equiv_address (operand0, tem);

  if (scratch_reg && reload_in_progress && GET_CODE (operand1) == MEM
      && ((tem = find_replacement (&XEXP (operand1, 0)))
	  != XEXP (operand1, 0)))
    operand1 = replace_equiv_address (operand1, tem);

  /* Handle secondary reloads for loads/stores of FP registers from
     REG+D addresses where D does not fit in 5 or 14 bits, including
     (subreg (mem (addr))) cases.  */
  if (scratch_reg
      && fp_reg_operand (operand0, mode)
      && ((GET_CODE (operand1) == MEM
	   && !memory_address_p ((GET_MODE_SIZE (mode) == 4 ? SFmode : DFmode),
				 XEXP (operand1, 0)))
	  || ((GET_CODE (operand1) == SUBREG
	       && GET_CODE (XEXP (operand1, 0)) == MEM
	       && !memory_address_p ((GET_MODE_SIZE (mode) == 4
				      ? SFmode : DFmode),
				     XEXP (XEXP (operand1, 0), 0))))))
    {
      if (GET_CODE (operand1) == SUBREG)
	operand1 = XEXP (operand1, 0);

      /* SCRATCH_REG will hold an address and maybe the actual data.  We want
	 it in WORD_MODE regardless of what mode it was originally given
	 to us.  */
      scratch_reg = force_mode (word_mode, scratch_reg);

      /* D might not fit in 14 bits either; for such cases load D into
	 scratch reg.  */
      if (!memory_address_p (Pmode, XEXP (operand1, 0)))
	{
	  emit_move_insn (scratch_reg, XEXP (XEXP (operand1, 0), 1));
	  emit_move_insn (scratch_reg,
			  gen_rtx_fmt_ee (GET_CODE (XEXP (operand1, 0)),
					  Pmode,
					  XEXP (XEXP (operand1, 0), 0),
					  scratch_reg));
	}
      else
	emit_move_insn (scratch_reg, XEXP (operand1, 0));
      emit_insn (gen_rtx_SET (VOIDmode, operand0,
			      replace_equiv_address (operand1, scratch_reg)));
      return 1;
    }
  else if (scratch_reg
	   && fp_reg_operand (operand1, mode)
	   && ((GET_CODE (operand0) == MEM
		&& !memory_address_p ((GET_MODE_SIZE (mode) == 4
					? SFmode : DFmode),
				       XEXP (operand0, 0)))
	       || ((GET_CODE (operand0) == SUBREG)
		   && GET_CODE (XEXP (operand0, 0)) == MEM
		   && !memory_address_p ((GET_MODE_SIZE (mode) == 4
					  ? SFmode : DFmode),
			   		 XEXP (XEXP (operand0, 0), 0)))))
    {
      if (GET_CODE (operand0) == SUBREG)
	operand0 = XEXP (operand0, 0);

      /* SCRATCH_REG will hold an address and maybe the actual data.  We want
	 it in WORD_MODE regardless of what mode it was originally given
	 to us.  */
      scratch_reg = force_mode (word_mode, scratch_reg);

      /* D might not fit in 14 bits either; for such cases load D into
	 scratch reg.  */
      if (!memory_address_p (Pmode, XEXP (operand0, 0)))
	{
	  emit_move_insn (scratch_reg, XEXP (XEXP (operand0, 0), 1));
	  emit_move_insn (scratch_reg, gen_rtx_fmt_ee (GET_CODE (XEXP (operand0,
								        0)),
						       Pmode,
						       XEXP (XEXP (operand0, 0),
								   0),
						       scratch_reg));
	}
      else
	emit_move_insn (scratch_reg, XEXP (operand0, 0));
      emit_insn (gen_rtx_SET (VOIDmode,
			      replace_equiv_address (operand0, scratch_reg),
			      operand1));
      return 1;
    }
  /* Handle secondary reloads for loads of FP registers from constant
     expressions by forcing the constant into memory.

     Use scratch_reg to hold the address of the memory location.

     The proper fix is to change TARGET_PREFERRED_RELOAD_CLASS to return
     NO_REGS when presented with a const_int and a register class
     containing only FP registers.  Doing so unfortunately creates
     more problems than it solves.   Fix this for 2.5.  */
  else if (scratch_reg
	   && CONSTANT_P (operand1)
	   && fp_reg_operand (operand0, mode))
    {
      rtx const_mem, xoperands[2];

      /* SCRATCH_REG will hold an address and maybe the actual data.  We want
	 it in WORD_MODE regardless of what mode it was originally given
	 to us.  */
      scratch_reg = force_mode (word_mode, scratch_reg);

      /* Force the constant into memory and put the address of the
	 memory location into scratch_reg.  */
      const_mem = force_const_mem (mode, operand1);
      xoperands[0] = scratch_reg;
      xoperands[1] = XEXP (const_mem, 0);
      emit_move_sequence (xoperands, Pmode, 0);

      /* Now load the destination register.  */
      emit_insn (gen_rtx_SET (mode, operand0,
			      replace_equiv_address (const_mem, scratch_reg)));
      return 1;
    }
  /* Handle secondary reloads for SAR.  These occur when trying to load
     the SAR from memory, FP register, or with a constant.  */
  else if (scratch_reg
	   && GET_CODE (operand0) == REG
	   && REGNO (operand0) < FIRST_PSEUDO_REGISTER
	   && REGNO_REG_CLASS (REGNO (operand0)) == SHIFT_REGS
	   && (GET_CODE (operand1) == MEM
	       || GET_CODE (operand1) == CONST_INT
	       || (GET_CODE (operand1) == REG
		   && FP_REG_CLASS_P (REGNO_REG_CLASS (REGNO (operand1))))))
    {
      /* D might not fit in 14 bits either; for such cases load D into
	 scratch reg.  */
      if (GET_CODE (operand1) == MEM
	  && !memory_address_p (GET_MODE (operand0), XEXP (operand1, 0)))
	{
	  /* We are reloading the address into the scratch register, so we
	     want to make sure the scratch register is a full register.  */
	  scratch_reg = force_mode (word_mode, scratch_reg);

	  emit_move_insn (scratch_reg, XEXP (XEXP (operand1, 0), 1));
	  emit_move_insn (scratch_reg, gen_rtx_fmt_ee (GET_CODE (XEXP (operand1,
								        0)),
						       Pmode,
						       XEXP (XEXP (operand1, 0),
						       0),
						       scratch_reg));

	  /* Now we are going to load the scratch register from memory,
	     we want to load it in the same width as the original MEM,
	     which must be the same as the width of the ultimate destination,
	     OPERAND0.  */
	  scratch_reg = force_mode (GET_MODE (operand0), scratch_reg);

	  emit_move_insn (scratch_reg,
			  replace_equiv_address (operand1, scratch_reg));
	}
      else
	{
	  /* We want to load the scratch register using the same mode as
	     the ultimate destination.  */
	  scratch_reg = force_mode (GET_MODE (operand0), scratch_reg);

	  emit_move_insn (scratch_reg, operand1);
	}

      /* And emit the insn to set the ultimate destination.  We know that
	 the scratch register has the same mode as the destination at this
	 point.  */
      emit_move_insn (operand0, scratch_reg);
      return 1;
    }
  /* Handle the most common case: storing into a register.  */
  else if (register_operand (operand0, mode))
    {
      if (register_operand (operand1, mode)
	  || (GET_CODE (operand1) == CONST_INT
	      && cint_ok_for_move (INTVAL (operand1)))
	  || (operand1 == CONST0_RTX (mode))
	  || (GET_CODE (operand1) == HIGH
	      && !symbolic_operand (XEXP (operand1, 0), VOIDmode))
	  /* Only `general_operands' can come here, so MEM is ok.  */
	  || GET_CODE (operand1) == MEM)
	{
	  /* Various sets are created during RTL generation which don't
	     have the REG_POINTER flag correctly set.  After the CSE pass,
	     instruction recognition can fail if we don't consistently
	     set this flag when performing register copies.  This should
	     also improve the opportunities for creating insns that use
	     unscaled indexing.  */
	  if (REG_P (operand0) && REG_P (operand1))
	    {
	      if (REG_POINTER (operand1)
		  && !REG_POINTER (operand0)
		  && !HARD_REGISTER_P (operand0))
		copy_reg_pointer (operand0, operand1);
	    }
	  
	  /* When MEMs are broken out, the REG_POINTER flag doesn't
	     get set.  In some cases, we can set the REG_POINTER flag
	     from the declaration for the MEM.  */
	  if (REG_P (operand0)
	      && GET_CODE (operand1) == MEM
	      && !REG_POINTER (operand0))
	    {
	      tree decl = MEM_EXPR (operand1);

	      /* Set the register pointer flag and register alignment
		 if the declaration for this memory reference is a
		 pointer type.  */
	      if (decl)
		{
		  tree type;

		  /* If this is a COMPONENT_REF, use the FIELD_DECL from
		     tree operand 1.  */
		  if (TREE_CODE (decl) == COMPONENT_REF)
		    decl = TREE_OPERAND (decl, 1);

		  type = TREE_TYPE (decl);
		  type = strip_array_types (type);

		  if (POINTER_TYPE_P (type))
		    {
		      int align;

		      type = TREE_TYPE (type);
		      /* Using TYPE_ALIGN_OK is rather conservative as
			 only the ada frontend actually sets it.  */
		      align = (TYPE_ALIGN_OK (type) ? TYPE_ALIGN (type)
			       : BITS_PER_UNIT);
		      mark_reg_pointer (operand0, align);
		    }
		}
	    }

	  emit_insn (gen_rtx_SET (VOIDmode, operand0, operand1));
	  return 1;
	}
    }
  else if (GET_CODE (operand0) == MEM)
    {
      if (mode == DFmode && operand1 == CONST0_RTX (mode)
	  && !(reload_in_progress || reload_completed))
	{
	  rtx temp = gen_reg_rtx (DFmode);

	  emit_insn (gen_rtx_SET (VOIDmode, temp, operand1));
	  emit_insn (gen_rtx_SET (VOIDmode, operand0, temp));
	  return 1;
	}
      if (register_operand (operand1, mode) || operand1 == CONST0_RTX (mode))
	{
	  /* Run this case quickly.  */
	  emit_insn (gen_rtx_SET (VOIDmode, operand0, operand1));
	  return 1;
	}
      if (! (reload_in_progress || reload_completed))
	{
	  operands[0] = validize_mem (operand0);
	  operands[1] = operand1 = force_reg (mode, operand1);
	}
    }

  /* Simplify the source if we need to.
     Note we do have to handle function labels here, even though we do
     not consider them legitimate constants.  Loop optimizations can
     call the emit_move_xxx with one as a source.  */
  if ((GET_CODE (operand1) != HIGH && immediate_operand (operand1, mode))
      || function_label_operand (operand1, mode)
      || (GET_CODE (operand1) == HIGH
	  && symbolic_operand (XEXP (operand1, 0), mode)))
    {
      int ishighonly = 0;

      if (GET_CODE (operand1) == HIGH)
	{
	  ishighonly = 1;
	  operand1 = XEXP (operand1, 0);
	}
      if (symbolic_operand (operand1, mode))
	{
	  /* Argh.  The assembler and linker can't handle arithmetic
	     involving plabels.

	     So we force the plabel into memory, load operand0 from
	     the memory location, then add in the constant part.  */
	  if ((GET_CODE (operand1) == CONST
	       && GET_CODE (XEXP (operand1, 0)) == PLUS
	       && function_label_operand (XEXP (XEXP (operand1, 0), 0), Pmode))
	      || function_label_operand (operand1, mode))
	    {
	      rtx temp, const_part;

	      /* Figure out what (if any) scratch register to use.  */
	      if (reload_in_progress || reload_completed)
		{
		  scratch_reg = scratch_reg ? scratch_reg : operand0;
		  /* SCRATCH_REG will hold an address and maybe the actual
		     data.  We want it in WORD_MODE regardless of what mode it
		     was originally given to us.  */
		  scratch_reg = force_mode (word_mode, scratch_reg);
		}
	      else if (flag_pic)
		scratch_reg = gen_reg_rtx (Pmode);

	      if (GET_CODE (operand1) == CONST)
		{
		  /* Save away the constant part of the expression.  */
		  const_part = XEXP (XEXP (operand1, 0), 1);
		  gcc_assert (GET_CODE (const_part) == CONST_INT);

		  /* Force the function label into memory.  */
		  temp = force_const_mem (mode, XEXP (XEXP (operand1, 0), 0));
		}
	      else
		{
		  /* No constant part.  */
		  const_part = NULL_RTX;

		  /* Force the function label into memory.  */
		  temp = force_const_mem (mode, operand1);
		}


	      /* Get the address of the memory location.  PIC-ify it if
		 necessary.  */
	      temp = XEXP (temp, 0);
	      if (flag_pic)
		temp = legitimize_pic_address (temp, mode, scratch_reg);

	      /* Put the address of the memory location into our destination
		 register.  */
	      operands[1] = temp;
	      emit_move_sequence (operands, mode, scratch_reg);

	      /* Now load from the memory location into our destination
		 register.  */
	      operands[1] = gen_rtx_MEM (Pmode, operands[0]);
	      emit_move_sequence (operands, mode, scratch_reg);

	      /* And add back in the constant part.  */
	      if (const_part != NULL_RTX)
		expand_inc (operand0, const_part);

	      return 1;
	    }

	  if (flag_pic)
	    {
	      rtx temp;

	      if (reload_in_progress || reload_completed)
		{
		  temp = scratch_reg ? scratch_reg : operand0;
		  /* TEMP will hold an address and maybe the actual
		     data.  We want it in WORD_MODE regardless of what mode it
		     was originally given to us.  */
		  temp = force_mode (word_mode, temp);
		}
	      else
		temp = gen_reg_rtx (Pmode);

	      /* (const (plus (symbol) (const_int))) must be forced to
		 memory during/after reload if the const_int will not fit
		 in 14 bits.  */
	      if (GET_CODE (operand1) == CONST
		       && GET_CODE (XEXP (operand1, 0)) == PLUS
		       && GET_CODE (XEXP (XEXP (operand1, 0), 1)) == CONST_INT
		       && !INT_14_BITS (XEXP (XEXP (operand1, 0), 1))
		       && (reload_completed || reload_in_progress)
		       && flag_pic)
		{
		  rtx const_mem = force_const_mem (mode, operand1);
		  operands[1] = legitimize_pic_address (XEXP (const_mem, 0),
							mode, temp);
		  operands[1] = replace_equiv_address (const_mem, operands[1]);
		  emit_move_sequence (operands, mode, temp);
		}
	      else
		{
		  operands[1] = legitimize_pic_address (operand1, mode, temp);
		  if (REG_P (operand0) && REG_P (operands[1]))
		    copy_reg_pointer (operand0, operands[1]);
		  emit_insn (gen_rtx_SET (VOIDmode, operand0, operands[1]));
		}
	    }
	  /* On the HPPA, references to data space are supposed to use dp,
	     register 27, but showing it in the RTL inhibits various cse
	     and loop optimizations.  */
	  else
	    {
	      rtx temp, set;

	      if (reload_in_progress || reload_completed)
		{
		  temp = scratch_reg ? scratch_reg : operand0;
		  /* TEMP will hold an address and maybe the actual
		     data.  We want it in WORD_MODE regardless of what mode it
		     was originally given to us.  */
		  temp = force_mode (word_mode, temp);
		}
	      else
		temp = gen_reg_rtx (mode);

	      /* Loading a SYMBOL_REF into a register makes that register
		 safe to be used as the base in an indexed address.

		 Don't mark hard registers though.  That loses.  */
	      if (GET_CODE (operand0) == REG
		  && REGNO (operand0) >= FIRST_PSEUDO_REGISTER)
		mark_reg_pointer (operand0, BITS_PER_UNIT);
	      if (REGNO (temp) >= FIRST_PSEUDO_REGISTER)
		mark_reg_pointer (temp, BITS_PER_UNIT);

	      if (ishighonly)
		set = gen_rtx_SET (mode, operand0, temp);
	      else
		set = gen_rtx_SET (VOIDmode,
				   operand0,
				   gen_rtx_LO_SUM (mode, temp, operand1));

	      emit_insn (gen_rtx_SET (VOIDmode,
				      temp,
				      gen_rtx_HIGH (mode, operand1)));
	      emit_insn (set);

	    }
	  return 1;
	}
      else if (pa_tls_referenced_p (operand1))
	{
	  rtx tmp = operand1;
	  rtx addend = NULL;

	  if (GET_CODE (tmp) == CONST && GET_CODE (XEXP (tmp, 0)) == PLUS)
	    {
	      addend = XEXP (XEXP (tmp, 0), 1);
	      tmp = XEXP (XEXP (tmp, 0), 0);
	    }

	  gcc_assert (GET_CODE (tmp) == SYMBOL_REF);
	  tmp = legitimize_tls_address (tmp);
	  if (addend)
	    {
	      tmp = gen_rtx_PLUS (mode, tmp, addend);
	      tmp = force_operand (tmp, operands[0]);
	    }
	  operands[1] = tmp;
	}
      else if (GET_CODE (operand1) != CONST_INT
	       || !cint_ok_for_move (INTVAL (operand1)))
	{
	  rtx insn, temp;
	  rtx op1 = operand1;
	  HOST_WIDE_INT value = 0;
	  HOST_WIDE_INT insv = 0;
	  int insert = 0;

	  if (GET_CODE (operand1) == CONST_INT)
	    value = INTVAL (operand1);

	  if (TARGET_64BIT
	      && GET_CODE (operand1) == CONST_INT
	      && HOST_BITS_PER_WIDE_INT > 32
	      && GET_MODE_BITSIZE (GET_MODE (operand0)) > 32)
	    {
	      HOST_WIDE_INT nval;

	      /* Extract the low order 32 bits of the value and sign extend.
		 If the new value is the same as the original value, we can
		 can use the original value as-is.  If the new value is
		 different, we use it and insert the most-significant 32-bits
		 of the original value into the final result.  */
	      nval = ((value & (((HOST_WIDE_INT) 2 << 31) - 1))
		      ^ ((HOST_WIDE_INT) 1 << 31)) - ((HOST_WIDE_INT) 1 << 31);
	      if (value != nval)
		{
#if HOST_BITS_PER_WIDE_INT > 32
		  insv = value >= 0 ? value >> 32 : ~(~value >> 32);
#endif
		  insert = 1;
		  value = nval;
		  operand1 = GEN_INT (nval);
		}
	    }

	  if (reload_in_progress || reload_completed)
	    temp = scratch_reg ? scratch_reg : operand0;
	  else
	    temp = gen_reg_rtx (mode);

	  /* We don't directly split DImode constants on 32-bit targets
	     because PLUS uses an 11-bit immediate and the insn sequence
	     generated is not as efficient as the one using HIGH/LO_SUM.  */
	  if (GET_CODE (operand1) == CONST_INT
	      && GET_MODE_BITSIZE (mode) <= BITS_PER_WORD
	      && GET_MODE_BITSIZE (mode) <= HOST_BITS_PER_WIDE_INT
	      && !insert)
	    {
	      /* Directly break constant into high and low parts.  This
		 provides better optimization opportunities because various
		 passes recognize constants split with PLUS but not LO_SUM.
		 We use a 14-bit signed low part except when the addition
		 of 0x4000 to the high part might change the sign of the
		 high part.  */
	      HOST_WIDE_INT low = value & 0x3fff;
	      HOST_WIDE_INT high = value & ~ 0x3fff;

	      if (low >= 0x2000)
		{
		  if (high == 0x7fffc000 || (mode == HImode && high == 0x4000))
		    high += 0x2000;
		  else
		    high += 0x4000;
		}

	      low = value - high;

	      emit_insn (gen_rtx_SET (VOIDmode, temp, GEN_INT (high)));
	      operands[1] = gen_rtx_PLUS (mode, temp, GEN_INT (low));
	    }
	  else
	    {
	      emit_insn (gen_rtx_SET (VOIDmode, temp,
				      gen_rtx_HIGH (mode, operand1)));
	      operands[1] = gen_rtx_LO_SUM (mode, temp, operand1);
	    }

	  insn = emit_move_insn (operands[0], operands[1]);

	  /* Now insert the most significant 32 bits of the value
	     into the register.  When we don't have a second register
	     available, it could take up to nine instructions to load
	     a 64-bit integer constant.  Prior to reload, we force
	     constants that would take more than three instructions
	     to load to the constant pool.  During and after reload,
	     we have to handle all possible values.  */
	  if (insert)
	    {
	      /* Use a HIGH/LO_SUM/INSV sequence if we have a second
		 register and the value to be inserted is outside the
		 range that can be loaded with three depdi instructions.  */
	      if (temp != operand0 && (insv >= 16384 || insv < -16384))
		{
		  operand1 = GEN_INT (insv);

		  emit_insn (gen_rtx_SET (VOIDmode, temp,
					  gen_rtx_HIGH (mode, operand1)));
		  emit_move_insn (temp, gen_rtx_LO_SUM (mode, temp, operand1));
		  emit_insn (gen_insv (operand0, GEN_INT (32),
				       const0_rtx, temp));
		}
	      else
		{
		  int len = 5, pos = 27;

		  /* Insert the bits using the depdi instruction.  */
		  while (pos >= 0)
		    {
		      HOST_WIDE_INT v5 = ((insv & 31) ^ 16) - 16;
		      HOST_WIDE_INT sign = v5 < 0;

		      /* Left extend the insertion.  */
		      insv = (insv >= 0 ? insv >> len : ~(~insv >> len));
		      while (pos > 0 && (insv & 1) == sign)
			{
			  insv = (insv >= 0 ? insv >> 1 : ~(~insv >> 1));
			  len += 1;
			  pos -= 1;
			}

		      emit_insn (gen_insv (operand0, GEN_INT (len),
					   GEN_INT (pos), GEN_INT (v5)));

		      len = pos > 0 && pos < 5 ? pos : 5;
		      pos -= len;
		    }
		}
	    }

	  set_unique_reg_note (insn, REG_EQUAL, op1);

	  return 1;
	}
    }
  /* Now have insn-emit do whatever it normally does.  */
  return 0;
}

/* Examine EXP and return nonzero if it contains an ADDR_EXPR (meaning
   it will need a link/runtime reloc).  */

int
reloc_needed (tree exp)
{
  int reloc = 0;

  switch (TREE_CODE (exp))
    {
    case ADDR_EXPR:
      return 1;

    case POINTER_PLUS_EXPR:
    case PLUS_EXPR:
    case MINUS_EXPR:
      reloc = reloc_needed (TREE_OPERAND (exp, 0));
      reloc |= reloc_needed (TREE_OPERAND (exp, 1));
      break;

    CASE_CONVERT:
    case NON_LVALUE_EXPR:
      reloc = reloc_needed (TREE_OPERAND (exp, 0));
      break;

    case CONSTRUCTOR:
      {
	tree value;
	unsigned HOST_WIDE_INT ix;

	FOR_EACH_CONSTRUCTOR_VALUE (CONSTRUCTOR_ELTS (exp), ix, value)
	  if (value)
	    reloc |= reloc_needed (value);
      }
      break;

    case ERROR_MARK:
      break;

    default:
      break;
    }
  return reloc;
}

/* Does operand (which is a symbolic_operand) live in text space?
   If so, SYMBOL_REF_FLAG, which is set by pa_encode_section_info,
   will be true.  */

int
read_only_operand (rtx operand, enum machine_mode mode ATTRIBUTE_UNUSED)
{
  if (GET_CODE (operand) == CONST)
    operand = XEXP (XEXP (operand, 0), 0);
  if (flag_pic)
    {
      if (GET_CODE (operand) == SYMBOL_REF)
	return SYMBOL_REF_FLAG (operand) && !CONSTANT_POOL_ADDRESS_P (operand);
    }
  else
    {
      if (GET_CODE (operand) == SYMBOL_REF)
	return SYMBOL_REF_FLAG (operand) || CONSTANT_POOL_ADDRESS_P (operand);
    }
  return 1;
}


/* Return the best assembler insn template
   for moving operands[1] into operands[0] as a fullword.  */
const char *
singlemove_string (rtx *operands)
{
  HOST_WIDE_INT intval;

  if (GET_CODE (operands[0]) == MEM)
    return "stw %r1,%0";
  if (GET_CODE (operands[1]) == MEM)
    return "ldw %1,%0";
  if (GET_CODE (operands[1]) == CONST_DOUBLE)
    {
      long i;
      REAL_VALUE_TYPE d;

      gcc_assert (GET_MODE (operands[1]) == SFmode);

      /* Translate the CONST_DOUBLE to a CONST_INT with the same target
	 bit pattern.  */
      REAL_VALUE_FROM_CONST_DOUBLE (d, operands[1]);
      REAL_VALUE_TO_TARGET_SINGLE (d, i);

      operands[1] = GEN_INT (i);
      /* Fall through to CONST_INT case.  */
    }
  if (GET_CODE (operands[1]) == CONST_INT)
    {
      intval = INTVAL (operands[1]);

      if (VAL_14_BITS_P (intval))
	return "ldi %1,%0";
      else if ((intval & 0x7ff) == 0)
	return "ldil L'%1,%0";
      else if (zdepi_cint_p (intval))
	return "{zdepi %Z1,%0|depwi,z %Z1,%0}";
      else
	return "ldil L'%1,%0\n\tldo R'%1(%0),%0";
    }
  return "copy %1,%0";
}


/* Compute position (in OP[1]) and width (in OP[2])
   useful for copying IMM to a register using the zdepi
   instructions.  Store the immediate value to insert in OP[0].  */
static void
compute_zdepwi_operands (unsigned HOST_WIDE_INT imm, unsigned *op)
{
  int lsb, len;

  /* Find the least significant set bit in IMM.  */
  for (lsb = 0; lsb < 32; lsb++)
    {
      if ((imm & 1) != 0)
        break;
      imm >>= 1;
    }

  /* Choose variants based on *sign* of the 5-bit field.  */
  if ((imm & 0x10) == 0)
    len = (lsb <= 28) ? 4 : 32 - lsb;
  else
    {
      /* Find the width of the bitstring in IMM.  */
      for (len = 5; len < 32 - lsb; len++)
	{
	  if ((imm & ((unsigned HOST_WIDE_INT) 1 << len)) == 0)
	    break;
	}

      /* Sign extend IMM as a 5-bit value.  */
      imm = (imm & 0xf) - 0x10;
    }

  op[0] = imm;
  op[1] = 31 - lsb;
  op[2] = len;
}

/* Compute position (in OP[1]) and width (in OP[2])
   useful for copying IMM to a register using the depdi,z
   instructions.  Store the immediate value to insert in OP[0].  */
void
compute_zdepdi_operands (unsigned HOST_WIDE_INT imm, unsigned *op)
{
  int lsb, len, maxlen;

  maxlen = MIN (HOST_BITS_PER_WIDE_INT, 64);

  /* Find the least significant set bit in IMM.  */
  for (lsb = 0; lsb < maxlen; lsb++)
    {
      if ((imm & 1) != 0)
        break;
      imm >>= 1;
    }

  /* Choose variants based on *sign* of the 5-bit field.  */
  if ((imm & 0x10) == 0)
    len = (lsb <= maxlen - 4) ? 4 : maxlen - lsb;
  else
    {
      /* Find the width of the bitstring in IMM.  */
      for (len = 5; len < maxlen - lsb; len++)
	{
	  if ((imm & ((unsigned HOST_WIDE_INT) 1 << len)) == 0)
	    break;
	}

      /* Extend length if host is narrow and IMM is negative.  */
      if (HOST_BITS_PER_WIDE_INT == 32 && len == maxlen - lsb)
	len += 32;

      /* Sign extend IMM as a 5-bit value.  */
      imm = (imm & 0xf) - 0x10;
    }

  op[0] = imm;
  op[1] = 63 - lsb;
  op[2] = len;
}

/* Output assembler code to perform a doubleword move insn
   with operands OPERANDS.  */

const char *
output_move_double (rtx *operands)
{
  enum { REGOP, OFFSOP, MEMOP, CNSTOP, RNDOP } optype0, optype1;
  rtx latehalf[2];
  rtx addreg0 = 0, addreg1 = 0;

  /* First classify both operands.  */

  if (REG_P (operands[0]))
    optype0 = REGOP;
  else if (offsettable_memref_p (operands[0]))
    optype0 = OFFSOP;
  else if (GET_CODE (operands[0]) == MEM)
    optype0 = MEMOP;
  else
    optype0 = RNDOP;

  if (REG_P (operands[1]))
    optype1 = REGOP;
  else if (CONSTANT_P (operands[1]))
    optype1 = CNSTOP;
  else if (offsettable_memref_p (operands[1]))
    optype1 = OFFSOP;
  else if (GET_CODE (operands[1]) == MEM)
    optype1 = MEMOP;
  else
    optype1 = RNDOP;

  /* Check for the cases that the operand constraints are not
     supposed to allow to happen.  */
  gcc_assert (optype0 == REGOP || optype1 == REGOP);

  /* Handle copies between general and floating registers.  */

  if (optype0 == REGOP && optype1 == REGOP
      && FP_REG_P (operands[0]) ^ FP_REG_P (operands[1]))
    {
      if (FP_REG_P (operands[0]))
	{
	  output_asm_insn ("{stws|stw} %1,-16(%%sp)", operands);
	  output_asm_insn ("{stws|stw} %R1,-12(%%sp)", operands);
	  return "{fldds|fldd} -16(%%sp),%0";
	}
      else
	{
	  output_asm_insn ("{fstds|fstd} %1,-16(%%sp)", operands);
	  output_asm_insn ("{ldws|ldw} -16(%%sp),%0", operands);
	  return "{ldws|ldw} -12(%%sp),%R0";
	}
    }

   /* Handle auto decrementing and incrementing loads and stores
     specifically, since the structure of the function doesn't work
     for them without major modification.  Do it better when we learn
     this port about the general inc/dec addressing of PA.
     (This was written by tege.  Chide him if it doesn't work.)  */

  if (optype0 == MEMOP)
    {
      /* We have to output the address syntax ourselves, since print_operand
	 doesn't deal with the addresses we want to use.  Fix this later.  */

      rtx addr = XEXP (operands[0], 0);
      if (GET_CODE (addr) == POST_INC || GET_CODE (addr) == POST_DEC)
	{
	  rtx high_reg = gen_rtx_SUBREG (SImode, operands[1], 0);

	  operands[0] = XEXP (addr, 0);
	  gcc_assert (GET_CODE (operands[1]) == REG
		      && GET_CODE (operands[0]) == REG);

	  gcc_assert (!reg_overlap_mentioned_p (high_reg, addr));
	  
	  /* No overlap between high target register and address
	     register.  (We do this in a non-obvious way to
	     save a register file writeback)  */
	  if (GET_CODE (addr) == POST_INC)
	    return "{stws|stw},ma %1,8(%0)\n\tstw %R1,-4(%0)";
	  return "{stws|stw},ma %1,-8(%0)\n\tstw %R1,12(%0)";
	}
      else if (GET_CODE (addr) == PRE_INC || GET_CODE (addr) == PRE_DEC)
	{
	  rtx high_reg = gen_rtx_SUBREG (SImode, operands[1], 0);

	  operands[0] = XEXP (addr, 0);
	  gcc_assert (GET_CODE (operands[1]) == REG
		      && GET_CODE (operands[0]) == REG);
	  
	  gcc_assert (!reg_overlap_mentioned_p (high_reg, addr));
	  /* No overlap between high target register and address
	     register.  (We do this in a non-obvious way to save a
	     register file writeback)  */
	  if (GET_CODE (addr) == PRE_INC)
	    return "{stws|stw},mb %1,8(%0)\n\tstw %R1,4(%0)";
	  return "{stws|stw},mb %1,-8(%0)\n\tstw %R1,4(%0)";
	}
    }
  if (optype1 == MEMOP)
    {
      /* We have to output the address syntax ourselves, since print_operand
	 doesn't deal with the addresses we want to use.  Fix this later.  */

      rtx addr = XEXP (operands[1], 0);
      if (GET_CODE (addr) == POST_INC || GET_CODE (addr) == POST_DEC)
	{
	  rtx high_reg = gen_rtx_SUBREG (SImode, operands[0], 0);

	  operands[1] = XEXP (addr, 0);
	  gcc_assert (GET_CODE (operands[0]) == REG
		      && GET_CODE (operands[1]) == REG);

	  if (!reg_overlap_mentioned_p (high_reg, addr))
	    {
	      /* No overlap between high target register and address
		 register.  (We do this in a non-obvious way to
		 save a register file writeback)  */
	      if (GET_CODE (addr) == POST_INC)
		return "{ldws|ldw},ma 8(%1),%0\n\tldw -4(%1),%R0";
	      return "{ldws|ldw},ma -8(%1),%0\n\tldw 12(%1),%R0";
	    }
	  else
	    {
	      /* This is an undefined situation.  We should load into the
		 address register *and* update that register.  Probably
		 we don't need to handle this at all.  */
	      if (GET_CODE (addr) == POST_INC)
		return "ldw 4(%1),%R0\n\t{ldws|ldw},ma 8(%1),%0";
	      return "ldw 4(%1),%R0\n\t{ldws|ldw},ma -8(%1),%0";
	    }
	}
      else if (GET_CODE (addr) == PRE_INC || GET_CODE (addr) == PRE_DEC)
	{
	  rtx high_reg = gen_rtx_SUBREG (SImode, operands[0], 0);

	  operands[1] = XEXP (addr, 0);
	  gcc_assert (GET_CODE (operands[0]) == REG
		      && GET_CODE (operands[1]) == REG);

	  if (!reg_overlap_mentioned_p (high_reg, addr))
	    {
	      /* No overlap between high target register and address
		 register.  (We do this in a non-obvious way to
		 save a register file writeback)  */
	      if (GET_CODE (addr) == PRE_INC)
		return "{ldws|ldw},mb 8(%1),%0\n\tldw 4(%1),%R0";
	      return "{ldws|ldw},mb -8(%1),%0\n\tldw 4(%1),%R0";
	    }
	  else
	    {
	      /* This is an undefined situation.  We should load into the
		 address register *and* update that register.  Probably
		 we don't need to handle this at all.  */
	      if (GET_CODE (addr) == PRE_INC)
		return "ldw 12(%1),%R0\n\t{ldws|ldw},mb 8(%1),%0";
	      return "ldw -4(%1),%R0\n\t{ldws|ldw},mb -8(%1),%0";
	    }
	}
      else if (GET_CODE (addr) == PLUS
	       && GET_CODE (XEXP (addr, 0)) == MULT)
	{
	  rtx xoperands[4];
	  rtx high_reg = gen_rtx_SUBREG (SImode, operands[0], 0);

	  if (!reg_overlap_mentioned_p (high_reg, addr))
	    {
	      xoperands[0] = high_reg;
	      xoperands[1] = XEXP (addr, 1);
	      xoperands[2] = XEXP (XEXP (addr, 0), 0);
	      xoperands[3] = XEXP (XEXP (addr, 0), 1);
	      output_asm_insn ("{sh%O3addl %2,%1,%0|shladd,l %2,%O3,%1,%0}",
			       xoperands);
	      return "ldw 4(%0),%R0\n\tldw 0(%0),%0";
	    }
	  else
	    {
	      xoperands[0] = high_reg;
	      xoperands[1] = XEXP (addr, 1);
	      xoperands[2] = XEXP (XEXP (addr, 0), 0);
	      xoperands[3] = XEXP (XEXP (addr, 0), 1);
	      output_asm_insn ("{sh%O3addl %2,%1,%R0|shladd,l %2,%O3,%1,%R0}",
			       xoperands);
	      return "ldw 0(%R0),%0\n\tldw 4(%R0),%R0";
	    }
	}
    }

  /* If an operand is an unoffsettable memory ref, find a register
     we can increment temporarily to make it refer to the second word.  */

  if (optype0 == MEMOP)
    addreg0 = find_addr_reg (XEXP (operands[0], 0));

  if (optype1 == MEMOP)
    addreg1 = find_addr_reg (XEXP (operands[1], 0));

  /* Ok, we can do one word at a time.
     Normally we do the low-numbered word first.

     In either case, set up in LATEHALF the operands to use
     for the high-numbered word and in some cases alter the
     operands in OPERANDS to be suitable for the low-numbered word.  */

  if (optype0 == REGOP)
    latehalf[0] = gen_rtx_REG (SImode, REGNO (operands[0]) + 1);
  else if (optype0 == OFFSOP)
    latehalf[0] = adjust_address (operands[0], SImode, 4);
  else
    latehalf[0] = operands[0];

  if (optype1 == REGOP)
    latehalf[1] = gen_rtx_REG (SImode, REGNO (operands[1]) + 1);
  else if (optype1 == OFFSOP)
    latehalf[1] = adjust_address (operands[1], SImode, 4);
  else if (optype1 == CNSTOP)
    split_double (operands[1], &operands[1], &latehalf[1]);
  else
    latehalf[1] = operands[1];

  /* If the first move would clobber the source of the second one,
     do them in the other order.

     This can happen in two cases:

	mem -> register where the first half of the destination register
 	is the same register used in the memory's address.  Reload
	can create such insns.

	mem in this case will be either register indirect or register
	indirect plus a valid offset.

	register -> register move where REGNO(dst) == REGNO(src + 1)
	someone (Tim/Tege?) claimed this can happen for parameter loads.

     Handle mem -> register case first.  */
  if (optype0 == REGOP
      && (optype1 == MEMOP || optype1 == OFFSOP)
      && refers_to_regno_p (REGNO (operands[0]), REGNO (operands[0]) + 1,
			    operands[1], 0))
    {
      /* Do the late half first.  */
      if (addreg1)
	output_asm_insn ("ldo 4(%0),%0", &addreg1);
      output_asm_insn (singlemove_string (latehalf), latehalf);

      /* Then clobber.  */
      if (addreg1)
	output_asm_insn ("ldo -4(%0),%0", &addreg1);
      return singlemove_string (operands);
    }

  /* Now handle register -> register case.  */
  if (optype0 == REGOP && optype1 == REGOP
      && REGNO (operands[0]) == REGNO (operands[1]) + 1)
    {
      output_asm_insn (singlemove_string (latehalf), latehalf);
      return singlemove_string (operands);
    }

  /* Normal case: do the two words, low-numbered first.  */

  output_asm_insn (singlemove_string (operands), operands);

  /* Make any unoffsettable addresses point at high-numbered word.  */
  if (addreg0)
    output_asm_insn ("ldo 4(%0),%0", &addreg0);
  if (addreg1)
    output_asm_insn ("ldo 4(%0),%0", &addreg1);

  /* Do that word.  */
  output_asm_insn (singlemove_string (latehalf), latehalf);

  /* Undo the adds we just did.  */
  if (addreg0)
    output_asm_insn ("ldo -4(%0),%0", &addreg0);
  if (addreg1)
    output_asm_insn ("ldo -4(%0),%0", &addreg1);

  return "";
}

const char *
output_fp_move_double (rtx *operands)
{
  if (FP_REG_P (operands[0]))
    {
      if (FP_REG_P (operands[1])
	  || operands[1] == CONST0_RTX (GET_MODE (operands[0])))
	output_asm_insn ("fcpy,dbl %f1,%0", operands);
      else
	output_asm_insn ("fldd%F1 %1,%0", operands);
    }
  else if (FP_REG_P (operands[1]))
    {
      output_asm_insn ("fstd%F0 %1,%0", operands);
    }
  else
    {
      rtx xoperands[2];
      
      gcc_assert (operands[1] == CONST0_RTX (GET_MODE (operands[0])));
      
      /* This is a pain.  You have to be prepared to deal with an
	 arbitrary address here including pre/post increment/decrement.

	 so avoid this in the MD.  */
      gcc_assert (GET_CODE (operands[0]) == REG);
      
      xoperands[1] = gen_rtx_REG (SImode, REGNO (operands[0]) + 1);
      xoperands[0] = operands[0];
      output_asm_insn ("copy %%r0,%0\n\tcopy %%r0,%1", xoperands);
    }
  return "";
}

/* Return a REG that occurs in ADDR with coefficient 1.
   ADDR can be effectively incremented by incrementing REG.  */

static rtx
find_addr_reg (rtx addr)
{
  while (GET_CODE (addr) == PLUS)
    {
      if (GET_CODE (XEXP (addr, 0)) == REG)
	addr = XEXP (addr, 0);
      else if (GET_CODE (XEXP (addr, 1)) == REG)
	addr = XEXP (addr, 1);
      else if (CONSTANT_P (XEXP (addr, 0)))
	addr = XEXP (addr, 1);
      else if (CONSTANT_P (XEXP (addr, 1)))
	addr = XEXP (addr, 0);
      else
	gcc_unreachable ();
    }
  gcc_assert (GET_CODE (addr) == REG);
  return addr;
}

/* Emit code to perform a block move.

   OPERANDS[0] is the destination pointer as a REG, clobbered.
   OPERANDS[1] is the source pointer as a REG, clobbered.
   OPERANDS[2] is a register for temporary storage.
   OPERANDS[3] is a register for temporary storage.
   OPERANDS[4] is the size as a CONST_INT
   OPERANDS[5] is the alignment safe to use, as a CONST_INT.
   OPERANDS[6] is another temporary register.  */

const char *
output_block_move (rtx *operands, int size_is_constant ATTRIBUTE_UNUSED)
{
  int align = INTVAL (operands[5]);
  unsigned long n_bytes = INTVAL (operands[4]);

  /* We can't move more than a word at a time because the PA
     has no longer integer move insns.  (Could use fp mem ops?)  */
  if (align > (TARGET_64BIT ? 8 : 4))
    align = (TARGET_64BIT ? 8 : 4);

  /* Note that we know each loop below will execute at least twice
     (else we would have open-coded the copy).  */
  switch (align)
    {
      case 8:
	/* Pre-adjust the loop counter.  */
	operands[4] = GEN_INT (n_bytes - 16);
	output_asm_insn ("ldi %4,%2", operands);

	/* Copying loop.  */
	output_asm_insn ("ldd,ma 8(%1),%3", operands);
	output_asm_insn ("ldd,ma 8(%1),%6", operands);
	output_asm_insn ("std,ma %3,8(%0)", operands);
	output_asm_insn ("addib,>= -16,%2,.-12", operands);
	output_asm_insn ("std,ma %6,8(%0)", operands);

	/* Handle the residual.  There could be up to 7 bytes of
	   residual to copy!  */
	if (n_bytes % 16 != 0)
	  {
	    operands[4] = GEN_INT (n_bytes % 8);
	    if (n_bytes % 16 >= 8)
	      output_asm_insn ("ldd,ma 8(%1),%3", operands);
	    if (n_bytes % 8 != 0)
	      output_asm_insn ("ldd 0(%1),%6", operands);
	    if (n_bytes % 16 >= 8)
	      output_asm_insn ("std,ma %3,8(%0)", operands);
	    if (n_bytes % 8 != 0)
	      output_asm_insn ("stdby,e %6,%4(%0)", operands);
	  }
	return "";

      case 4:
	/* Pre-adjust the loop counter.  */
	operands[4] = GEN_INT (n_bytes - 8);
	output_asm_insn ("ldi %4,%2", operands);

	/* Copying loop.  */
	output_asm_insn ("{ldws|ldw},ma 4(%1),%3", operands);
	output_asm_insn ("{ldws|ldw},ma 4(%1),%6", operands);
	output_asm_insn ("{stws|stw},ma %3,4(%0)", operands);
	output_asm_insn ("addib,>= -8,%2,.-12", operands);
	output_asm_insn ("{stws|stw},ma %6,4(%0)", operands);

	/* Handle the residual.  There could be up to 7 bytes of
	   residual to copy!  */
	if (n_bytes % 8 != 0)
	  {
	    operands[4] = GEN_INT (n_bytes % 4);
	    if (n_bytes % 8 >= 4)
	      output_asm_insn ("{ldws|ldw},ma 4(%1),%3", operands);
	    if (n_bytes % 4 != 0)
	      output_asm_insn ("ldw 0(%1),%6", operands);
	    if (n_bytes % 8 >= 4)
	      output_asm_insn ("{stws|stw},ma %3,4(%0)", operands);
	    if (n_bytes % 4 != 0)
	      output_asm_insn ("{stbys|stby},e %6,%4(%0)", operands);
	  }
	return "";

      case 2:
	/* Pre-adjust the loop counter.  */
	operands[4] = GEN_INT (n_bytes - 4);
	output_asm_insn ("ldi %4,%2", operands);

	/* Copying loop.  */
	output_asm_insn ("{ldhs|ldh},ma 2(%1),%3", operands);
	output_asm_insn ("{ldhs|ldh},ma 2(%1),%6", operands);
	output_asm_insn ("{sths|sth},ma %3,2(%0)", operands);
	output_asm_insn ("addib,>= -4,%2,.-12", operands);
	output_asm_insn ("{sths|sth},ma %6,2(%0)", operands);

	/* Handle the residual.  */
	if (n_bytes % 4 != 0)
	  {
	    if (n_bytes % 4 >= 2)
	      output_asm_insn ("{ldhs|ldh},ma 2(%1),%3", operands);
	    if (n_bytes % 2 != 0)
	      output_asm_insn ("ldb 0(%1),%6", operands);
	    if (n_bytes % 4 >= 2)
	      output_asm_insn ("{sths|sth},ma %3,2(%0)", operands);
	    if (n_bytes % 2 != 0)
	      output_asm_insn ("stb %6,0(%0)", operands);
	  }
	return "";

      case 1:
	/* Pre-adjust the loop counter.  */
	operands[4] = GEN_INT (n_bytes - 2);
	output_asm_insn ("ldi %4,%2", operands);

	/* Copying loop.  */
	output_asm_insn ("{ldbs|ldb},ma 1(%1),%3", operands);
	output_asm_insn ("{ldbs|ldb},ma 1(%1),%6", operands);
	output_asm_insn ("{stbs|stb},ma %3,1(%0)", operands);
	output_asm_insn ("addib,>= -2,%2,.-12", operands);
	output_asm_insn ("{stbs|stb},ma %6,1(%0)", operands);

	/* Handle the residual.  */
	if (n_bytes % 2 != 0)
	  {
	    output_asm_insn ("ldb 0(%1),%3", operands);
	    output_asm_insn ("stb %3,0(%0)", operands);
	  }
	return "";

      default:
	gcc_unreachable ();
    }
}

/* Count the number of insns necessary to handle this block move.

   Basic structure is the same as emit_block_move, except that we
   count insns rather than emit them.  */

static int
compute_movmem_length (rtx insn)
{
  rtx pat = PATTERN (insn);
  unsigned int align = INTVAL (XEXP (XVECEXP (pat, 0, 7), 0));
  unsigned long n_bytes = INTVAL (XEXP (XVECEXP (pat, 0, 6), 0));
  unsigned int n_insns = 0;

  /* We can't move more than four bytes at a time because the PA
     has no longer integer move insns.  (Could use fp mem ops?)  */
  if (align > (TARGET_64BIT ? 8 : 4))
    align = (TARGET_64BIT ? 8 : 4);

  /* The basic copying loop.  */
  n_insns = 6;

  /* Residuals.  */
  if (n_bytes % (2 * align) != 0)
    {
      if ((n_bytes % (2 * align)) >= align)
	n_insns += 2;

      if ((n_bytes % align) != 0)
	n_insns += 2;
    }

  /* Lengths are expressed in bytes now; each insn is 4 bytes.  */
  return n_insns * 4;
}

/* Emit code to perform a block clear.

   OPERANDS[0] is the destination pointer as a REG, clobbered.
   OPERANDS[1] is a register for temporary storage.
   OPERANDS[2] is the size as a CONST_INT
   OPERANDS[3] is the alignment safe to use, as a CONST_INT.  */

const char *
output_block_clear (rtx *operands, int size_is_constant ATTRIBUTE_UNUSED)
{
  int align = INTVAL (operands[3]);
  unsigned long n_bytes = INTVAL (operands[2]);

  /* We can't clear more than a word at a time because the PA
     has no longer integer move insns.  */
  if (align > (TARGET_64BIT ? 8 : 4))
    align = (TARGET_64BIT ? 8 : 4);

  /* Note that we know each loop below will execute at least twice
     (else we would have open-coded the copy).  */
  switch (align)
    {
      case 8:
	/* Pre-adjust the loop counter.  */
	operands[2] = GEN_INT (n_bytes - 16);
	output_asm_insn ("ldi %2,%1", operands);

	/* Loop.  */
	output_asm_insn ("std,ma %%r0,8(%0)", operands);
	output_asm_insn ("addib,>= -16,%1,.-4", operands);
	output_asm_insn ("std,ma %%r0,8(%0)", operands);

	/* Handle the residual.  There could be up to 7 bytes of
	   residual to copy!  */
	if (n_bytes % 16 != 0)
	  {
	    operands[2] = GEN_INT (n_bytes % 8);
	    if (n_bytes % 16 >= 8)
	      output_asm_insn ("std,ma %%r0,8(%0)", operands);
	    if (n_bytes % 8 != 0)
	      output_asm_insn ("stdby,e %%r0,%2(%0)", operands);
	  }
	return "";

      case 4:
	/* Pre-adjust the loop counter.  */
	operands[2] = GEN_INT (n_bytes - 8);
	output_asm_insn ("ldi %2,%1", operands);

	/* Loop.  */
	output_asm_insn ("{stws|stw},ma %%r0,4(%0)", operands);
	output_asm_insn ("addib,>= -8,%1,.-4", operands);
	output_asm_insn ("{stws|stw},ma %%r0,4(%0)", operands);

	/* Handle the residual.  There could be up to 7 bytes of
	   residual to copy!  */
	if (n_bytes % 8 != 0)
	  {
	    operands[2] = GEN_INT (n_bytes % 4);
	    if (n_bytes % 8 >= 4)
	      output_asm_insn ("{stws|stw},ma %%r0,4(%0)", operands);
	    if (n_bytes % 4 != 0)
	      output_asm_insn ("{stbys|stby},e %%r0,%2(%0)", operands);
	  }
	return "";

      case 2:
	/* Pre-adjust the loop counter.  */
	operands[2] = GEN_INT (n_bytes - 4);
	output_asm_insn ("ldi %2,%1", operands);

	/* Loop.  */
	output_asm_insn ("{sths|sth},ma %%r0,2(%0)", operands);
	output_asm_insn ("addib,>= -4,%1,.-4", operands);
	output_asm_insn ("{sths|sth},ma %%r0,2(%0)", operands);

	/* Handle the residual.  */
	if (n_bytes % 4 != 0)
	  {
	    if (n_bytes % 4 >= 2)
	      output_asm_insn ("{sths|sth},ma %%r0,2(%0)", operands);
	    if (n_bytes % 2 != 0)
	      output_asm_insn ("stb %%r0,0(%0)", operands);
	  }
	return "";

      case 1:
	/* Pre-adjust the loop counter.  */
	operands[2] = GEN_INT (n_bytes - 2);
	output_asm_insn ("ldi %2,%1", operands);

	/* Loop.  */
	output_asm_insn ("{stbs|stb},ma %%r0,1(%0)", operands);
	output_asm_insn ("addib,>= -2,%1,.-4", operands);
	output_asm_insn ("{stbs|stb},ma %%r0,1(%0)", operands);

	/* Handle the residual.  */
	if (n_bytes % 2 != 0)
	  output_asm_insn ("stb %%r0,0(%0)", operands);

	return "";

      default:
	gcc_unreachable ();
    }
}

/* Count the number of insns necessary to handle this block move.

   Basic structure is the same as emit_block_move, except that we
   count insns rather than emit them.  */

static int
compute_clrmem_length (rtx insn)
{
  rtx pat = PATTERN (insn);
  unsigned int align = INTVAL (XEXP (XVECEXP (pat, 0, 4), 0));
  unsigned long n_bytes = INTVAL (XEXP (XVECEXP (pat, 0, 3), 0));
  unsigned int n_insns = 0;

  /* We can't clear more than a word at a time because the PA
     has no longer integer move insns.  */
  if (align > (TARGET_64BIT ? 8 : 4))
    align = (TARGET_64BIT ? 8 : 4);

  /* The basic loop.  */
  n_insns = 4;

  /* Residuals.  */
  if (n_bytes % (2 * align) != 0)
    {
      if ((n_bytes % (2 * align)) >= align)
	n_insns++;

      if ((n_bytes % align) != 0)
	n_insns++;
    }

  /* Lengths are expressed in bytes now; each insn is 4 bytes.  */
  return n_insns * 4;
}


const char *
output_and (rtx *operands)
{
  if (GET_CODE (operands[2]) == CONST_INT && INTVAL (operands[2]) != 0)
    {
      unsigned HOST_WIDE_INT mask = INTVAL (operands[2]);
      int ls0, ls1, ms0, p, len;

      for (ls0 = 0; ls0 < 32; ls0++)
	if ((mask & (1 << ls0)) == 0)
	  break;

      for (ls1 = ls0; ls1 < 32; ls1++)
	if ((mask & (1 << ls1)) != 0)
	  break;

      for (ms0 = ls1; ms0 < 32; ms0++)
	if ((mask & (1 << ms0)) == 0)
	  break;

      gcc_assert (ms0 == 32);

      if (ls1 == 32)
	{
	  len = ls0;

	  gcc_assert (len);

	  operands[2] = GEN_INT (len);
	  return "{extru|extrw,u} %1,31,%2,%0";
	}
      else
	{
	  /* We could use this `depi' for the case above as well, but `depi'
	     requires one more register file access than an `extru'.  */

	  p = 31 - ls0;
	  len = ls1 - ls0;

	  operands[2] = GEN_INT (p);
	  operands[3] = GEN_INT (len);
	  return "{depi|depwi} 0,%2,%3,%0";
	}
    }
  else
    return "and %1,%2,%0";
}

/* Return a string to perform a bitwise-and of operands[1] with operands[2]
   storing the result in operands[0].  */
const char *
output_64bit_and (rtx *operands)
{
  if (GET_CODE (operands[2]) == CONST_INT && INTVAL (operands[2]) != 0)
    {
      unsigned HOST_WIDE_INT mask = INTVAL (operands[2]);
      int ls0, ls1, ms0, p, len;

      for (ls0 = 0; ls0 < HOST_BITS_PER_WIDE_INT; ls0++)
	if ((mask & ((unsigned HOST_WIDE_INT) 1 << ls0)) == 0)
	  break;

      for (ls1 = ls0; ls1 < HOST_BITS_PER_WIDE_INT; ls1++)
	if ((mask & ((unsigned HOST_WIDE_INT) 1 << ls1)) != 0)
	  break;

      for (ms0 = ls1; ms0 < HOST_BITS_PER_WIDE_INT; ms0++)
	if ((mask & ((unsigned HOST_WIDE_INT) 1 << ms0)) == 0)
	  break;

      gcc_assert (ms0 == HOST_BITS_PER_WIDE_INT);

      if (ls1 == HOST_BITS_PER_WIDE_INT)
	{
	  len = ls0;

	  gcc_assert (len);

	  operands[2] = GEN_INT (len);
	  return "extrd,u %1,63,%2,%0";
	}
      else
	{
	  /* We could use this `depi' for the case above as well, but `depi'
	     requires one more register file access than an `extru'.  */

	  p = 63 - ls0;
	  len = ls1 - ls0;

	  operands[2] = GEN_INT (p);
	  operands[3] = GEN_INT (len);
	  return "depdi 0,%2,%3,%0";
	}
    }
  else
    return "and %1,%2,%0";
}

const char *
output_ior (rtx *operands)
{
  unsigned HOST_WIDE_INT mask = INTVAL (operands[2]);
  int bs0, bs1, p, len;

  if (INTVAL (operands[2]) == 0)
    return "copy %1,%0";

  for (bs0 = 0; bs0 < 32; bs0++)
    if ((mask & (1 << bs0)) != 0)
      break;

  for (bs1 = bs0; bs1 < 32; bs1++)
    if ((mask & (1 << bs1)) == 0)
      break;

  gcc_assert (bs1 == 32 || ((unsigned HOST_WIDE_INT) 1 << bs1) > mask);

  p = 31 - bs0;
  len = bs1 - bs0;

  operands[2] = GEN_INT (p);
  operands[3] = GEN_INT (len);
  return "{depi|depwi} -1,%2,%3,%0";
}

/* Return a string to perform a bitwise-and of operands[1] with operands[2]
   storing the result in operands[0].  */
const char *
output_64bit_ior (rtx *operands)
{
  unsigned HOST_WIDE_INT mask = INTVAL (operands[2]);
  int bs0, bs1, p, len;

  if (INTVAL (operands[2]) == 0)
    return "copy %1,%0";

  for (bs0 = 0; bs0 < HOST_BITS_PER_WIDE_INT; bs0++)
    if ((mask & ((unsigned HOST_WIDE_INT) 1 << bs0)) != 0)
      break;

  for (bs1 = bs0; bs1 < HOST_BITS_PER_WIDE_INT; bs1++)
    if ((mask & ((unsigned HOST_WIDE_INT) 1 << bs1)) == 0)
      break;

  gcc_assert (bs1 == HOST_BITS_PER_WIDE_INT
	      || ((unsigned HOST_WIDE_INT) 1 << bs1) > mask);

  p = 63 - bs0;
  len = bs1 - bs0;

  operands[2] = GEN_INT (p);
  operands[3] = GEN_INT (len);
  return "depdi -1,%2,%3,%0";
}

/* Target hook for assembling integer objects.  This code handles
   aligned SI and DI integers specially since function references
   must be preceded by P%.  */

static bool
pa_assemble_integer (rtx x, unsigned int size, int aligned_p)
{
  if (size == UNITS_PER_WORD
      && aligned_p
      && function_label_operand (x, VOIDmode))
    {
      fputs (size == 8? "\t.dword\tP%" : "\t.word\tP%", asm_out_file);
      output_addr_const (asm_out_file, x);
      fputc ('\n', asm_out_file);
      return true;
    }
  return default_assemble_integer (x, size, aligned_p);
}

/* Output an ascii string.  */
void
output_ascii (FILE *file, const char *p, int size)
{
  int i;
  int chars_output;
  unsigned char partial_output[16];	/* Max space 4 chars can occupy.  */

  /* The HP assembler can only take strings of 256 characters at one
     time.  This is a limitation on input line length, *not* the
     length of the string.  Sigh.  Even worse, it seems that the
     restriction is in number of input characters (see \xnn &
     \whatever).  So we have to do this very carefully.  */

  fputs ("\t.STRING \"", file);

  chars_output = 0;
  for (i = 0; i < size; i += 4)
    {
      int co = 0;
      int io = 0;
      for (io = 0, co = 0; io < MIN (4, size - i); io++)
	{
	  register unsigned int c = (unsigned char) p[i + io];

	  if (c == '\"' || c == '\\')
	    partial_output[co++] = '\\';
	  if (c >= ' ' && c < 0177)
	    partial_output[co++] = c;
	  else
	    {
	      unsigned int hexd;
	      partial_output[co++] = '\\';
	      partial_output[co++] = 'x';
	      hexd =  c  / 16 - 0 + '0';
	      if (hexd > '9')
		hexd -= '9' - 'a' + 1;
	      partial_output[co++] = hexd;
	      hexd =  c % 16 - 0 + '0';
	      if (hexd > '9')
		hexd -= '9' - 'a' + 1;
	      partial_output[co++] = hexd;
	    }
	}
      if (chars_output + co > 243)
	{
	  fputs ("\"\n\t.STRING \"", file);
	  chars_output = 0;
	}
      fwrite (partial_output, 1, (size_t) co, file);
      chars_output += co;
      co = 0;
    }
  fputs ("\"\n", file);
}

/* Try to rewrite floating point comparisons & branches to avoid
   useless add,tr insns.

   CHECK_NOTES is nonzero if we should examine REG_DEAD notes
   to see if FPCC is dead.  CHECK_NOTES is nonzero for the
   first attempt to remove useless add,tr insns.  It is zero
   for the second pass as reorg sometimes leaves bogus REG_DEAD
   notes lying around.

   When CHECK_NOTES is zero we can only eliminate add,tr insns
   when there's a 1:1 correspondence between fcmp and ftest/fbranch
   instructions.  */
static void
remove_useless_addtr_insns (int check_notes)
{
  rtx insn;
  static int pass = 0;

  /* This is fairly cheap, so always run it when optimizing.  */
  if (optimize > 0)
    {
      int fcmp_count = 0;
      int fbranch_count = 0;

      /* Walk all the insns in this function looking for fcmp & fbranch
	 instructions.  Keep track of how many of each we find.  */
      for (insn = get_insns (); insn; insn = next_insn (insn))
	{
	  rtx tmp;

	  /* Ignore anything that isn't an INSN or a JUMP_INSN.  */
	  if (GET_CODE (insn) != INSN && GET_CODE (insn) != JUMP_INSN)
	    continue;

	  tmp = PATTERN (insn);

	  /* It must be a set.  */
	  if (GET_CODE (tmp) != SET)
	    continue;

	  /* If the destination is CCFP, then we've found an fcmp insn.  */
	  tmp = SET_DEST (tmp);
	  if (GET_CODE (tmp) == REG && REGNO (tmp) == 0)
	    {
	      fcmp_count++;
	      continue;
	    }

	  tmp = PATTERN (insn);
	  /* If this is an fbranch instruction, bump the fbranch counter.  */
	  if (GET_CODE (tmp) == SET
	      && SET_DEST (tmp) == pc_rtx
	      && GET_CODE (SET_SRC (tmp)) == IF_THEN_ELSE
	      && GET_CODE (XEXP (SET_SRC (tmp), 0)) == NE
	      && GET_CODE (XEXP (XEXP (SET_SRC (tmp), 0), 0)) == REG
	      && REGNO (XEXP (XEXP (SET_SRC (tmp), 0), 0)) == 0)
	    {
	      fbranch_count++;
	      continue;
	    }
	}


      /* Find all floating point compare + branch insns.  If possible,
	 reverse the comparison & the branch to avoid add,tr insns.  */
      for (insn = get_insns (); insn; insn = next_insn (insn))
	{
	  rtx tmp, next;

	  /* Ignore anything that isn't an INSN.  */
	  if (GET_CODE (insn) != INSN)
	    continue;

	  tmp = PATTERN (insn);

	  /* It must be a set.  */
	  if (GET_CODE (tmp) != SET)
	    continue;

	  /* The destination must be CCFP, which is register zero.  */
	  tmp = SET_DEST (tmp);
	  if (GET_CODE (tmp) != REG || REGNO (tmp) != 0)
	    continue;

	  /* INSN should be a set of CCFP.

	     See if the result of this insn is used in a reversed FP
	     conditional branch.  If so, reverse our condition and
	     the branch.  Doing so avoids useless add,tr insns.  */
	  next = next_insn (insn);
	  while (next)
	    {
	      /* Jumps, calls and labels stop our search.  */
	      if (GET_CODE (next) == JUMP_INSN
		  || GET_CODE (next) == CALL_INSN
		  || GET_CODE (next) == CODE_LABEL)
		break;

	      /* As does another fcmp insn.  */
	      if (GET_CODE (next) == INSN
		  && GET_CODE (PATTERN (next)) == SET
		  && GET_CODE (SET_DEST (PATTERN (next))) == REG
		  && REGNO (SET_DEST (PATTERN (next))) == 0)
		break;

	      next = next_insn (next);
	    }

	  /* Is NEXT_INSN a branch?  */
	  if (next
	      && GET_CODE (next) == JUMP_INSN)
	    {
	      rtx pattern = PATTERN (next);

	      /* If it a reversed fp conditional branch (e.g. uses add,tr)
		 and CCFP dies, then reverse our conditional and the branch
		 to avoid the add,tr.  */
	      if (GET_CODE (pattern) == SET
		  && SET_DEST (pattern) == pc_rtx
		  && GET_CODE (SET_SRC (pattern)) == IF_THEN_ELSE
		  && GET_CODE (XEXP (SET_SRC (pattern), 0)) == NE
		  && GET_CODE (XEXP (XEXP (SET_SRC (pattern), 0), 0)) == REG
		  && REGNO (XEXP (XEXP (SET_SRC (pattern), 0), 0)) == 0
		  && GET_CODE (XEXP (SET_SRC (pattern), 1)) == PC
		  && (fcmp_count == fbranch_count
		      || (check_notes
			  && find_regno_note (next, REG_DEAD, 0))))
		{
		  /* Reverse the branch.  */
		  tmp = XEXP (SET_SRC (pattern), 1);
		  XEXP (SET_SRC (pattern), 1) = XEXP (SET_SRC (pattern), 2);
		  XEXP (SET_SRC (pattern), 2) = tmp;
		  INSN_CODE (next) = -1;

		  /* Reverse our condition.  */
		  tmp = PATTERN (insn);
		  PUT_CODE (XEXP (tmp, 1),
			    (reverse_condition_maybe_unordered
			     (GET_CODE (XEXP (tmp, 1)))));
		}
	    }
	}
    }

  pass = !pass;

}

/* You may have trouble believing this, but this is the 32 bit HP-PA
   stack layout.  Wow.

   Offset		Contents

   Variable arguments	(optional; any number may be allocated)

   SP-(4*(N+9))		arg word N
   	:		    :
      SP-56		arg word 5
      SP-52		arg word 4

   Fixed arguments	(must be allocated; may remain unused)

      SP-48		arg word 3
      SP-44		arg word 2
      SP-40		arg word 1
      SP-36		arg word 0

   Frame Marker

      SP-32		External Data Pointer (DP)
      SP-28		External sr4
      SP-24		External/stub RP (RP')
      SP-20		Current RP
      SP-16		Static Link
      SP-12		Clean up
      SP-8		Calling Stub RP (RP'')
      SP-4		Previous SP

   Top of Frame

      SP-0		Stack Pointer (points to next available address)

*/

/* This function saves registers as follows.  Registers marked with ' are
   this function's registers (as opposed to the previous function's).
   If a frame_pointer isn't needed, r4 is saved as a general register;
   the space for the frame pointer is still allocated, though, to keep
   things simple.


   Top of Frame

       SP (FP')		Previous FP
       SP + 4		Alignment filler (sigh)
       SP + 8		Space for locals reserved here.
       .
       .
       .
       SP + n		All call saved register used.
       .
       .
       .
       SP + o		All call saved fp registers used.
       .
       .
       .
       SP + p (SP')	points to next available address.

*/

/* Global variables set by output_function_prologue().  */
/* Size of frame.  Need to know this to emit return insns from
   leaf procedures.  */
static HOST_WIDE_INT actual_fsize, local_fsize;
static int save_fregs;

/* Emit RTL to store REG at the memory location specified by BASE+DISP.
   Handle case where DISP > 8k by using the add_high_const patterns.

   Note in DISP > 8k case, we will leave the high part of the address
   in %r1.  There is code in expand_hppa_{prologue,epilogue} that knows this.*/

static void
store_reg (int reg, HOST_WIDE_INT disp, int base)
{
  rtx insn, dest, src, basereg;

  src = gen_rtx_REG (word_mode, reg);
  basereg = gen_rtx_REG (Pmode, base);
  if (VAL_14_BITS_P (disp))
    {
      dest = gen_rtx_MEM (word_mode, plus_constant (basereg, disp));
      insn = emit_move_insn (dest, src);
    }
  else if (TARGET_64BIT && !VAL_32_BITS_P (disp))
    {
      rtx delta = GEN_INT (disp);
      rtx tmpreg = gen_rtx_REG (Pmode, 1);

      emit_move_insn (tmpreg, delta);
      insn = emit_move_insn (tmpreg, gen_rtx_PLUS (Pmode, tmpreg, basereg));
      if (DO_FRAME_NOTES)
	{
	  add_reg_note (insn, REG_FRAME_RELATED_EXPR,
			gen_rtx_SET (VOIDmode, tmpreg,
				     gen_rtx_PLUS (Pmode, basereg, delta)));
	  RTX_FRAME_RELATED_P (insn) = 1;
	}
      dest = gen_rtx_MEM (word_mode, tmpreg);
      insn = emit_move_insn (dest, src);
    }
  else
    {
      rtx delta = GEN_INT (disp);
      rtx high = gen_rtx_PLUS (Pmode, basereg, gen_rtx_HIGH (Pmode, delta));
      rtx tmpreg = gen_rtx_REG (Pmode, 1);

      emit_move_insn (tmpreg, high);
      dest = gen_rtx_MEM (word_mode, gen_rtx_LO_SUM (Pmode, tmpreg, delta));
      insn = emit_move_insn (dest, src);
      if (DO_FRAME_NOTES)
	add_reg_note (insn, REG_FRAME_RELATED_EXPR,
		      gen_rtx_SET (VOIDmode,
				   gen_rtx_MEM (word_mode,
						gen_rtx_PLUS (word_mode,
							      basereg,
							      delta)),
				   src));
    }

  if (DO_FRAME_NOTES)
    RTX_FRAME_RELATED_P (insn) = 1;
}

/* Emit RTL to store REG at the memory location specified by BASE and then
   add MOD to BASE.  MOD must be <= 8k.  */

static void
store_reg_modify (int base, int reg, HOST_WIDE_INT mod)
{
  rtx insn, basereg, srcreg, delta;

  gcc_assert (VAL_14_BITS_P (mod));

  basereg = gen_rtx_REG (Pmode, base);
  srcreg = gen_rtx_REG (word_mode, reg);
  delta = GEN_INT (mod);

  insn = emit_insn (gen_post_store (basereg, srcreg, delta));
  if (DO_FRAME_NOTES)
    {
      RTX_FRAME_RELATED_P (insn) = 1;

      /* RTX_FRAME_RELATED_P must be set on each frame related set
	 in a parallel with more than one element.  */
      RTX_FRAME_RELATED_P (XVECEXP (PATTERN (insn), 0, 0)) = 1;
      RTX_FRAME_RELATED_P (XVECEXP (PATTERN (insn), 0, 1)) = 1;
    }
}

/* Emit RTL to set REG to the value specified by BASE+DISP.  Handle case
   where DISP > 8k by using the add_high_const patterns.  NOTE indicates
   whether to add a frame note or not.

   In the DISP > 8k case, we leave the high part of the address in %r1.
   There is code in expand_hppa_{prologue,epilogue} that knows about this.  */

static void
set_reg_plus_d (int reg, int base, HOST_WIDE_INT disp, int note)
{
  rtx insn;

  if (VAL_14_BITS_P (disp))
    {
      insn = emit_move_insn (gen_rtx_REG (Pmode, reg),
			     plus_constant (gen_rtx_REG (Pmode, base), disp));
    }
  else if (TARGET_64BIT && !VAL_32_BITS_P (disp))
    {
      rtx basereg = gen_rtx_REG (Pmode, base);
      rtx delta = GEN_INT (disp);
      rtx tmpreg = gen_rtx_REG (Pmode, 1);

      emit_move_insn (tmpreg, delta);
      insn = emit_move_insn (gen_rtx_REG (Pmode, reg),
			     gen_rtx_PLUS (Pmode, tmpreg, basereg));
      if (DO_FRAME_NOTES)
	add_reg_note (insn, REG_FRAME_RELATED_EXPR,
		      gen_rtx_SET (VOIDmode, tmpreg,
				   gen_rtx_PLUS (Pmode, basereg, delta)));
    }
  else
    {
      rtx basereg = gen_rtx_REG (Pmode, base);
      rtx delta = GEN_INT (disp);
      rtx tmpreg = gen_rtx_REG (Pmode, 1);

      emit_move_insn (tmpreg,
		      gen_rtx_PLUS (Pmode, basereg,
				    gen_rtx_HIGH (Pmode, delta)));
      insn = emit_move_insn (gen_rtx_REG (Pmode, reg),
			     gen_rtx_LO_SUM (Pmode, tmpreg, delta));
    }

  if (DO_FRAME_NOTES && note)
    RTX_FRAME_RELATED_P (insn) = 1;
}

HOST_WIDE_INT
compute_frame_size (HOST_WIDE_INT size, int *fregs_live)
{
  int freg_saved = 0;
  int i, j;

  /* The code in hppa_expand_prologue and hppa_expand_epilogue must
     be consistent with the rounding and size calculation done here.
     Change them at the same time.  */

  /* We do our own stack alignment.  First, round the size of the
     stack locals up to a word boundary.  */
  size = (size + UNITS_PER_WORD - 1) & ~(UNITS_PER_WORD - 1);

  /* Space for previous frame pointer + filler.  If any frame is
     allocated, we need to add in the STARTING_FRAME_OFFSET.  We
     waste some space here for the sake of HP compatibility.  The
     first slot is only used when the frame pointer is needed.  */
  if (size || frame_pointer_needed)
    size += STARTING_FRAME_OFFSET;
  
  /* If the current function calls __builtin_eh_return, then we need
     to allocate stack space for registers that will hold data for
     the exception handler.  */
  if (DO_FRAME_NOTES && crtl->calls_eh_return)
    {
      unsigned int i;

      for (i = 0; EH_RETURN_DATA_REGNO (i) != INVALID_REGNUM; ++i)
	continue;
      size += i * UNITS_PER_WORD;
    }

  /* Account for space used by the callee general register saves.  */
  for (i = 18, j = frame_pointer_needed ? 4 : 3; i >= j; i--)
    if (df_regs_ever_live_p (i))
      size += UNITS_PER_WORD;

  /* Account for space used by the callee floating point register saves.  */
  for (i = FP_SAVED_REG_LAST; i >= FP_SAVED_REG_FIRST; i -= FP_REG_STEP)
    if (df_regs_ever_live_p (i)
	|| (!TARGET_64BIT && df_regs_ever_live_p (i + 1)))
      {
	freg_saved = 1;

	/* We always save both halves of the FP register, so always
	   increment the frame size by 8 bytes.  */
	size += 8;
      }

  /* If any of the floating registers are saved, account for the
     alignment needed for the floating point register save block.  */
  if (freg_saved)
    {
      size = (size + 7) & ~7;
      if (fregs_live)
	*fregs_live = 1;
    }

  /* The various ABIs include space for the outgoing parameters in the
     size of the current function's stack frame.  We don't need to align
     for the outgoing arguments as their alignment is set by the final
     rounding for the frame as a whole.  */
  size += crtl->outgoing_args_size;

  /* Allocate space for the fixed frame marker.  This space must be
     allocated for any function that makes calls or allocates
     stack space.  */
  if (!current_function_is_leaf || size)
    size += TARGET_64BIT ? 48 : 32;

  /* Finally, round to the preferred stack boundary.  */
  return ((size + PREFERRED_STACK_BOUNDARY / BITS_PER_UNIT - 1)
	  & ~(PREFERRED_STACK_BOUNDARY / BITS_PER_UNIT - 1));
}

/* Generate the assembly code for function entry.  FILE is a stdio
   stream to output the code to.  SIZE is an int: how many units of
   temporary storage to allocate.

   Refer to the array `regs_ever_live' to determine which registers to
   save; `regs_ever_live[I]' is nonzero if register number I is ever
   used in the function.  This function is responsible for knowing
   which registers should not be saved even if used.  */

/* On HP-PA, move-double insns between fpu and cpu need an 8-byte block
   of memory.  If any fpu reg is used in the function, we allocate
   such a block here, at the bottom of the frame, just in case it's needed.

   If this function is a leaf procedure, then we may choose not
   to do a "save" insn.  The decision about whether or not
   to do this is made in regclass.c.  */

static void
pa_output_function_prologue (FILE *file, HOST_WIDE_INT size ATTRIBUTE_UNUSED)
{
  /* The function's label and associated .PROC must never be
     separated and must be output *after* any profiling declarations
     to avoid changing spaces/subspaces within a procedure.  */
  ASM_OUTPUT_LABEL (file, XSTR (XEXP (DECL_RTL (current_function_decl), 0), 0));
  fputs ("\t.PROC\n", file);

  /* hppa_expand_prologue does the dirty work now.  We just need
     to output the assembler directives which denote the start
     of a function.  */
  fprintf (file, "\t.CALLINFO FRAME=" HOST_WIDE_INT_PRINT_DEC, actual_fsize);
  if (current_function_is_leaf)
    fputs (",NO_CALLS", file);
  else
    fputs (",CALLS", file);
  if (rp_saved)
    fputs (",SAVE_RP", file);

  /* The SAVE_SP flag is used to indicate that register %r3 is stored
     at the beginning of the frame and that it is used as the frame
     pointer for the frame.  We do this because our current frame
     layout doesn't conform to that specified in the HP runtime
     documentation and we need a way to indicate to programs such as
     GDB where %r3 is saved.  The SAVE_SP flag was chosen because it
     isn't used by HP compilers but is supported by the assembler.
     However, SAVE_SP is supposed to indicate that the previous stack
     pointer has been saved in the frame marker.  */
  if (frame_pointer_needed)
    fputs (",SAVE_SP", file);

  /* Pass on information about the number of callee register saves
     performed in the prologue.

     The compiler is supposed to pass the highest register number
     saved, the assembler then has to adjust that number before
     entering it into the unwind descriptor (to account for any
     caller saved registers with lower register numbers than the
     first callee saved register).  */
  if (gr_saved)
    fprintf (file, ",ENTRY_GR=%d", gr_saved + 2);

  if (fr_saved)
    fprintf (file, ",ENTRY_FR=%d", fr_saved + 11);

  fputs ("\n\t.ENTRY\n", file);

  remove_useless_addtr_insns (0);
}

void
hppa_expand_prologue (void)
{
  int merge_sp_adjust_with_store = 0;
  HOST_WIDE_INT size = get_frame_size ();
  HOST_WIDE_INT offset;
  int i;
  rtx insn, tmpreg;

  gr_saved = 0;
  fr_saved = 0;
  save_fregs = 0;

  /* Compute total size for frame pointer, filler, locals and rounding to
     the next word boundary.  Similar code appears in compute_frame_size
     and must be changed in tandem with this code.  */
  local_fsize = (size + UNITS_PER_WORD - 1) & ~(UNITS_PER_WORD - 1);
  if (local_fsize || frame_pointer_needed)
    local_fsize += STARTING_FRAME_OFFSET;

  actual_fsize = compute_frame_size (size, &save_fregs);
  if (flag_stack_usage)
    current_function_static_stack_size = actual_fsize;

  /* Compute a few things we will use often.  */
  tmpreg = gen_rtx_REG (word_mode, 1);

  /* Save RP first.  The calling conventions manual states RP will
     always be stored into the caller's frame at sp - 20 or sp - 16
     depending on which ABI is in use.  */
  if (df_regs_ever_live_p (2) || crtl->calls_eh_return)
    {
      store_reg (2, TARGET_64BIT ? -16 : -20, STACK_POINTER_REGNUM);
      rp_saved = true;
    }
  else
    rp_saved = false;

  /* Allocate the local frame and set up the frame pointer if needed.  */
  if (actual_fsize != 0)
    {
      if (frame_pointer_needed)
	{
	  /* Copy the old frame pointer temporarily into %r1.  Set up the
	     new stack pointer, then store away the saved old frame pointer
	     into the stack at sp and at the same time update the stack
	     pointer by actual_fsize bytes.  Two versions, first
	     handles small (<8k) frames.  The second handles large (>=8k)
	     frames.  */
	  insn = emit_move_insn (tmpreg, hard_frame_pointer_rtx);
	  if (DO_FRAME_NOTES)
	    RTX_FRAME_RELATED_P (insn) = 1;

	  insn = emit_move_insn (hard_frame_pointer_rtx, stack_pointer_rtx);
	  if (DO_FRAME_NOTES)
	    RTX_FRAME_RELATED_P (insn) = 1;

	  if (VAL_14_BITS_P (actual_fsize))
	    store_reg_modify (STACK_POINTER_REGNUM, 1, actual_fsize);
	  else
	    {
	      /* It is incorrect to store the saved frame pointer at *sp,
		 then increment sp (writes beyond the current stack boundary).

		 So instead use stwm to store at *sp and post-increment the
		 stack pointer as an atomic operation.  Then increment sp to
		 finish allocating the new frame.  */
	      HOST_WIDE_INT adjust1 = 8192 - 64;
	      HOST_WIDE_INT adjust2 = actual_fsize - adjust1;

	      store_reg_modify (STACK_POINTER_REGNUM, 1, adjust1);
	      set_reg_plus_d (STACK_POINTER_REGNUM, STACK_POINTER_REGNUM,
			      adjust2, 1);
	    }

	  /* We set SAVE_SP in frames that need a frame pointer.  Thus,
	     we need to store the previous stack pointer (frame pointer)
	     into the frame marker on targets that use the HP unwind
	     library.  This allows the HP unwind library to be used to
	     unwind GCC frames.  However, we are not fully compatible
	     with the HP library because our frame layout differs from
	     that specified in the HP runtime specification.

	     We don't want a frame note on this instruction as the frame
	     marker moves during dynamic stack allocation.

	     This instruction also serves as a blockage to prevent
	     register spills from being scheduled before the stack
	     pointer is raised.  This is necessary as we store
	     registers using the frame pointer as a base register,
	     and the frame pointer is set before sp is raised.  */
	  if (TARGET_HPUX_UNWIND_LIBRARY)
	    {
	      rtx addr = gen_rtx_PLUS (word_mode, stack_pointer_rtx,
				       GEN_INT (TARGET_64BIT ? -8 : -4));

	      emit_move_insn (gen_rtx_MEM (word_mode, addr),
			      hard_frame_pointer_rtx);
	    }
	  else
	    emit_insn (gen_blockage ());
	}
      /* no frame pointer needed.  */
      else
	{
	  /* In some cases we can perform the first callee register save
	     and allocating the stack frame at the same time.   If so, just
	     make a note of it and defer allocating the frame until saving
	     the callee registers.  */
	  if (VAL_14_BITS_P (actual_fsize) && local_fsize == 0)
	    merge_sp_adjust_with_store = 1;
	  /* Can not optimize.  Adjust the stack frame by actual_fsize
	     bytes.  */
	  else
	    set_reg_plus_d (STACK_POINTER_REGNUM, STACK_POINTER_REGNUM,
			    actual_fsize, 1);
	}
    }

  /* Normal register save.

     Do not save the frame pointer in the frame_pointer_needed case.  It
     was done earlier.  */
  if (frame_pointer_needed)
    {
      offset = local_fsize;

      /* Saving the EH return data registers in the frame is the simplest
	 way to get the frame unwind information emitted.  We put them
	 just before the general registers.  */
      if (DO_FRAME_NOTES && crtl->calls_eh_return)
	{
	  unsigned int i, regno;

	  for (i = 0; ; ++i)
	    {
	      regno = EH_RETURN_DATA_REGNO (i);
	      if (regno == INVALID_REGNUM)
		break;

	      store_reg (regno, offset, HARD_FRAME_POINTER_REGNUM);
	      offset += UNITS_PER_WORD;
	    }
	}

      for (i = 18; i >= 4; i--)
	if (df_regs_ever_live_p (i) && ! call_used_regs[i])
	  {
	    store_reg (i, offset, HARD_FRAME_POINTER_REGNUM);
	    offset += UNITS_PER_WORD;
	    gr_saved++;
	  }
      /* Account for %r3 which is saved in a special place.  */
      gr_saved++;
    }
  /* No frame pointer needed.  */
  else
    {
      offset = local_fsize - actual_fsize;

      /* Saving the EH return data registers in the frame is the simplest
         way to get the frame unwind information emitted.  */
      if (DO_FRAME_NOTES && crtl->calls_eh_return)
	{
	  unsigned int i, regno;

	  for (i = 0; ; ++i)
	    {
	      regno = EH_RETURN_DATA_REGNO (i);
	      if (regno == INVALID_REGNUM)
		break;

	      /* If merge_sp_adjust_with_store is nonzero, then we can
		 optimize the first save.  */
	      if (merge_sp_adjust_with_store)
		{
		  store_reg_modify (STACK_POINTER_REGNUM, regno, -offset);
		  merge_sp_adjust_with_store = 0;
		}
	      else
		store_reg (regno, offset, STACK_POINTER_REGNUM);
	      offset += UNITS_PER_WORD;
	    }
	}

      for (i = 18; i >= 3; i--)
      	if (df_regs_ever_live_p (i) && ! call_used_regs[i])
	  {
	    /* If merge_sp_adjust_with_store is nonzero, then we can
	       optimize the first GR save.  */
	    if (merge_sp_adjust_with_store)
	      {
		store_reg_modify (STACK_POINTER_REGNUM, i, -offset);
		merge_sp_adjust_with_store = 0;
	      }
	    else
	      store_reg (i, offset, STACK_POINTER_REGNUM);
	    offset += UNITS_PER_WORD;
	    gr_saved++;
	  }

      /* If we wanted to merge the SP adjustment with a GR save, but we never
	 did any GR saves, then just emit the adjustment here.  */
      if (merge_sp_adjust_with_store)
	set_reg_plus_d (STACK_POINTER_REGNUM, STACK_POINTER_REGNUM,
			actual_fsize, 1);
    }

  /* The hppa calling conventions say that %r19, the pic offset
     register, is saved at sp - 32 (in this function's frame)
     when generating PIC code.  FIXME:  What is the correct thing
     to do for functions which make no calls and allocate no
     frame?  Do we need to allocate a frame, or can we just omit
     the save?   For now we'll just omit the save.
     
     We don't want a note on this insn as the frame marker can
     move if there is a dynamic stack allocation.  */
  if (flag_pic && actual_fsize != 0 && !TARGET_64BIT)
    {
      rtx addr = gen_rtx_PLUS (word_mode, stack_pointer_rtx, GEN_INT (-32));

      emit_move_insn (gen_rtx_MEM (word_mode, addr), pic_offset_table_rtx);

    }

  /* Align pointer properly (doubleword boundary).  */
  offset = (offset + 7) & ~7;

  /* Floating point register store.  */
  if (save_fregs)
    {
      rtx base;

      /* First get the frame or stack pointer to the start of the FP register
	 save area.  */
      if (frame_pointer_needed)
	{
	  set_reg_plus_d (1, HARD_FRAME_POINTER_REGNUM, offset, 0);
	  base = hard_frame_pointer_rtx;
	}
      else
	{
	  set_reg_plus_d (1, STACK_POINTER_REGNUM, offset, 0);
	  base = stack_pointer_rtx;
	}

      /* Now actually save the FP registers.  */
      for (i = FP_SAVED_REG_LAST; i >= FP_SAVED_REG_FIRST; i -= FP_REG_STEP)
	{
	  if (df_regs_ever_live_p (i)
	      || (! TARGET_64BIT && df_regs_ever_live_p (i + 1)))
	    {
	      rtx addr, insn, reg;
	      addr = gen_rtx_MEM (DFmode, gen_rtx_POST_INC (DFmode, tmpreg));
	      reg = gen_rtx_REG (DFmode, i);
	      insn = emit_move_insn (addr, reg);
	      if (DO_FRAME_NOTES)
		{
		  RTX_FRAME_RELATED_P (insn) = 1;
		  if (TARGET_64BIT)
		    {
		      rtx mem = gen_rtx_MEM (DFmode,
					     plus_constant (base, offset));
		      add_reg_note (insn, REG_FRAME_RELATED_EXPR,
				    gen_rtx_SET (VOIDmode, mem, reg));
		    }
		  else
		    {
		      rtx meml = gen_rtx_MEM (SFmode,
					      plus_constant (base, offset));
		      rtx memr = gen_rtx_MEM (SFmode,
					      plus_constant (base, offset + 4));
		      rtx regl = gen_rtx_REG (SFmode, i);
		      rtx regr = gen_rtx_REG (SFmode, i + 1);
		      rtx setl = gen_rtx_SET (VOIDmode, meml, regl);
		      rtx setr = gen_rtx_SET (VOIDmode, memr, regr);
		      rtvec vec;

		      RTX_FRAME_RELATED_P (setl) = 1;
		      RTX_FRAME_RELATED_P (setr) = 1;
		      vec = gen_rtvec (2, setl, setr);
		      add_reg_note (insn, REG_FRAME_RELATED_EXPR,
				    gen_rtx_SEQUENCE (VOIDmode, vec));
		    }
		}
	      offset += GET_MODE_SIZE (DFmode);
	      fr_saved++;
	    }
	}
    }
}

/* Emit RTL to load REG from the memory location specified by BASE+DISP.
   Handle case where DISP > 8k by using the add_high_const patterns.  */

static void
load_reg (int reg, HOST_WIDE_INT disp, int base)
{
  rtx dest = gen_rtx_REG (word_mode, reg);
  rtx basereg = gen_rtx_REG (Pmode, base);
  rtx src;

  if (VAL_14_BITS_P (disp))
    src = gen_rtx_MEM (word_mode, plus_constant (basereg, disp));
  else if (TARGET_64BIT && !VAL_32_BITS_P (disp))
    {
      rtx delta = GEN_INT (disp);
      rtx tmpreg = gen_rtx_REG (Pmode, 1);

      emit_move_insn (tmpreg, delta);
      if (TARGET_DISABLE_INDEXING)
	{
	  emit_move_insn (tmpreg, gen_rtx_PLUS (Pmode, tmpreg, basereg));
	  src = gen_rtx_MEM (word_mode, tmpreg);
	}
      else
	src = gen_rtx_MEM (word_mode, gen_rtx_PLUS (Pmode, tmpreg, basereg));
    }
  else
    {
      rtx delta = GEN_INT (disp);
      rtx high = gen_rtx_PLUS (Pmode, basereg, gen_rtx_HIGH (Pmode, delta));
      rtx tmpreg = gen_rtx_REG (Pmode, 1);

      emit_move_insn (tmpreg, high);
      src = gen_rtx_MEM (word_mode, gen_rtx_LO_SUM (Pmode, tmpreg, delta));
    }

  emit_move_insn (dest, src);
}

/* Update the total code bytes output to the text section.  */

static void
update_total_code_bytes (unsigned int nbytes)
{
  if ((TARGET_PORTABLE_RUNTIME || !TARGET_GAS || !TARGET_SOM)
      && !IN_NAMED_SECTION_P (cfun->decl))
    {
      unsigned int old_total = total_code_bytes;

      total_code_bytes += nbytes;

      /* Be prepared to handle overflows.  */
      if (old_total > total_code_bytes)
        total_code_bytes = UINT_MAX;
    }
}

/* This function generates the assembly code for function exit.
   Args are as for output_function_prologue ().

   The function epilogue should not depend on the current stack
   pointer!  It should use the frame pointer only.  This is mandatory
   because of alloca; we also take advantage of it to omit stack
   adjustments before returning.  */

static void
pa_output_function_epilogue (FILE *file, HOST_WIDE_INT size ATTRIBUTE_UNUSED)
{
  rtx insn = get_last_insn ();

  last_address = 0;

  /* hppa_expand_epilogue does the dirty work now.  We just need
     to output the assembler directives which denote the end
     of a function.

     To make debuggers happy, emit a nop if the epilogue was completely
     eliminated due to a volatile call as the last insn in the
     current function.  That way the return address (in %r2) will
     always point to a valid instruction in the current function.  */

  /* Get the last real insn.  */
  if (GET_CODE (insn) == NOTE)
    insn = prev_real_insn (insn);

  /* If it is a sequence, then look inside.  */
  if (insn && GET_CODE (insn) == INSN && GET_CODE (PATTERN (insn)) == SEQUENCE)
    insn = XVECEXP (PATTERN (insn), 0, 0);

  /* If insn is a CALL_INSN, then it must be a call to a volatile
     function (otherwise there would be epilogue insns).  */
  if (insn && GET_CODE (insn) == CALL_INSN)
    {
      fputs ("\tnop\n", file);
      last_address += 4;
    }

  fputs ("\t.EXIT\n\t.PROCEND\n", file);

  if (TARGET_SOM && TARGET_GAS)
    {
      /* We done with this subspace except possibly for some additional
	 debug information.  Forget that we are in this subspace to ensure
	 that the next function is output in its own subspace.  */
      in_section = NULL;
      cfun->machine->in_nsubspa = 2;
    }

  if (INSN_ADDRESSES_SET_P ())
    {
      insn = get_last_nonnote_insn ();
      last_address += INSN_ADDRESSES (INSN_UID (insn));
      if (INSN_P (insn))
	last_address += insn_default_length (insn);
      last_address = ((last_address + FUNCTION_BOUNDARY / BITS_PER_UNIT - 1)
		      & ~(FUNCTION_BOUNDARY / BITS_PER_UNIT - 1));
    }
  else
    last_address = UINT_MAX;

  /* Finally, update the total number of code bytes output so far.  */
  update_total_code_bytes (last_address);
}

void
hppa_expand_epilogue (void)
{
  rtx tmpreg;
  HOST_WIDE_INT offset;
  HOST_WIDE_INT ret_off = 0;
  int i;
  int merge_sp_adjust_with_load = 0;

  /* We will use this often.  */
  tmpreg = gen_rtx_REG (word_mode, 1);

  /* Try to restore RP early to avoid load/use interlocks when
     RP gets used in the return (bv) instruction.  This appears to still
     be necessary even when we schedule the prologue and epilogue.  */
  if (rp_saved)
    {
      ret_off = TARGET_64BIT ? -16 : -20;
      if (frame_pointer_needed)
	{
	  load_reg (2, ret_off, HARD_FRAME_POINTER_REGNUM);
	  ret_off = 0;
	}
      else
	{
	  /* No frame pointer, and stack is smaller than 8k.  */
	  if (VAL_14_BITS_P (ret_off - actual_fsize))
	    {
	      load_reg (2, ret_off - actual_fsize, STACK_POINTER_REGNUM);
	      ret_off = 0;
	    }
	}
    }

  /* General register restores.  */
  if (frame_pointer_needed)
    {
      offset = local_fsize;

      /* If the current function calls __builtin_eh_return, then we need
         to restore the saved EH data registers.  */
      if (DO_FRAME_NOTES && crtl->calls_eh_return)
	{
	  unsigned int i, regno;

	  for (i = 0; ; ++i)
	    {
	      regno = EH_RETURN_DATA_REGNO (i);
	      if (regno == INVALID_REGNUM)
		break;

	      load_reg (regno, offset, HARD_FRAME_POINTER_REGNUM);
	      offset += UNITS_PER_WORD;
	    }
	}

      for (i = 18; i >= 4; i--)
	if (df_regs_ever_live_p (i) && ! call_used_regs[i])
	  {
	    load_reg (i, offset, HARD_FRAME_POINTER_REGNUM);
	    offset += UNITS_PER_WORD;
	  }
    }
  else
    {
      offset = local_fsize - actual_fsize;

      /* If the current function calls __builtin_eh_return, then we need
         to restore the saved EH data registers.  */
      if (DO_FRAME_NOTES && crtl->calls_eh_return)
	{
	  unsigned int i, regno;

	  for (i = 0; ; ++i)
	    {
	      regno = EH_RETURN_DATA_REGNO (i);
	      if (regno == INVALID_REGNUM)
		break;

	      /* Only for the first load.
	         merge_sp_adjust_with_load holds the register load
	         with which we will merge the sp adjustment.  */
	      if (merge_sp_adjust_with_load == 0
		  && local_fsize == 0
		  && VAL_14_BITS_P (-actual_fsize))
	        merge_sp_adjust_with_load = regno;
	      else
		load_reg (regno, offset, STACK_POINTER_REGNUM);
	      offset += UNITS_PER_WORD;
	    }
	}

      for (i = 18; i >= 3; i--)
	{
	  if (df_regs_ever_live_p (i) && ! call_used_regs[i])
	    {
	      /* Only for the first load.
	         merge_sp_adjust_with_load holds the register load
	         with which we will merge the sp adjustment.  */
	      if (merge_sp_adjust_with_load == 0
		  && local_fsize == 0
		  && VAL_14_BITS_P (-actual_fsize))
	        merge_sp_adjust_with_load = i;
	      else
		load_reg (i, offset, STACK_POINTER_REGNUM);
	      offset += UNITS_PER_WORD;
	    }
	}
    }

  /* Align pointer properly (doubleword boundary).  */
  offset = (offset + 7) & ~7;

  /* FP register restores.  */
  if (save_fregs)
    {
      /* Adjust the register to index off of.  */
      if (frame_pointer_needed)
	set_reg_plus_d (1, HARD_FRAME_POINTER_REGNUM, offset, 0);
      else
	set_reg_plus_d (1, STACK_POINTER_REGNUM, offset, 0);

      /* Actually do the restores now.  */
      for (i = FP_SAVED_REG_LAST; i >= FP_SAVED_REG_FIRST; i -= FP_REG_STEP)
	if (df_regs_ever_live_p (i)
	    || (! TARGET_64BIT && df_regs_ever_live_p (i + 1)))
	  {
	    rtx src = gen_rtx_MEM (DFmode, gen_rtx_POST_INC (DFmode, tmpreg));
	    rtx dest = gen_rtx_REG (DFmode, i);
	    emit_move_insn (dest, src);
	  }
    }

  /* Emit a blockage insn here to keep these insns from being moved to
     an earlier spot in the epilogue, or into the main instruction stream.

     This is necessary as we must not cut the stack back before all the
     restores are finished.  */
  emit_insn (gen_blockage ());

  /* Reset stack pointer (and possibly frame pointer).  The stack
     pointer is initially set to fp + 64 to avoid a race condition.  */
  if (frame_pointer_needed)
    {
      rtx delta = GEN_INT (-64);

      set_reg_plus_d (STACK_POINTER_REGNUM, HARD_FRAME_POINTER_REGNUM, 64, 0);
      emit_insn (gen_pre_load (hard_frame_pointer_rtx,
			       stack_pointer_rtx, delta));
    }
  /* If we were deferring a callee register restore, do it now.  */
  else if (merge_sp_adjust_with_load)
    {
      rtx delta = GEN_INT (-actual_fsize);
      rtx dest = gen_rtx_REG (word_mode, merge_sp_adjust_with_load);

      emit_insn (gen_pre_load (dest, stack_pointer_rtx, delta));
    }
  else if (actual_fsize != 0)
    set_reg_plus_d (STACK_POINTER_REGNUM, STACK_POINTER_REGNUM,
		    - actual_fsize, 0);

  /* If we haven't restored %r2 yet (no frame pointer, and a stack
     frame greater than 8k), do so now.  */
  if (ret_off != 0)
    load_reg (2, ret_off, STACK_POINTER_REGNUM);

  if (DO_FRAME_NOTES && crtl->calls_eh_return)
    {
      rtx sa = EH_RETURN_STACKADJ_RTX;

      emit_insn (gen_blockage ());
      emit_insn (TARGET_64BIT
		 ? gen_subdi3 (stack_pointer_rtx, stack_pointer_rtx, sa)
		 : gen_subsi3 (stack_pointer_rtx, stack_pointer_rtx, sa));
    }
}

rtx
hppa_pic_save_rtx (void)
{
  return get_hard_reg_initial_val (word_mode, PIC_OFFSET_TABLE_REGNUM);
}

#ifndef NO_DEFERRED_PROFILE_COUNTERS
#define NO_DEFERRED_PROFILE_COUNTERS 0
#endif


/* Vector of funcdef numbers.  */
static VEC(int,heap) *funcdef_nos;

/* Output deferred profile counters.  */
static void
output_deferred_profile_counters (void)
{
  unsigned int i;
  int align, n;

  if (VEC_empty (int, funcdef_nos))
   return;

  switch_to_section (data_section);
  align = MIN (BIGGEST_ALIGNMENT, LONG_TYPE_SIZE);
  ASM_OUTPUT_ALIGN (asm_out_file, floor_log2 (align / BITS_PER_UNIT));

  for (i = 0; VEC_iterate (int, funcdef_nos, i, n); i++)
    {
      targetm.asm_out.internal_label (asm_out_file, "LP", n);
      assemble_integer (const0_rtx, LONG_TYPE_SIZE / BITS_PER_UNIT, align, 1);
    }

  VEC_free (int, heap, funcdef_nos);
}

void
hppa_profile_hook (int label_no)
{
  /* We use SImode for the address of the function in both 32 and
     64-bit code to avoid having to provide DImode versions of the
     lcla2 and load_offset_label_address insn patterns.  */
  rtx reg = gen_reg_rtx (SImode);
  rtx label_rtx = gen_label_rtx ();
  rtx begin_label_rtx, call_insn;
  char begin_label_name[16];

  ASM_GENERATE_INTERNAL_LABEL (begin_label_name, FUNC_BEGIN_PROLOG_LABEL,
			       label_no);
  begin_label_rtx = gen_rtx_SYMBOL_REF (SImode, ggc_strdup (begin_label_name));

  if (TARGET_64BIT)
    emit_move_insn (arg_pointer_rtx,
		    gen_rtx_PLUS (word_mode, virtual_outgoing_args_rtx,
				  GEN_INT (64)));

  emit_move_insn (gen_rtx_REG (word_mode, 26), gen_rtx_REG (word_mode, 2));

  /* The address of the function is loaded into %r25 with an instruction-
     relative sequence that avoids the use of relocations.  The sequence
     is split so that the load_offset_label_address instruction can
     occupy the delay slot of the call to _mcount.  */
  if (TARGET_PA_20)
    emit_insn (gen_lcla2 (reg, label_rtx));
  else
    emit_insn (gen_lcla1 (reg, label_rtx));

  emit_insn (gen_load_offset_label_address (gen_rtx_REG (SImode, 25), 
					    reg, begin_label_rtx, label_rtx));

#if !NO_DEFERRED_PROFILE_COUNTERS
  {
    rtx count_label_rtx, addr, r24;
    char count_label_name[16];

    VEC_safe_push (int, heap, funcdef_nos, label_no);
    ASM_GENERATE_INTERNAL_LABEL (count_label_name, "LP", label_no);
    count_label_rtx = gen_rtx_SYMBOL_REF (Pmode, ggc_strdup (count_label_name));

    addr = force_reg (Pmode, count_label_rtx);
    r24 = gen_rtx_REG (Pmode, 24);
    emit_move_insn (r24, addr);

    call_insn =
      emit_call_insn (gen_call (gen_rtx_MEM (Pmode, 
					     gen_rtx_SYMBOL_REF (Pmode, 
								 "_mcount")),
				GEN_INT (TARGET_64BIT ? 24 : 12)));

    use_reg (&CALL_INSN_FUNCTION_USAGE (call_insn), r24);
  }
#else

  call_insn =
    emit_call_insn (gen_call (gen_rtx_MEM (Pmode, 
					   gen_rtx_SYMBOL_REF (Pmode, 
							       "_mcount")),
			      GEN_INT (TARGET_64BIT ? 16 : 8)));

#endif

  use_reg (&CALL_INSN_FUNCTION_USAGE (call_insn), gen_rtx_REG (SImode, 25));
  use_reg (&CALL_INSN_FUNCTION_USAGE (call_insn), gen_rtx_REG (SImode, 26));

  /* Indicate the _mcount call cannot throw, nor will it execute a
     non-local goto.  */
  make_reg_eh_region_note_nothrow_nononlocal (call_insn);
}

/* Fetch the return address for the frame COUNT steps up from
   the current frame, after the prologue.  FRAMEADDR is the
   frame pointer of the COUNT frame.

   We want to ignore any export stub remnants here.  To handle this,
   we examine the code at the return address, and if it is an export
   stub, we return a memory rtx for the stub return address stored
   at frame-24.

   The value returned is used in two different ways:

	1. To find a function's caller.

	2. To change the return address for a function.

   This function handles most instances of case 1; however, it will
   fail if there are two levels of stubs to execute on the return
   path.  The only way I believe that can happen is if the return value
   needs a parameter relocation, which never happens for C code.

   This function handles most instances of case 2; however, it will
   fail if we did not originally have stub code on the return path
   but will need stub code on the new return path.  This can happen if
   the caller & callee are both in the main program, but the new
   return location is in a shared library.  */

rtx
return_addr_rtx (int count, rtx frameaddr)
{
  rtx label;
  rtx rp;
  rtx saved_rp;
  rtx ins;

  /* Instruction stream at the normal return address for the export stub:

	0x4bc23fd1 | stub+8:   ldw -18(sr0,sp),rp
	0x004010a1 | stub+12:  ldsid (sr0,rp),r1
	0x00011820 | stub+16:  mtsp r1,sr0
	0xe0400002 | stub+20:  be,n 0(sr0,rp)

     0xe0400002 must be specified as -532676606 so that it won't be
     rejected as an invalid immediate operand on 64-bit hosts.  */

  HOST_WIDE_INT insns[4] = {0x4bc23fd1, 0x004010a1, 0x00011820, -532676606};
  int i;

  if (count != 0)
    return NULL_RTX;

  rp = get_hard_reg_initial_val (Pmode, 2);

  if (TARGET_64BIT || TARGET_NO_SPACE_REGS)
    return rp;

  /* If there is no export stub then just use the value saved from
     the return pointer register.  */

  saved_rp = gen_reg_rtx (Pmode);
  emit_move_insn (saved_rp, rp);

  /* Get pointer to the instruction stream.  We have to mask out the
     privilege level from the two low order bits of the return address
     pointer here so that ins will point to the start of the first
     instruction that would have been executed if we returned.  */
  ins = copy_to_reg (gen_rtx_AND (Pmode, rp, MASK_RETURN_ADDR));
  label = gen_label_rtx ();

  /* Check the instruction stream at the normal return address for the
     export stub.  If it is an export stub, than our return address is
     really in -24[frameaddr].  */

  for (i = 0; i < 3; i++)
    {
      rtx op0 = gen_rtx_MEM (SImode, plus_constant (ins, i * 4)); 
      rtx op1 = GEN_INT (insns[i]);
      emit_cmp_and_jump_insns (op0, op1, NE, NULL, SImode, 0, label);
    }

  /* Here we know that our return address points to an export
     stub.  We don't want to return the address of the export stub,
     but rather the return address of the export stub.  That return
     address is stored at -24[frameaddr].  */

  emit_move_insn (saved_rp,
		  gen_rtx_MEM (Pmode,
			       memory_address (Pmode,
					       plus_constant (frameaddr,
							      -24))));

  emit_label (label);

  return saved_rp;
}

void
emit_bcond_fp (rtx operands[])
{
  enum rtx_code code = GET_CODE (operands[0]);
  rtx operand0 = operands[1];
  rtx operand1 = operands[2];
  rtx label = operands[3];

  emit_insn (gen_rtx_SET (VOIDmode, gen_rtx_REG (CCFPmode, 0),
		          gen_rtx_fmt_ee (code, CCFPmode, operand0, operand1)));

  emit_jump_insn (gen_rtx_SET (VOIDmode, pc_rtx,
			       gen_rtx_IF_THEN_ELSE (VOIDmode,
						     gen_rtx_fmt_ee (NE,
							      VOIDmode,
							      gen_rtx_REG (CCFPmode, 0),
							      const0_rtx),
						     gen_rtx_LABEL_REF (VOIDmode, label),
						     pc_rtx)));

}

/* Adjust the cost of a scheduling dependency.  Return the new cost of
   a dependency LINK or INSN on DEP_INSN.  COST is the current cost.  */

static int
pa_adjust_cost (rtx insn, rtx link, rtx dep_insn, int cost)
{
  enum attr_type attr_type;

  /* Don't adjust costs for a pa8000 chip, also do not adjust any
     true dependencies as they are described with bypasses now.  */
  if (pa_cpu >= PROCESSOR_8000 || REG_NOTE_KIND (link) == 0)
    return cost;

  if (! recog_memoized (insn))
    return 0;

  attr_type = get_attr_type (insn);

  switch (REG_NOTE_KIND (link))
    {
    case REG_DEP_ANTI:
      /* Anti dependency; DEP_INSN reads a register that INSN writes some
	 cycles later.  */

      if (attr_type == TYPE_FPLOAD)
	{
	  rtx pat = PATTERN (insn);
	  rtx dep_pat = PATTERN (dep_insn);
	  if (GET_CODE (pat) == PARALLEL)
	    {
	      /* This happens for the fldXs,mb patterns.  */
	      pat = XVECEXP (pat, 0, 0);
	    }
	  if (GET_CODE (pat) != SET || GET_CODE (dep_pat) != SET)
	    /* If this happens, we have to extend this to schedule
	       optimally.  Return 0 for now.  */
	  return 0;

	  if (reg_mentioned_p (SET_DEST (pat), SET_SRC (dep_pat)))
	    {
	      if (! recog_memoized (dep_insn))
		return 0;
	      switch (get_attr_type (dep_insn))
		{
		case TYPE_FPALU:
		case TYPE_FPMULSGL:
		case TYPE_FPMULDBL:
		case TYPE_FPDIVSGL:
		case TYPE_FPDIVDBL:
		case TYPE_FPSQRTSGL:
		case TYPE_FPSQRTDBL:
		  /* A fpload can't be issued until one cycle before a
		     preceding arithmetic operation has finished if
		     the target of the fpload is any of the sources
		     (or destination) of the arithmetic operation.  */
		  return insn_default_latency (dep_insn) - 1;

		default:
		  return 0;
		}
	    }
	}
      else if (attr_type == TYPE_FPALU)
	{
	  rtx pat = PATTERN (insn);
	  rtx dep_pat = PATTERN (dep_insn);
	  if (GET_CODE (pat) == PARALLEL)
	    {
	      /* This happens for the fldXs,mb patterns.  */
	      pat = XVECEXP (pat, 0, 0);
	    }
	  if (GET_CODE (pat) != SET || GET_CODE (dep_pat) != SET)
	    /* If this happens, we have to extend this to schedule
	       optimally.  Return 0 for now.  */
	  return 0;

	  if (reg_mentioned_p (SET_DEST (pat), SET_SRC (dep_pat)))
	    {
	      if (! recog_memoized (dep_insn))
		return 0;
	      switch (get_attr_type (dep_insn))
		{
		case TYPE_FPDIVSGL:
		case TYPE_FPDIVDBL:
		case TYPE_FPSQRTSGL:
		case TYPE_FPSQRTDBL:
		  /* An ALU flop can't be issued until two cycles before a
		     preceding divide or sqrt operation has finished if
		     the target of the ALU flop is any of the sources
		     (or destination) of the divide or sqrt operation.  */
		  return insn_default_latency (dep_insn) - 2;

		default:
		  return 0;
		}
	    }
	}

      /* For other anti dependencies, the cost is 0.  */
      return 0;

    case REG_DEP_OUTPUT:
      /* Output dependency; DEP_INSN writes a register that INSN writes some
	 cycles later.  */
      if (attr_type == TYPE_FPLOAD)
	{
	  rtx pat = PATTERN (insn);
	  rtx dep_pat = PATTERN (dep_insn);
	  if (GET_CODE (pat) == PARALLEL)
	    {
	      /* This happens for the fldXs,mb patterns.  */
	      pat = XVECEXP (pat, 0, 0);
	    }
	  if (GET_CODE (pat) != SET || GET_CODE (dep_pat) != SET)
	    /* If this happens, we have to extend this to schedule
	       optimally.  Return 0 for now.  */
	  return 0;

	  if (reg_mentioned_p (SET_DEST (pat), SET_DEST (dep_pat)))
	    {
	      if (! recog_memoized (dep_insn))
		return 0;
	      switch (get_attr_type (dep_insn))
		{
		case TYPE_FPALU:
		case TYPE_FPMULSGL:
		case TYPE_FPMULDBL:
		case TYPE_FPDIVSGL:
		case TYPE_FPDIVDBL:
		case TYPE_FPSQRTSGL:
		case TYPE_FPSQRTDBL:
		  /* A fpload can't be issued until one cycle before a
		     preceding arithmetic operation has finished if
		     the target of the fpload is the destination of the
		     arithmetic operation. 

		     Exception: For PA7100LC, PA7200 and PA7300, the cost
		     is 3 cycles, unless they bundle together.   We also
		     pay the penalty if the second insn is a fpload.  */
		  return insn_default_latency (dep_insn) - 1;

		default:
		  return 0;
		}
	    }
	}
      else if (attr_type == TYPE_FPALU)
	{
	  rtx pat = PATTERN (insn);
	  rtx dep_pat = PATTERN (dep_insn);
	  if (GET_CODE (pat) == PARALLEL)
	    {
	      /* This happens for the fldXs,mb patterns.  */
	      pat = XVECEXP (pat, 0, 0);
	    }
	  if (GET_CODE (pat) != SET || GET_CODE (dep_pat) != SET)
	    /* If this happens, we have to extend this to schedule
	       optimally.  Return 0 for now.  */
	  return 0;

	  if (reg_mentioned_p (SET_DEST (pat), SET_DEST (dep_pat)))
	    {
	      if (! recog_memoized (dep_insn))
		return 0;
	      switch (get_attr_type (dep_insn))
		{
		case TYPE_FPDIVSGL:
		case TYPE_FPDIVDBL:
		case TYPE_FPSQRTSGL:
		case TYPE_FPSQRTDBL:
		  /* An ALU flop can't be issued until two cycles before a
		     preceding divide or sqrt operation has finished if
		     the target of the ALU flop is also the target of
		     the divide or sqrt operation.  */
		  return insn_default_latency (dep_insn) - 2;

		default:
		  return 0;
		}
	    }
	}

      /* For other output dependencies, the cost is 0.  */
      return 0;

    default:
      gcc_unreachable ();
    }
}

/* Adjust scheduling priorities.  We use this to try and keep addil
   and the next use of %r1 close together.  */
static int
pa_adjust_priority (rtx insn, int priority)
{
  rtx set = single_set (insn);
  rtx src, dest;
  if (set)
    {
      src = SET_SRC (set);
      dest = SET_DEST (set);
      if (GET_CODE (src) == LO_SUM
	  && symbolic_operand (XEXP (src, 1), VOIDmode)
	  && ! read_only_operand (XEXP (src, 1), VOIDmode))
	priority >>= 3;

      else if (GET_CODE (src) == MEM
	       && GET_CODE (XEXP (src, 0)) == LO_SUM
	       && symbolic_operand (XEXP (XEXP (src, 0), 1), VOIDmode)
	       && ! read_only_operand (XEXP (XEXP (src, 0), 1), VOIDmode))
	priority >>= 1;

      else if (GET_CODE (dest) == MEM
	       && GET_CODE (XEXP (dest, 0)) == LO_SUM
	       && symbolic_operand (XEXP (XEXP (dest, 0), 1), VOIDmode)
	       && ! read_only_operand (XEXP (XEXP (dest, 0), 1), VOIDmode))
	priority >>= 3;
    }
  return priority;
}

/* The 700 can only issue a single insn at a time.
   The 7XXX processors can issue two insns at a time.
   The 8000 can issue 4 insns at a time.  */
static int
pa_issue_rate (void)
{
  switch (pa_cpu)
    {
    case PROCESSOR_700:		return 1;
    case PROCESSOR_7100:	return 2;
    case PROCESSOR_7100LC:	return 2;
    case PROCESSOR_7200:	return 2;
    case PROCESSOR_7300:	return 2;
    case PROCESSOR_8000:	return 4;

    default:
      gcc_unreachable ();
    }
}



/* Return any length adjustment needed by INSN which already has its length
   computed as LENGTH.   Return zero if no adjustment is necessary.

   For the PA: function calls, millicode calls, and backwards short
   conditional branches with unfilled delay slots need an adjustment by +1
   (to account for the NOP which will be inserted into the instruction stream).

   Also compute the length of an inline block move here as it is too
   complicated to express as a length attribute in pa.md.  */
int
pa_adjust_insn_length (rtx insn, int length)
{
  rtx pat = PATTERN (insn);

  /* Jumps inside switch tables which have unfilled delay slots need
     adjustment.  */
  if (GET_CODE (insn) == JUMP_INSN
      && GET_CODE (pat) == PARALLEL
      && get_attr_type (insn) == TYPE_BTABLE_BRANCH)
    return 4;
  /* Millicode insn with an unfilled delay slot.  */
  else if (GET_CODE (insn) == INSN
	   && GET_CODE (pat) != SEQUENCE
	   && GET_CODE (pat) != USE
	   && GET_CODE (pat) != CLOBBER
	   && get_attr_type (insn) == TYPE_MILLI)
    return 4;
  /* Block move pattern.  */
  else if (GET_CODE (insn) == INSN
	   && GET_CODE (pat) == PARALLEL
	   && GET_CODE (XVECEXP (pat, 0, 0)) == SET
	   && GET_CODE (XEXP (XVECEXP (pat, 0, 0), 0)) == MEM
	   && GET_CODE (XEXP (XVECEXP (pat, 0, 0), 1)) == MEM
	   && GET_MODE (XEXP (XVECEXP (pat, 0, 0), 0)) == BLKmode
	   && GET_MODE (XEXP (XVECEXP (pat, 0, 0), 1)) == BLKmode)
    return compute_movmem_length (insn) - 4;
  /* Block clear pattern.  */
  else if (GET_CODE (insn) == INSN
	   && GET_CODE (pat) == PARALLEL
	   && GET_CODE (XVECEXP (pat, 0, 0)) == SET
	   && GET_CODE (XEXP (XVECEXP (pat, 0, 0), 0)) == MEM
	   && XEXP (XVECEXP (pat, 0, 0), 1) == const0_rtx
	   && GET_MODE (XEXP (XVECEXP (pat, 0, 0), 0)) == BLKmode)
    return compute_clrmem_length (insn) - 4;
  /* Conditional branch with an unfilled delay slot.  */
  else if (GET_CODE (insn) == JUMP_INSN && ! simplejump_p (insn))
    {
      /* Adjust a short backwards conditional with an unfilled delay slot.  */
      if (GET_CODE (pat) == SET
	  && length == 4
	  && JUMP_LABEL (insn) != NULL_RTX
	  && ! forward_branch_p (insn))
	return 4;
      else if (GET_CODE (pat) == PARALLEL
	       && get_attr_type (insn) == TYPE_PARALLEL_BRANCH
	       && length == 4)
	return 4;
      /* Adjust dbra insn with short backwards conditional branch with
	 unfilled delay slot -- only for case where counter is in a
	 general register register.  */
      else if (GET_CODE (pat) == PARALLEL
	       && GET_CODE (XVECEXP (pat, 0, 1)) == SET
	       && GET_CODE (XEXP (XVECEXP (pat, 0, 1), 0)) == REG
 	       && ! FP_REG_P (XEXP (XVECEXP (pat, 0, 1), 0))
	       && length == 4
	       && ! forward_branch_p (insn))
	return 4;
      else
	return 0;
    }
  return 0;
}

/* Implement the TARGET_PRINT_OPERAND_PUNCT_VALID_P hook.  */

static bool
pa_print_operand_punct_valid_p (unsigned char code)
{
  if (code == '@'
      || code == '#'
      || code == '*'
      || code == '^')
    return true;

  return false;
}

/* Print operand X (an rtx) in assembler syntax to file FILE.
   CODE is a letter or dot (`z' in `%z0') or 0 if no letter was specified.
   For `%' followed by punctuation, CODE is the punctuation and X is null.  */

void
print_operand (FILE *file, rtx x, int code)
{
  switch (code)
    {
    case '#':
      /* Output a 'nop' if there's nothing for the delay slot.  */
      if (dbr_sequence_length () == 0)
	fputs ("\n\tnop", file);
      return;
    case '*':
      /* Output a nullification completer if there's nothing for the */
      /* delay slot or nullification is requested.  */
      if (dbr_sequence_length () == 0 ||
	  (final_sequence &&
	   INSN_ANNULLED_BRANCH_P (XVECEXP (final_sequence, 0, 0))))
        fputs (",n", file);
      return;
    case 'R':
      /* Print out the second register name of a register pair.
	 I.e., R (6) => 7.  */
      fputs (reg_names[REGNO (x) + 1], file);
      return;
    case 'r':
      /* A register or zero.  */
      if (x == const0_rtx
	  || (x == CONST0_RTX (DFmode))
	  || (x == CONST0_RTX (SFmode)))
	{
	  fputs ("%r0", file);
	  return;
	}
      else
	break;
    case 'f':
      /* A register or zero (floating point).  */
      if (x == const0_rtx
	  || (x == CONST0_RTX (DFmode))
	  || (x == CONST0_RTX (SFmode)))
	{
	  fputs ("%fr0", file);
	  return;
	}
      else
	break;
    case 'A':
      {
	rtx xoperands[2];

	xoperands[0] = XEXP (XEXP (x, 0), 0);
	xoperands[1] = XVECEXP (XEXP (XEXP (x, 0), 1), 0, 0);
	output_global_address (file, xoperands[1], 0);
        fprintf (file, "(%s)", reg_names [REGNO (xoperands[0])]);
	return;
      }

    case 'C':			/* Plain (C)ondition */
    case 'X':
      switch (GET_CODE (x))
	{
	case EQ:
	  fputs ("=", file);  break;
	case NE:
	  fputs ("<>", file);  break;
	case GT:
	  fputs (">", file);  break;
	case GE:
	  fputs (">=", file);  break;
	case GEU:
	  fputs (">>=", file);  break;
	case GTU:
	  fputs (">>", file);  break;
	case LT:
	  fputs ("<", file);  break;
	case LE:
	  fputs ("<=", file);  break;
	case LEU:
	  fputs ("<<=", file);  break;
	case LTU:
	  fputs ("<<", file);  break;
	default:
	  gcc_unreachable ();
	}
      return;
    case 'N':			/* Condition, (N)egated */
      switch (GET_CODE (x))
	{
	case EQ:
	  fputs ("<>", file);  break;
	case NE:
	  fputs ("=", file);  break;
	case GT:
	  fputs ("<=", file);  break;
	case GE:
	  fputs ("<", file);  break;
	case GEU:
	  fputs ("<<", file);  break;
	case GTU:
	  fputs ("<<=", file);  break;
	case LT:
	  fputs (">=", file);  break;
	case LE:
	  fputs (">", file);  break;
	case LEU:
	  fputs (">>", file);  break;
	case LTU:
	  fputs (">>=", file);  break;
	default:
	  gcc_unreachable ();
	}
      return;
    /* For floating point comparisons.  Note that the output
       predicates are the complement of the desired mode.  The
       conditions for GT, GE, LT, LE and LTGT cause an invalid
       operation exception if the result is unordered and this
       exception is enabled in the floating-point status register.  */
    case 'Y':
      switch (GET_CODE (x))
	{
	case EQ:
	  fputs ("!=", file);  break;
	case NE:
	  fputs ("=", file);  break;
	case GT:
	  fputs ("!>", file);  break;
	case GE:
	  fputs ("!>=", file);  break;
	case LT:
	  fputs ("!<", file);  break;
	case LE:
	  fputs ("!<=", file);  break;
	case LTGT:
	  fputs ("!<>", file);  break;
	case UNLE:
	  fputs ("!?<=", file);  break;
	case UNLT:
	  fputs ("!?<", file);  break;
	case UNGE:
	  fputs ("!?>=", file);  break;
	case UNGT:
	  fputs ("!?>", file);  break;
	case UNEQ:
	  fputs ("!?=", file);  break;
	case UNORDERED:
	  fputs ("!?", file);  break;
	case ORDERED:
	  fputs ("?", file);  break;
	default:
	  gcc_unreachable ();
	}
      return;
    case 'S':			/* Condition, operands are (S)wapped.  */
      switch (GET_CODE (x))
	{
	case EQ:
	  fputs ("=", file);  break;
	case NE:
	  fputs ("<>", file);  break;
	case GT:
	  fputs ("<", file);  break;
	case GE:
	  fputs ("<=", file);  break;
	case GEU:
	  fputs ("<<=", file);  break;
	case GTU:
	  fputs ("<<", file);  break;
	case LT:
	  fputs (">", file);  break;
	case LE:
	  fputs (">=", file);  break;
	case LEU:
	  fputs (">>=", file);  break;
	case LTU:
	  fputs (">>", file);  break;
	default:
	  gcc_unreachable ();
	}
      return;
    case 'B':			/* Condition, (B)oth swapped and negate.  */
      switch (GET_CODE (x))
	{
	case EQ:
	  fputs ("<>", file);  break;
	case NE:
	  fputs ("=", file);  break;
	case GT:
	  fputs (">=", file);  break;
	case GE:
	  fputs (">", file);  break;
	case GEU:
	  fputs (">>", file);  break;
	case GTU:
	  fputs (">>=", file);  break;
	case LT:
	  fputs ("<=", file);  break;
	case LE:
	  fputs ("<", file);  break;
	case LEU:
	  fputs ("<<", file);  break;
	case LTU:
	  fputs ("<<=", file);  break;
	default:
	  gcc_unreachable ();
	}
      return;
    case 'k':
      gcc_assert (GET_CODE (x) == CONST_INT);
      fprintf (file, HOST_WIDE_INT_PRINT_DEC, ~INTVAL (x));
      return;
    case 'Q':
      gcc_assert (GET_CODE (x) == CONST_INT);
      fprintf (file, HOST_WIDE_INT_PRINT_DEC, 64 - (INTVAL (x) & 63));
      return;
    case 'L':
      gcc_assert (GET_CODE (x) == CONST_INT);
      fprintf (file, HOST_WIDE_INT_PRINT_DEC, 32 - (INTVAL (x) & 31));
      return;
    case 'O':
      gcc_assert (GET_CODE (x) == CONST_INT && exact_log2 (INTVAL (x)) >= 0);
      fprintf (file, "%d", exact_log2 (INTVAL (x)));
      return;
    case 'p':
      gcc_assert (GET_CODE (x) == CONST_INT);
      fprintf (file, HOST_WIDE_INT_PRINT_DEC, 63 - (INTVAL (x) & 63));
      return;
    case 'P':
      gcc_assert (GET_CODE (x) == CONST_INT);
      fprintf (file, HOST_WIDE_INT_PRINT_DEC, 31 - (INTVAL (x) & 31));
      return;
    case 'I':
      if (GET_CODE (x) == CONST_INT)
	fputs ("i", file);
      return;
    case 'M':
    case 'F':
      switch (GET_CODE (XEXP (x, 0)))
	{
	case PRE_DEC:
	case PRE_INC:
	  if (ASSEMBLER_DIALECT == 0)
	    fputs ("s,mb", file);
	  else
	    fputs (",mb", file);
	  break;
	case POST_DEC:
	case POST_INC:
	  if (ASSEMBLER_DIALECT == 0)
	    fputs ("s,ma", file);
	  else
	    fputs (",ma", file);
	  break;
	case PLUS:
	  if (GET_CODE (XEXP (XEXP (x, 0), 0)) == REG
	      && GET_CODE (XEXP (XEXP (x, 0), 1)) == REG)
	    {
	      if (ASSEMBLER_DIALECT == 0)
		fputs ("x", file);
	    }
	  else if (GET_CODE (XEXP (XEXP (x, 0), 0)) == MULT
		   || GET_CODE (XEXP (XEXP (x, 0), 1)) == MULT)
	    {
	      if (ASSEMBLER_DIALECT == 0)
		fputs ("x,s", file);
	      else
		fputs (",s", file);
	    }
	  else if (code == 'F' && ASSEMBLER_DIALECT == 0)
	    fputs ("s", file);
	  break;
	default:
	  if (code == 'F' && ASSEMBLER_DIALECT == 0)
	    fputs ("s", file);
	  break;
	}
      return;
    case 'G':
      output_global_address (file, x, 0);
      return;
    case 'H':
      output_global_address (file, x, 1);
      return;
    case 0:			/* Don't do anything special */
      break;
    case 'Z':
      {
	unsigned op[3];
	compute_zdepwi_operands (INTVAL (x), op);
	fprintf (file, "%d,%d,%d", op[0], op[1], op[2]);
	return;
      }
    case 'z':
      {
	unsigned op[3];
	compute_zdepdi_operands (INTVAL (x), op);
	fprintf (file, "%d,%d,%d", op[0], op[1], op[2]);
	return;
      }
    case 'c':
      /* We can get here from a .vtable_inherit due to our
	 CONSTANT_ADDRESS_P rejecting perfectly good constant
	 addresses.  */
      break;
    default:
      gcc_unreachable ();
    }
  if (GET_CODE (x) == REG)
    {
      fputs (reg_names [REGNO (x)], file);
      if (TARGET_64BIT && FP_REG_P (x) && GET_MODE_SIZE (GET_MODE (x)) <= 4)
	{
	  fputs ("R", file);
	  return;
	}
      if (FP_REG_P (x)
	  && GET_MODE_SIZE (GET_MODE (x)) <= 4
	  && (REGNO (x) & 1) == 0)
	fputs ("L", file);
    }
  else if (GET_CODE (x) == MEM)
    {
      int size = GET_MODE_SIZE (GET_MODE (x));
      rtx base = NULL_RTX;
      switch (GET_CODE (XEXP (x, 0)))
	{
	case PRE_DEC:
	case POST_DEC:
          base = XEXP (XEXP (x, 0), 0);
	  fprintf (file, "-%d(%s)", size, reg_names [REGNO (base)]);
	  break;
	case PRE_INC:
	case POST_INC:
          base = XEXP (XEXP (x, 0), 0);
	  fprintf (file, "%d(%s)", size, reg_names [REGNO (base)]);
	  break;
	case PLUS:
	  if (GET_CODE (XEXP (XEXP (x, 0), 0)) == MULT)
	    fprintf (file, "%s(%s)",
		     reg_names [REGNO (XEXP (XEXP (XEXP (x, 0), 0), 0))],
		     reg_names [REGNO (XEXP (XEXP (x, 0), 1))]);
	  else if (GET_CODE (XEXP (XEXP (x, 0), 1)) == MULT)
	    fprintf (file, "%s(%s)",
		     reg_names [REGNO (XEXP (XEXP (XEXP (x, 0), 1), 0))],
		     reg_names [REGNO (XEXP (XEXP (x, 0), 0))]);
	  else if (GET_CODE (XEXP (XEXP (x, 0), 0)) == REG
		   && GET_CODE (XEXP (XEXP (x, 0), 1)) == REG)
	    {
	      /* Because the REG_POINTER flag can get lost during reload,
		 GO_IF_LEGITIMATE_ADDRESS canonicalizes the order of the
		 index and base registers in the combined move patterns.  */
	      rtx base = XEXP (XEXP (x, 0), 1);
	      rtx index = XEXP (XEXP (x, 0), 0);

	      fprintf (file, "%s(%s)",
		       reg_names [REGNO (index)], reg_names [REGNO (base)]);
	    }
	  else
	    output_address (XEXP (x, 0));
	  break;
	default:
	  output_address (XEXP (x, 0));
	  break;
	}
    }
  else
    output_addr_const (file, x);
}

/* output a SYMBOL_REF or a CONST expression involving a SYMBOL_REF.  */

void
output_global_address (FILE *file, rtx x, int round_constant)
{

  /* Imagine  (high (const (plus ...))).  */
  if (GET_CODE (x) == HIGH)
    x = XEXP (x, 0);

  if (GET_CODE (x) == SYMBOL_REF && read_only_operand (x, VOIDmode))
    output_addr_const (file, x);
  else if (GET_CODE (x) == SYMBOL_REF && !flag_pic)
    {
      output_addr_const (file, x);
      fputs ("-$global$", file);
    }
  else if (GET_CODE (x) == CONST)
    {
      const char *sep = "";
      int offset = 0;		/* assembler wants -$global$ at end */
      rtx base = NULL_RTX;

      switch (GET_CODE (XEXP (XEXP (x, 0), 0)))
	{
	case SYMBOL_REF:
	  base = XEXP (XEXP (x, 0), 0);
	  output_addr_const (file, base);
	  break;
	case CONST_INT:
	  offset = INTVAL (XEXP (XEXP (x, 0), 0));
	  break;
	default:
	  gcc_unreachable ();
	}

      switch (GET_CODE (XEXP (XEXP (x, 0), 1)))
	{
	case SYMBOL_REF:
	  base = XEXP (XEXP (x, 0), 1);
	  output_addr_const (file, base);
	  break;
	case CONST_INT:
	  offset = INTVAL (XEXP (XEXP (x, 0), 1));
	  break;
	default:
	  gcc_unreachable ();
	}

      /* How bogus.  The compiler is apparently responsible for
	 rounding the constant if it uses an LR field selector.

	 The linker and/or assembler seem a better place since
	 they have to do this kind of thing already.

	 If we fail to do this, HP's optimizing linker may eliminate
	 an addil, but not update the ldw/stw/ldo instruction that
	 uses the result of the addil.  */
      if (round_constant)
	offset = ((offset + 0x1000) & ~0x1fff);

      switch (GET_CODE (XEXP (x, 0)))
	{
	case PLUS:
	  if (offset < 0)
	    {
	      offset = -offset;
	      sep = "-";
	    }
	  else
	    sep = "+";
	  break;

	case MINUS:
	  gcc_assert (GET_CODE (XEXP (XEXP (x, 0), 0)) == SYMBOL_REF);
	  sep = "-";
	  break;

	default:
	  gcc_unreachable ();
	}
      
      if (!read_only_operand (base, VOIDmode) && !flag_pic)
	fputs ("-$global$", file);
      if (offset)
	fprintf (file, "%s%d", sep, offset);
    }
  else
    output_addr_const (file, x);
}

/* Output boilerplate text to appear at the beginning of the file.
   There are several possible versions.  */
#define aputs(x) fputs(x, asm_out_file)
static inline void
pa_file_start_level (void)
{
  if (TARGET_64BIT)
    aputs ("\t.LEVEL 2.0w\n");
  else if (TARGET_PA_20)
    aputs ("\t.LEVEL 2.0\n");
  else if (TARGET_PA_11)
    aputs ("\t.LEVEL 1.1\n");
  else
    aputs ("\t.LEVEL 1.0\n");
}

static inline void
pa_file_start_space (int sortspace)
{
  aputs ("\t.SPACE $PRIVATE$");
  if (sortspace)
    aputs (",SORT=16");
  aputs ("\n\t.SUBSPA $DATA$,QUAD=1,ALIGN=8,ACCESS=31"
         "\n\t.SUBSPA $BSS$,QUAD=1,ALIGN=8,ACCESS=31,ZERO,SORT=82"
         "\n\t.SPACE $TEXT$");
  if (sortspace)
    aputs (",SORT=8");
  aputs ("\n\t.SUBSPA $LIT$,QUAD=0,ALIGN=8,ACCESS=44"
         "\n\t.SUBSPA $CODE$,QUAD=0,ALIGN=8,ACCESS=44,CODE_ONLY\n");
}

static inline void
pa_file_start_file (int want_version)
{
  if (write_symbols != NO_DEBUG)
    {
      output_file_directive (asm_out_file, main_input_filename);
      if (want_version)
	aputs ("\t.version\t\"01.01\"\n");
    }
}

static inline void
pa_file_start_mcount (const char *aswhat)
{
  if (profile_flag)
    fprintf (asm_out_file, "\t.IMPORT _mcount,%s\n", aswhat);
}
  
static void
pa_elf_file_start (void)
{
  pa_file_start_level ();
  pa_file_start_mcount ("ENTRY");
  pa_file_start_file (0);
}

static void
pa_som_file_start (void)
{
  pa_file_start_level ();
  pa_file_start_space (0);
  aputs ("\t.IMPORT $global$,DATA\n"
         "\t.IMPORT $$dyncall,MILLICODE\n");
  pa_file_start_mcount ("CODE");
  pa_file_start_file (0);
}

static void
pa_linux_file_start (void)
{
  pa_file_start_file (1);
  pa_file_start_level ();
  pa_file_start_mcount ("CODE");
}

static void
pa_hpux64_gas_file_start (void)
{
  pa_file_start_level ();
#ifdef ASM_OUTPUT_TYPE_DIRECTIVE
  if (profile_flag)
    ASM_OUTPUT_TYPE_DIRECTIVE (asm_out_file, "_mcount", "function");
#endif
  pa_file_start_file (1);
}

static void
pa_hpux64_hpas_file_start (void)
{
  pa_file_start_level ();
  pa_file_start_space (1);
  pa_file_start_mcount ("CODE");
  pa_file_start_file (0);
}
#undef aputs

/* Search the deferred plabel list for SYMBOL and return its internal
   label.  If an entry for SYMBOL is not found, a new entry is created.  */

rtx
get_deferred_plabel (rtx symbol)
{
  const char *fname = XSTR (symbol, 0);
  size_t i;

  /* See if we have already put this function on the list of deferred
     plabels.  This list is generally small, so a liner search is not
     too ugly.  If it proves too slow replace it with something faster.  */
  for (i = 0; i < n_deferred_plabels; i++)
    if (strcmp (fname, XSTR (deferred_plabels[i].symbol, 0)) == 0)
      break;

  /* If the deferred plabel list is empty, or this entry was not found
     on the list, create a new entry on the list.  */
  if (deferred_plabels == NULL || i == n_deferred_plabels)
    {
      tree id;

      if (deferred_plabels == 0)
	deferred_plabels =  ggc_alloc_deferred_plabel ();
      else
        deferred_plabels = GGC_RESIZEVEC (struct deferred_plabel,
                                          deferred_plabels,
                                          n_deferred_plabels + 1);

      i = n_deferred_plabels++;
      deferred_plabels[i].internal_label = gen_label_rtx ();
      deferred_plabels[i].symbol = symbol;

      /* Gross.  We have just implicitly taken the address of this
	 function.  Mark it in the same manner as assemble_name.  */
      id = maybe_get_identifier (targetm.strip_name_encoding (fname));
      if (id)
	mark_referenced (id);
    }

  return deferred_plabels[i].internal_label;
}

static void
output_deferred_plabels (void)
{
  size_t i;

  /* If we have some deferred plabels, then we need to switch into the
     data or readonly data section, and align it to a 4 byte boundary
     before outputting the deferred plabels.  */
  if (n_deferred_plabels)
    {
      switch_to_section (flag_pic ? data_section : readonly_data_section);
      ASM_OUTPUT_ALIGN (asm_out_file, TARGET_64BIT ? 3 : 2);
    }

  /* Now output the deferred plabels.  */
  for (i = 0; i < n_deferred_plabels; i++)
    {
      targetm.asm_out.internal_label (asm_out_file, "L",
		 CODE_LABEL_NUMBER (deferred_plabels[i].internal_label));
      assemble_integer (deferred_plabels[i].symbol,
			TARGET_64BIT ? 8 : 4, TARGET_64BIT ? 64 : 32, 1);
    }
}

#if HPUX_LONG_DOUBLE_LIBRARY
/* Initialize optabs to point to HPUX long double emulation routines.  */
static void
pa_hpux_init_libfuncs (void)
{
  set_optab_libfunc (add_optab, TFmode, "_U_Qfadd");
  set_optab_libfunc (sub_optab, TFmode, "_U_Qfsub");
  set_optab_libfunc (smul_optab, TFmode, "_U_Qfmpy");
  set_optab_libfunc (sdiv_optab, TFmode, "_U_Qfdiv");
  set_optab_libfunc (smin_optab, TFmode, "_U_Qmin");
  set_optab_libfunc (smax_optab, TFmode, "_U_Qfmax");
  set_optab_libfunc (sqrt_optab, TFmode, "_U_Qfsqrt");
  set_optab_libfunc (abs_optab, TFmode, "_U_Qfabs");
  set_optab_libfunc (neg_optab, TFmode, "_U_Qfneg");

  set_optab_libfunc (eq_optab, TFmode, "_U_Qfeq");
  set_optab_libfunc (ne_optab, TFmode, "_U_Qfne");
  set_optab_libfunc (gt_optab, TFmode, "_U_Qfgt");
  set_optab_libfunc (ge_optab, TFmode, "_U_Qfge");
  set_optab_libfunc (lt_optab, TFmode, "_U_Qflt");
  set_optab_libfunc (le_optab, TFmode, "_U_Qfle");
  set_optab_libfunc (unord_optab, TFmode, "_U_Qfunord");

  set_conv_libfunc (sext_optab,   TFmode, SFmode, "_U_Qfcnvff_sgl_to_quad");
  set_conv_libfunc (sext_optab,   TFmode, DFmode, "_U_Qfcnvff_dbl_to_quad");
  set_conv_libfunc (trunc_optab,  SFmode, TFmode, "_U_Qfcnvff_quad_to_sgl");
  set_conv_libfunc (trunc_optab,  DFmode, TFmode, "_U_Qfcnvff_quad_to_dbl");

  set_conv_libfunc (sfix_optab,   SImode, TFmode, TARGET_64BIT
						  ? "__U_Qfcnvfxt_quad_to_sgl"
						  : "_U_Qfcnvfxt_quad_to_sgl");
  set_conv_libfunc (sfix_optab,   DImode, TFmode, "_U_Qfcnvfxt_quad_to_dbl");
  set_conv_libfunc (ufix_optab,   SImode, TFmode, "_U_Qfcnvfxt_quad_to_usgl");
  set_conv_libfunc (ufix_optab,   DImode, TFmode, "_U_Qfcnvfxt_quad_to_udbl");

  set_conv_libfunc (sfloat_optab, TFmode, SImode, "_U_Qfcnvxf_sgl_to_quad");
  set_conv_libfunc (sfloat_optab, TFmode, DImode, "_U_Qfcnvxf_dbl_to_quad");
  set_conv_libfunc (ufloat_optab, TFmode, SImode, "_U_Qfcnvxf_usgl_to_quad");
  set_conv_libfunc (ufloat_optab, TFmode, DImode, "_U_Qfcnvxf_udbl_to_quad");
}
#endif

/* HP's millicode routines mean something special to the assembler.
   Keep track of which ones we have used.  */

enum millicodes { remI, remU, divI, divU, mulI, end1000 };
static void import_milli (enum millicodes);
static char imported[(int) end1000];
static const char * const milli_names[] = {"remI", "remU", "divI", "divU", "mulI"};
static const char import_string[] = ".IMPORT $$....,MILLICODE";
#define MILLI_START 10

static void
import_milli (enum millicodes code)
{
  char str[sizeof (import_string)];

  if (!imported[(int) code])
    {
      imported[(int) code] = 1;
      strcpy (str, import_string);
      strncpy (str + MILLI_START, milli_names[(int) code], 4);
      output_asm_insn (str, 0);
    }
}

/* The register constraints have put the operands and return value in
   the proper registers.  */

const char *
output_mul_insn (int unsignedp ATTRIBUTE_UNUSED, rtx insn)
{
  import_milli (mulI);
  return output_millicode_call (insn, gen_rtx_SYMBOL_REF (Pmode, "$$mulI"));
}

/* Emit the rtl for doing a division by a constant.  */

/* Do magic division millicodes exist for this value? */
const int magic_milli[]= {0, 0, 0, 1, 0, 1, 1, 1, 0, 1, 1, 0, 1, 0, 1, 1};

/* We'll use an array to keep track of the magic millicodes and
   whether or not we've used them already. [n][0] is signed, [n][1] is
   unsigned.  */

static int div_milli[16][2];

int
emit_hpdiv_const (rtx *operands, int unsignedp)
{
  if (GET_CODE (operands[2]) == CONST_INT
      && INTVAL (operands[2]) > 0
      && INTVAL (operands[2]) < 16
      && magic_milli[INTVAL (operands[2])])
    {
      rtx ret = gen_rtx_REG (SImode, TARGET_64BIT ? 2 : 31);

      emit_move_insn (gen_rtx_REG (SImode, 26), operands[1]);
      emit
	(gen_rtx_PARALLEL
	 (VOIDmode,
	  gen_rtvec (6, gen_rtx_SET (VOIDmode, gen_rtx_REG (SImode, 29),
				     gen_rtx_fmt_ee (unsignedp ? UDIV : DIV,
						     SImode,
						     gen_rtx_REG (SImode, 26),
						     operands[2])),
		     gen_rtx_CLOBBER (VOIDmode, operands[4]),
		     gen_rtx_CLOBBER (VOIDmode, operands[3]),
		     gen_rtx_CLOBBER (VOIDmode, gen_rtx_REG (SImode, 26)),
		     gen_rtx_CLOBBER (VOIDmode, gen_rtx_REG (SImode, 25)),
		     gen_rtx_CLOBBER (VOIDmode, ret))));
      emit_move_insn (operands[0], gen_rtx_REG (SImode, 29));
      return 1;
    }
  return 0;
}

const char *
output_div_insn (rtx *operands, int unsignedp, rtx insn)
{
  int divisor;

  /* If the divisor is a constant, try to use one of the special
     opcodes .*/
  if (GET_CODE (operands[0]) == CONST_INT)
    {
      static char buf[100];
      divisor = INTVAL (operands[0]);
      if (!div_milli[divisor][unsignedp])
	{
	  div_milli[divisor][unsignedp] = 1;
	  if (unsignedp)
	    output_asm_insn (".IMPORT $$divU_%0,MILLICODE", operands);
	  else
	    output_asm_insn (".IMPORT $$divI_%0,MILLICODE", operands);
	}
      if (unsignedp)
	{
	  sprintf (buf, "$$divU_" HOST_WIDE_INT_PRINT_DEC,
		   INTVAL (operands[0]));
	  return output_millicode_call (insn,
					gen_rtx_SYMBOL_REF (SImode, buf));
	}
      else
	{
	  sprintf (buf, "$$divI_" HOST_WIDE_INT_PRINT_DEC,
		   INTVAL (operands[0]));
	  return output_millicode_call (insn,
					gen_rtx_SYMBOL_REF (SImode, buf));
	}
    }
  /* Divisor isn't a special constant.  */
  else
    {
      if (unsignedp)
	{
	  import_milli (divU);
	  return output_millicode_call (insn,
					gen_rtx_SYMBOL_REF (SImode, "$$divU"));
	}
      else
	{
	  import_milli (divI);
	  return output_millicode_call (insn,
					gen_rtx_SYMBOL_REF (SImode, "$$divI"));
	}
    }
}

/* Output a $$rem millicode to do mod.  */

const char *
output_mod_insn (int unsignedp, rtx insn)
{
  if (unsignedp)
    {
      import_milli (remU);
      return output_millicode_call (insn,
				    gen_rtx_SYMBOL_REF (SImode, "$$remU"));
    }
  else
    {
      import_milli (remI);
      return output_millicode_call (insn,
				    gen_rtx_SYMBOL_REF (SImode, "$$remI"));
    }
}

void
output_arg_descriptor (rtx call_insn)
{
  const char *arg_regs[4];
  enum machine_mode arg_mode;
  rtx link;
  int i, output_flag = 0;
  int regno;

  /* We neither need nor want argument location descriptors for the
     64bit runtime environment or the ELF32 environment.  */
  if (TARGET_64BIT || TARGET_ELF32)
    return;

  for (i = 0; i < 4; i++)
    arg_regs[i] = 0;

  /* Specify explicitly that no argument relocations should take place
     if using the portable runtime calling conventions.  */
  if (TARGET_PORTABLE_RUNTIME)
    {
      fputs ("\t.CALL ARGW0=NO,ARGW1=NO,ARGW2=NO,ARGW3=NO,RETVAL=NO\n",
	     asm_out_file);
      return;
    }

  gcc_assert (GET_CODE (call_insn) == CALL_INSN);
  for (link = CALL_INSN_FUNCTION_USAGE (call_insn);
       link; link = XEXP (link, 1))
    {
      rtx use = XEXP (link, 0);

      if (! (GET_CODE (use) == USE
	     && GET_CODE (XEXP (use, 0)) == REG
	     && FUNCTION_ARG_REGNO_P (REGNO (XEXP (use, 0)))))
	continue;

      arg_mode = GET_MODE (XEXP (use, 0));
      regno = REGNO (XEXP (use, 0));
      if (regno >= 23 && regno <= 26)
	{
	  arg_regs[26 - regno] = "GR";
	  if (arg_mode == DImode)
	    arg_regs[25 - regno] = "GR";
	}
      else if (regno >= 32 && regno <= 39)
	{
	  if (arg_mode == SFmode)
	    arg_regs[(regno - 32) / 2] = "FR";
	  else
	    {
#ifndef HP_FP_ARG_DESCRIPTOR_REVERSED
	      arg_regs[(regno - 34) / 2] = "FR";
	      arg_regs[(regno - 34) / 2 + 1] = "FU";
#else
	      arg_regs[(regno - 34) / 2] = "FU";
	      arg_regs[(regno - 34) / 2 + 1] = "FR";
#endif
	    }
	}
    }
  fputs ("\t.CALL ", asm_out_file);
  for (i = 0; i < 4; i++)
    {
      if (arg_regs[i])
	{
	  if (output_flag++)
	    fputc (',', asm_out_file);
	  fprintf (asm_out_file, "ARGW%d=%s", i, arg_regs[i]);
	}
    }
  fputc ('\n', asm_out_file);
}

static reg_class_t
pa_secondary_reload (bool in_p, rtx x, reg_class_t rclass_i,
		     enum machine_mode mode, secondary_reload_info *sri)
{
  int regno;
  enum reg_class rclass = (enum reg_class) rclass_i;

  /* Handle the easy stuff first.  */
  if (rclass == R1_REGS)
    return NO_REGS;

  if (REG_P (x))
    {
      regno = REGNO (x);
      if (rclass == BASE_REG_CLASS && regno < FIRST_PSEUDO_REGISTER)
	return NO_REGS;
    }
  else
    regno = -1;

  /* If we have something like (mem (mem (...)), we can safely assume the
     inner MEM will end up in a general register after reloading, so there's
     no need for a secondary reload.  */
  if (GET_CODE (x) == MEM && GET_CODE (XEXP (x, 0)) == MEM)
    return NO_REGS;

  /* Trying to load a constant into a FP register during PIC code
     generation requires %r1 as a scratch register.  */
  if (flag_pic
      && (mode == SImode || mode == DImode)
      && FP_REG_CLASS_P (rclass)
      && (GET_CODE (x) == CONST_INT || GET_CODE (x) == CONST_DOUBLE))
    {
      sri->icode = (mode == SImode ? CODE_FOR_reload_insi_r1
		    : CODE_FOR_reload_indi_r1);
      return NO_REGS;
    }

  /* Secondary reloads of symbolic operands require %r1 as a scratch
     register when we're generating PIC code and when the operand isn't
     readonly.  */
  if (symbolic_expression_p (x))
    {
      if (GET_CODE (x) == HIGH)
	x = XEXP (x, 0);

      if (flag_pic || !read_only_operand (x, VOIDmode))
	{
	  gcc_assert (mode == SImode || mode == DImode);
	  sri->icode = (mode == SImode ? CODE_FOR_reload_insi_r1
			: CODE_FOR_reload_indi_r1);
	  return NO_REGS;
	}
    }

  /* Profiling showed the PA port spends about 1.3% of its compilation
     time in true_regnum from calls inside pa_secondary_reload_class.  */
  if (regno >= FIRST_PSEUDO_REGISTER || GET_CODE (x) == SUBREG)
    regno = true_regnum (x);

  /* In order to allow 14-bit displacements in integer loads and stores,
     we need to prevent reload from generating out of range integer mode
     loads and stores to the floating point registers.  Previously, we
     used to call for a secondary reload and have emit_move_sequence()
     fix the instruction sequence.  However, reload occasionally wouldn't
     generate the reload and we would end up with an invalid REG+D memory
     address.  So, now we use an intermediate general register for most
     memory loads and stores.  */
  if ((regno >= FIRST_PSEUDO_REGISTER || regno == -1)
      && GET_MODE_CLASS (mode) == MODE_INT
      && FP_REG_CLASS_P (rclass))
    {
      /* Reload passes (mem:SI (reg/f:DI 30 %r30) when it wants to check
	 the secondary reload needed for a pseudo.  It never passes a
	 REG+D address.  */
      if (GET_CODE (x) == MEM)
	{
	  x = XEXP (x, 0);

	  /* We don't need an intermediate for indexed and LO_SUM DLT
	     memory addresses.  When INT14_OK_STRICT is true, it might
	     appear that we could directly allow register indirect
	     memory addresses.  However, this doesn't work because we
	     don't support SUBREGs in floating-point register copies
	     and reload doesn't tell us when it's going to use a SUBREG.  */
	  if (IS_INDEX_ADDR_P (x)
	      || IS_LO_SUM_DLT_ADDR_P (x))
	    return NO_REGS;

	  /* Otherwise, we need an intermediate general register.  */
	  return GENERAL_REGS;
	}

      /* Request a secondary reload with a general scratch register
	 for everthing else.  ??? Could symbolic operands be handled
	 directly when generating non-pic PA 2.0 code?  */
      sri->icode = (in_p
		    ? direct_optab_handler (reload_in_optab, mode)
		    : direct_optab_handler (reload_out_optab, mode));
      return NO_REGS;
    }

  /* We need a secondary register (GPR) for copies between the SAR
     and anything other than a general register.  */
  if (rclass == SHIFT_REGS && (regno <= 0 || regno >= 32))
    {
      sri->icode = (in_p
		    ? direct_optab_handler (reload_in_optab, mode)
		    : direct_optab_handler (reload_out_optab, mode));
      return NO_REGS;
    }

  /* A SAR<->FP register copy requires a secondary register (GPR) as
     well as secondary memory.  */
  if (regno >= 0 && regno < FIRST_PSEUDO_REGISTER
      && (REGNO_REG_CLASS (regno) == SHIFT_REGS
      && FP_REG_CLASS_P (rclass)))
<<<<<<< HEAD
    {
      sri->icode = in_p ? reload_in_optab[mode] : reload_out_optab[mode];
      return NO_REGS;
    }

  /* Secondary reloads of symbolic operands require %r1 as a scratch
     register when we're generating PIC code and when the operand isn't
     readonly.  */
  if (GET_CODE (x) == HIGH)
    x = XEXP (x, 0);

  /* Profiling has showed GCC spends about 2.6% of its compilation
     time in symbolic_operand from calls inside pa_secondary_reload_class.
     So, we use an inline copy to avoid useless work.  */
  switch (GET_CODE (x))
    {
      rtx op;

      case SYMBOL_REF:
        is_symbolic = !SYMBOL_REF_TLS_MODEL (x);
        break;
      case LABEL_REF:
        is_symbolic = 1;
        break;
      case CONST:
	op = XEXP (x, 0);
	is_symbolic = (GET_CODE (op) == PLUS
		       && ((GET_CODE (XEXP (op, 0)) == SYMBOL_REF
			    && !SYMBOL_REF_TLS_MODEL (XEXP (op, 0)))
			   || GET_CODE (XEXP (op, 0)) == LABEL_REF)
		       && GET_CODE (XEXP (op, 1)) == CONST_INT);
        break;
      default:
        is_symbolic = 0;
        break;
    }

  if (is_symbolic && (flag_pic || !read_only_operand (x, VOIDmode)))
    {
      gcc_assert (mode == SImode || mode == DImode);
      sri->icode = (mode == SImode ? CODE_FOR_reload_insi_r1
		    : CODE_FOR_reload_indi_r1);
    }
=======
    sri->icode = (in_p
		  ? direct_optab_handler (reload_in_optab, mode)
		  : direct_optab_handler (reload_out_optab, mode));
>>>>>>> b56a5220

  return NO_REGS;
}

/* Implement TARGET_EXTRA_LIVE_ON_ENTRY.  The argument pointer
   is only marked as live on entry by df-scan when it is a fixed
   register.  It isn't a fixed register in the 64-bit runtime,
   so we need to mark it here.  */

static void
pa_extra_live_on_entry (bitmap regs)
{
  if (TARGET_64BIT)
    bitmap_set_bit (regs, ARG_POINTER_REGNUM);
}

/* Implement EH_RETURN_HANDLER_RTX.  The MEM needs to be volatile
   to prevent it from being deleted.  */

rtx
pa_eh_return_handler_rtx (void)
{
  rtx tmp;

  tmp = gen_rtx_PLUS (word_mode, hard_frame_pointer_rtx,
		      TARGET_64BIT ? GEN_INT (-16) : GEN_INT (-20));
  tmp = gen_rtx_MEM (word_mode, tmp);
  tmp->volatil = 1;
  return tmp;
}

/* In the 32-bit runtime, arguments larger than eight bytes are passed
   by invisible reference.  As a GCC extension, we also pass anything
   with a zero or variable size by reference.

   The 64-bit runtime does not describe passing any types by invisible
   reference.  The internals of GCC can't currently handle passing
   empty structures, and zero or variable length arrays when they are
   not passed entirely on the stack or by reference.  Thus, as a GCC
   extension, we pass these types by reference.  The HP compiler doesn't
   support these types, so hopefully there shouldn't be any compatibility
   issues.  This may have to be revisited when HP releases a C99 compiler
   or updates the ABI.  */

static bool
pa_pass_by_reference (CUMULATIVE_ARGS *ca ATTRIBUTE_UNUSED,
		      enum machine_mode mode, const_tree type,
		      bool named ATTRIBUTE_UNUSED)
{
  HOST_WIDE_INT size;

  if (type)
    size = int_size_in_bytes (type);
  else
    size = GET_MODE_SIZE (mode);

  if (TARGET_64BIT)
    return size <= 0;
  else
    return size <= 0 || size > 8;
}

enum direction
function_arg_padding (enum machine_mode mode, const_tree type)
{
  if (mode == BLKmode
      || (TARGET_64BIT
	  && type
	  && (AGGREGATE_TYPE_P (type)
	      || TREE_CODE (type) == COMPLEX_TYPE
	      || TREE_CODE (type) == VECTOR_TYPE)))
    {
      /* Return none if justification is not required.  */
      if (type
	  && TREE_CODE (TYPE_SIZE (type)) == INTEGER_CST
	  && (int_size_in_bytes (type) * BITS_PER_UNIT) % PARM_BOUNDARY == 0)
	return none;

      /* The directions set here are ignored when a BLKmode argument larger
	 than a word is placed in a register.  Different code is used for
	 the stack and registers.  This makes it difficult to have a
	 consistent data representation for both the stack and registers.
	 For both runtimes, the justification and padding for arguments on
	 the stack and in registers should be identical.  */
      if (TARGET_64BIT)
	/* The 64-bit runtime specifies left justification for aggregates.  */
        return upward;
      else
	/* The 32-bit runtime architecture specifies right justification.
	   When the argument is passed on the stack, the argument is padded
	   with garbage on the left.  The HP compiler pads with zeros.  */
	return downward;
    }

  if (GET_MODE_BITSIZE (mode) < PARM_BOUNDARY)
    return downward;
  else
    return none;
}


/* Do what is necessary for `va_start'.  We look at the current function
   to determine if stdargs or varargs is used and fill in an initial
   va_list.  A pointer to this constructor is returned.  */

static rtx
hppa_builtin_saveregs (void)
{
  rtx offset, dest;
  tree fntype = TREE_TYPE (current_function_decl);
  int argadj = ((!stdarg_p (fntype))
		? UNITS_PER_WORD : 0);

  if (argadj)
    offset = plus_constant (crtl->args.arg_offset_rtx, argadj);
  else
    offset = crtl->args.arg_offset_rtx;

  if (TARGET_64BIT)
    {
      int i, off;

      /* Adjust for varargs/stdarg differences.  */
      if (argadj)
	offset = plus_constant (crtl->args.arg_offset_rtx, -argadj);
      else
	offset = crtl->args.arg_offset_rtx;

      /* We need to save %r26 .. %r19 inclusive starting at offset -64
	 from the incoming arg pointer and growing to larger addresses.  */
      for (i = 26, off = -64; i >= 19; i--, off += 8)
	emit_move_insn (gen_rtx_MEM (word_mode,
				     plus_constant (arg_pointer_rtx, off)),
			gen_rtx_REG (word_mode, i));

      /* The incoming args pointer points just beyond the flushback area;
	 normally this is not a serious concern.  However, when we are doing
	 varargs/stdargs we want to make the arg pointer point to the start
	 of the incoming argument area.  */
      emit_move_insn (virtual_incoming_args_rtx,
		      plus_constant (arg_pointer_rtx, -64));

      /* Now return a pointer to the first anonymous argument.  */
      return copy_to_reg (expand_binop (Pmode, add_optab,
					virtual_incoming_args_rtx,
					offset, 0, 0, OPTAB_LIB_WIDEN));
    }

  /* Store general registers on the stack.  */
  dest = gen_rtx_MEM (BLKmode,
		      plus_constant (crtl->args.internal_arg_pointer,
				     -16));
  set_mem_alias_set (dest, get_varargs_alias_set ());
  set_mem_align (dest, BITS_PER_WORD);
  move_block_from_reg (23, dest, 4);

  /* move_block_from_reg will emit code to store the argument registers
     individually as scalar stores.

     However, other insns may later load from the same addresses for
     a structure load (passing a struct to a varargs routine).

     The alias code assumes that such aliasing can never happen, so we
     have to keep memory referencing insns from moving up beyond the
     last argument register store.  So we emit a blockage insn here.  */
  emit_insn (gen_blockage ());

  return copy_to_reg (expand_binop (Pmode, add_optab,
				    crtl->args.internal_arg_pointer,
				    offset, 0, 0, OPTAB_LIB_WIDEN));
}

static void
hppa_va_start (tree valist, rtx nextarg)
{
  nextarg = expand_builtin_saveregs ();
  std_expand_builtin_va_start (valist, nextarg);
}

static tree
hppa_gimplify_va_arg_expr (tree valist, tree type, gimple_seq *pre_p,
			   gimple_seq *post_p)
{
  if (TARGET_64BIT)
    {
      /* Args grow upward.  We can use the generic routines.  */
      return std_gimplify_va_arg_expr (valist, type, pre_p, post_p);
    }
  else /* !TARGET_64BIT */
    {
      tree ptr = build_pointer_type (type);
      tree valist_type;
      tree t, u;
      unsigned int size, ofs;
      bool indirect;

      indirect = pass_by_reference (NULL, TYPE_MODE (type), type, 0);
      if (indirect)
	{
	  type = ptr;
	  ptr = build_pointer_type (type);
	}
      size = int_size_in_bytes (type);
      valist_type = TREE_TYPE (valist);

      /* Args grow down.  Not handled by generic routines.  */

      u = fold_convert (sizetype, size_in_bytes (type));
      u = fold_build1 (NEGATE_EXPR, sizetype, u);
      t = build2 (POINTER_PLUS_EXPR, valist_type, valist, u);

      /* Align to 4 or 8 byte boundary depending on argument size.  */

      u = build_int_cst (TREE_TYPE (t), (HOST_WIDE_INT)(size > 4 ? -8 : -4));
      t = build2 (BIT_AND_EXPR, TREE_TYPE (t), t, u);
      t = fold_convert (valist_type, t);

      t = build2 (MODIFY_EXPR, valist_type, valist, t);

      ofs = (8 - size) % 4;
      if (ofs != 0)
	{
	  u = size_int (ofs);
	  t = build2 (POINTER_PLUS_EXPR, valist_type, t, u);
	}

      t = fold_convert (ptr, t);
      t = build_va_arg_indirect_ref (t);

      if (indirect)
	t = build_va_arg_indirect_ref (t);

      return t;
    }
}

/* True if MODE is valid for the target.  By "valid", we mean able to
   be manipulated in non-trivial ways.  In particular, this means all
   the arithmetic is supported.

   Currently, TImode is not valid as the HP 64-bit runtime documentation
   doesn't document the alignment and calling conventions for this type. 
   Thus, we return false when PRECISION is 2 * BITS_PER_WORD and
   2 * BITS_PER_WORD isn't equal LONG_LONG_TYPE_SIZE.  */

static bool
pa_scalar_mode_supported_p (enum machine_mode mode)
{
  int precision = GET_MODE_PRECISION (mode);

  switch (GET_MODE_CLASS (mode))
    {
    case MODE_PARTIAL_INT:
    case MODE_INT:
      if (precision == CHAR_TYPE_SIZE)
	return true;
      if (precision == SHORT_TYPE_SIZE)
	return true;
      if (precision == INT_TYPE_SIZE)
	return true;
      if (precision == LONG_TYPE_SIZE)
	return true;
      if (precision == LONG_LONG_TYPE_SIZE)
	return true;
      return false;

    case MODE_FLOAT:
      if (precision == FLOAT_TYPE_SIZE)
	return true;
      if (precision == DOUBLE_TYPE_SIZE)
	return true;
      if (precision == LONG_DOUBLE_TYPE_SIZE)
	return true;
      return false;

    case MODE_DECIMAL_FLOAT:
      return false;

    default:
      gcc_unreachable ();
    }
}

/* Return TRUE if INSN, a jump insn, has an unfilled delay slot and
<<<<<<< HEAD
   it branches to the next real instruction.  Otherwise, return FALSE.  */
=======
   it branches into the delay slot.  Otherwise, return FALSE.  */
>>>>>>> b56a5220

static bool
branch_to_delay_slot_p (rtx insn)
{
<<<<<<< HEAD
  if (dbr_sequence_length ())
    return FALSE;

  return next_real_insn (JUMP_LABEL (insn)) == next_real_insn (insn);
}

/* Return TRUE if INSN, a jump insn, needs a nop in its delay slot.

   This occurs when INSN has an unfilled delay slot and is followed
   by an ASM_INPUT.  Disaster can occur if the ASM_INPUT is empty and
   the jump branches into the delay slot.  So, we add a nop in the delay
   slot just to be safe.  This messes up our instruction count, but we
   don't know how big the ASM_INPUT insn is anyway.  */
=======
  rtx jump_insn;

  if (dbr_sequence_length ())
    return FALSE;

  jump_insn = next_active_insn (JUMP_LABEL (insn));
  while (insn)
    {
      insn = next_active_insn (insn);
      if (jump_insn == insn)
	return TRUE;

      /* We can't rely on the length of asms.  So, we return FALSE when
	 the branch is followed by an asm.  */
      if (!insn
	  || GET_CODE (PATTERN (insn)) == ASM_INPUT
	  || extract_asm_operands (PATTERN (insn)) != NULL_RTX
	  || get_attr_length (insn) > 0)
	break;
    }

  return FALSE;
}

/* Return TRUE if INSN, a forward jump insn, needs a nop in its delay slot.

   This occurs when INSN has an unfilled delay slot and is followed
   by an asm.  Disaster can occur if the asm is empty and the jump
   branches into the delay slot.  So, we add a nop in the delay slot
   when this occurs.  */
>>>>>>> b56a5220

static bool
branch_needs_nop_p (rtx insn)
{
<<<<<<< HEAD
  rtx next_insn;
=======
  rtx jump_insn;
>>>>>>> b56a5220

  if (dbr_sequence_length ())
    return FALSE;

<<<<<<< HEAD
  next_insn = next_real_insn (insn);
  return GET_CODE (PATTERN (next_insn)) == ASM_INPUT;
=======
  jump_insn = next_active_insn (JUMP_LABEL (insn));
  while (insn)
    {
      insn = next_active_insn (insn);
      if (!insn || jump_insn == insn)
	return TRUE;

      if (!(GET_CODE (PATTERN (insn)) == ASM_INPUT
	   || extract_asm_operands (PATTERN (insn)) != NULL_RTX)
	  && get_attr_length (insn) > 0)
	break;
    }

  return FALSE;
}

/* Return TRUE if INSN, a forward jump insn, can use nullification
   to skip the following instruction.  This avoids an extra cycle due
   to a mis-predicted branch when we fall through.  */

static bool
use_skip_p (rtx insn)
{
  rtx jump_insn = next_active_insn (JUMP_LABEL (insn));

  while (insn)
    {
      insn = next_active_insn (insn);

      /* We can't rely on the length of asms, so we can't skip asms.  */
      if (!insn
	  || GET_CODE (PATTERN (insn)) == ASM_INPUT
	  || extract_asm_operands (PATTERN (insn)) != NULL_RTX)
	break;
      if (get_attr_length (insn) == 4
	  && jump_insn == next_active_insn (insn))
	return TRUE;
      if (get_attr_length (insn) > 0)
	break;
    }

  return FALSE;
>>>>>>> b56a5220
}

/* This routine handles all the normal conditional branch sequences we
   might need to generate.  It handles compare immediate vs compare
   register, nullification of delay slots, varying length branches,
   negated branches, and all combinations of the above.  It returns the
   output appropriate to emit the branch corresponding to all given
   parameters.  */

const char *
output_cbranch (rtx *operands, int negated, rtx insn)
{
  static char buf[100];
  bool useskip;
  int nullify = INSN_ANNULLED_BRANCH_P (insn);
  int length = get_attr_length (insn);
  int xdelay;

  /* A conditional branch to the following instruction (e.g. the delay slot)
     is asking for a disaster.  This can happen when not optimizing and
     when jump optimization fails.

     While it is usually safe to emit nothing, this can fail if the
     preceding instruction is a nullified branch with an empty delay
     slot and the same branch target as this branch.  We could check
     for this but jump optimization should eliminate nop jumps.  It
     is always safe to emit a nop.  */
  if (branch_to_delay_slot_p (insn))
    return "nop";

  /* The doubleword form of the cmpib instruction doesn't have the LEU
     and GTU conditions while the cmpb instruction does.  Since we accept
     zero for cmpb, we must ensure that we use cmpb for the comparison.  */
  if (GET_MODE (operands[1]) == DImode && operands[2] == const0_rtx)
    operands[2] = gen_rtx_REG (DImode, 0);
  if (GET_MODE (operands[2]) == DImode && operands[1] == const0_rtx)
    operands[1] = gen_rtx_REG (DImode, 0);

  /* If this is a long branch with its delay slot unfilled, set `nullify'
     as it can nullify the delay slot and save a nop.  */
  if (length == 8 && dbr_sequence_length () == 0)
    nullify = 1;

  /* If this is a short forward conditional branch which did not get
     its delay slot filled, the delay slot can still be nullified.  */
  if (! nullify && length == 4 && dbr_sequence_length () == 0)
    nullify = forward_branch_p (insn);

  /* A forward branch over a single nullified insn can be done with a
     comclr instruction.  This avoids a single cycle penalty due to
     mis-predicted branch if we fall through (branch not taken).  */
  useskip = (length == 4 && nullify) ? use_skip_p (insn) : FALSE;

  switch (length)
    {
      /* All short conditional branches except backwards with an unfilled
	 delay slot.  */
      case 4:
	if (useskip)
	  strcpy (buf, "{com%I2clr,|cmp%I2clr,}");
	else
	  strcpy (buf, "{com%I2b,|cmp%I2b,}");
	if (GET_MODE (operands[1]) == DImode)
	  strcat (buf, "*");
	if (negated)
	  strcat (buf, "%B3");
	else
	  strcat (buf, "%S3");
	if (useskip)
	  strcat (buf, " %2,%r1,%%r0");
	else if (nullify)
	  {
	    if (branch_needs_nop_p (insn))
	      strcat (buf, ",n %2,%r1,%0%#");
	    else
	      strcat (buf, ",n %2,%r1,%0");
	  }
	else
	  strcat (buf, " %2,%r1,%0");
	break;

     /* All long conditionals.  Note a short backward branch with an
	unfilled delay slot is treated just like a long backward branch
	with an unfilled delay slot.  */
      case 8:
	/* Handle weird backwards branch with a filled delay slot
	   which is nullified.  */
	if (dbr_sequence_length () != 0
	    && ! forward_branch_p (insn)
	    && nullify)
	  {
	    strcpy (buf, "{com%I2b,|cmp%I2b,}");
	    if (GET_MODE (operands[1]) == DImode)
	      strcat (buf, "*");
	    if (negated)
	      strcat (buf, "%S3");
	    else
	      strcat (buf, "%B3");
	    strcat (buf, ",n %2,%r1,.+12\n\tb %0");
	  }
	/* Handle short backwards branch with an unfilled delay slot.
	   Using a comb;nop rather than comiclr;bl saves 1 cycle for both
	   taken and untaken branches.  */
	else if (dbr_sequence_length () == 0
		 && ! forward_branch_p (insn)
		 && INSN_ADDRESSES_SET_P ()
		 && VAL_14_BITS_P (INSN_ADDRESSES (INSN_UID (JUMP_LABEL (insn)))
				    - INSN_ADDRESSES (INSN_UID (insn)) - 8))
	  {
	    strcpy (buf, "{com%I2b,|cmp%I2b,}");
	    if (GET_MODE (operands[1]) == DImode)
	      strcat (buf, "*");
	    if (negated)
	      strcat (buf, "%B3 %2,%r1,%0%#");
	    else
	      strcat (buf, "%S3 %2,%r1,%0%#");
	  }
	else
	  {
	    strcpy (buf, "{com%I2clr,|cmp%I2clr,}");
	    if (GET_MODE (operands[1]) == DImode)
	      strcat (buf, "*");
	    if (negated)
	      strcat (buf, "%S3");
	    else
	      strcat (buf, "%B3");
	    if (nullify)
	      strcat (buf, " %2,%r1,%%r0\n\tb,n %0");
	    else
	      strcat (buf, " %2,%r1,%%r0\n\tb %0");
	  }
	break;

      default:
	/* The reversed conditional branch must branch over one additional
	   instruction if the delay slot is filled and needs to be extracted
	   by output_lbranch.  If the delay slot is empty or this is a
	   nullified forward branch, the instruction after the reversed
	   condition branch must be nullified.  */
	if (dbr_sequence_length () == 0
	    || (nullify && forward_branch_p (insn)))
	  {
	    nullify = 1;
	    xdelay = 0;
	    operands[4] = GEN_INT (length);
	  }
	else
	  {
	    xdelay = 1;
	    operands[4] = GEN_INT (length + 4);
	  }

	/* Create a reversed conditional branch which branches around
	   the following insns.  */
	if (GET_MODE (operands[1]) != DImode)
	  {
	    if (nullify)
	      {
		if (negated)
		  strcpy (buf,
		    "{com%I2b,%S3,n %2,%r1,.+%4|cmp%I2b,%S3,n %2,%r1,.+%4}");
		else
		  strcpy (buf,
		    "{com%I2b,%B3,n %2,%r1,.+%4|cmp%I2b,%B3,n %2,%r1,.+%4}");
	      }
	    else
	      {
		if (negated)
		  strcpy (buf,
		    "{com%I2b,%S3 %2,%r1,.+%4|cmp%I2b,%S3 %2,%r1,.+%4}");
		else
		  strcpy (buf,
		    "{com%I2b,%B3 %2,%r1,.+%4|cmp%I2b,%B3 %2,%r1,.+%4}");
	      }
	  }
	else
	  {
	    if (nullify)
	      {
		if (negated)
		  strcpy (buf,
		    "{com%I2b,*%S3,n %2,%r1,.+%4|cmp%I2b,*%S3,n %2,%r1,.+%4}");
		else
		  strcpy (buf,
		    "{com%I2b,*%B3,n %2,%r1,.+%4|cmp%I2b,*%B3,n %2,%r1,.+%4}");
	      }
	    else
	      {
		if (negated)
		  strcpy (buf,
		    "{com%I2b,*%S3 %2,%r1,.+%4|cmp%I2b,*%S3 %2,%r1,.+%4}");
		else
		  strcpy (buf,
		    "{com%I2b,*%B3 %2,%r1,.+%4|cmp%I2b,*%B3 %2,%r1,.+%4}");
	      }
	  }

	output_asm_insn (buf, operands);
	return output_lbranch (operands[0], insn, xdelay);
    }
  return buf;
}

/* This routine handles output of long unconditional branches that
   exceed the maximum range of a simple branch instruction.  Since
   we don't have a register available for the branch, we save register
   %r1 in the frame marker, load the branch destination DEST into %r1,
   execute the branch, and restore %r1 in the delay slot of the branch.

   Since long branches may have an insn in the delay slot and the
   delay slot is used to restore %r1, we in general need to extract
   this insn and execute it before the branch.  However, to facilitate
   use of this function by conditional branches, we also provide an
   option to not extract the delay insn so that it will be emitted
   after the long branch.  So, if there is an insn in the delay slot,
   it is extracted if XDELAY is nonzero.

   The lengths of the various long-branch sequences are 20, 16 and 24
   bytes for the portable runtime, non-PIC and PIC cases, respectively.  */

const char *
output_lbranch (rtx dest, rtx insn, int xdelay)
{
  rtx xoperands[2];
 
  xoperands[0] = dest;

  /* First, free up the delay slot.  */
  if (xdelay && dbr_sequence_length () != 0)
    {
      /* We can't handle a jump in the delay slot.  */
      gcc_assert (GET_CODE (NEXT_INSN (insn)) != JUMP_INSN);

      final_scan_insn (NEXT_INSN (insn), asm_out_file,
		       optimize, 0, NULL);

      /* Now delete the delay insn.  */
      SET_INSN_DELETED (NEXT_INSN (insn));
    }

  /* Output an insn to save %r1.  The runtime documentation doesn't
     specify whether the "Clean Up" slot in the callers frame can
     be clobbered by the callee.  It isn't copied by HP's builtin
     alloca, so this suggests that it can be clobbered if necessary.
     The "Static Link" location is copied by HP builtin alloca, so
     we avoid using it.  Using the cleanup slot might be a problem
     if we have to interoperate with languages that pass cleanup
     information.  However, it should be possible to handle these
     situations with GCC's asm feature.

     The "Current RP" slot is reserved for the called procedure, so
     we try to use it when we don't have a frame of our own.  It's
     rather unlikely that we won't have a frame when we need to emit
     a very long branch.

     Really the way to go long term is a register scavenger; goto
     the target of the jump and find a register which we can use
     as a scratch to hold the value in %r1.  Then, we wouldn't have
     to free up the delay slot or clobber a slot that may be needed
     for other purposes.  */
  if (TARGET_64BIT)
    {
      if (actual_fsize == 0 && !df_regs_ever_live_p (2))
	/* Use the return pointer slot in the frame marker.  */
	output_asm_insn ("std %%r1,-16(%%r30)", xoperands);
      else
	/* Use the slot at -40 in the frame marker since HP builtin
	   alloca doesn't copy it.  */
	output_asm_insn ("std %%r1,-40(%%r30)", xoperands);
    }
  else
    {
      if (actual_fsize == 0 && !df_regs_ever_live_p (2))
	/* Use the return pointer slot in the frame marker.  */
	output_asm_insn ("stw %%r1,-20(%%r30)", xoperands);
      else
	/* Use the "Clean Up" slot in the frame marker.  In GCC,
	   the only other use of this location is for copying a
	   floating point double argument from a floating-point
	   register to two general registers.  The copy is done
	   as an "atomic" operation when outputting a call, so it
	   won't interfere with our using the location here.  */
	output_asm_insn ("stw %%r1,-12(%%r30)", xoperands);
    }

  if (TARGET_PORTABLE_RUNTIME)
    {
      output_asm_insn ("ldil L'%0,%%r1", xoperands);
      output_asm_insn ("ldo R'%0(%%r1),%%r1", xoperands);
      output_asm_insn ("bv %%r0(%%r1)", xoperands);
    }
  else if (flag_pic)
    {
      output_asm_insn ("{bl|b,l} .+8,%%r1", xoperands);
      if (TARGET_SOM || !TARGET_GAS)
	{
	  xoperands[1] = gen_label_rtx ();
	  output_asm_insn ("addil L'%l0-%l1,%%r1", xoperands);
	  targetm.asm_out.internal_label (asm_out_file, "L",
					  CODE_LABEL_NUMBER (xoperands[1]));
	  output_asm_insn ("ldo R'%l0-%l1(%%r1),%%r1", xoperands);
	}
      else
	{
	  output_asm_insn ("addil L'%l0-$PIC_pcrel$0+4,%%r1", xoperands);
	  output_asm_insn ("ldo R'%l0-$PIC_pcrel$0+8(%%r1),%%r1", xoperands);
	}
      output_asm_insn ("bv %%r0(%%r1)", xoperands);
    }
  else
    /* Now output a very long branch to the original target.  */
    output_asm_insn ("ldil L'%l0,%%r1\n\tbe R'%l0(%%sr4,%%r1)", xoperands);

  /* Now restore the value of %r1 in the delay slot.  */
  if (TARGET_64BIT)
    {
      if (actual_fsize == 0 && !df_regs_ever_live_p (2))
	return "ldd -16(%%r30),%%r1";
      else
	return "ldd -40(%%r30),%%r1";
    }
  else
    {
      if (actual_fsize == 0 && !df_regs_ever_live_p (2))
	return "ldw -20(%%r30),%%r1";
      else
	return "ldw -12(%%r30),%%r1";
    }
}

/* This routine handles all the branch-on-bit conditional branch sequences we
   might need to generate.  It handles nullification of delay slots,
   varying length branches, negated branches and all combinations of the
   above.  it returns the appropriate output template to emit the branch.  */

const char *
output_bb (rtx *operands ATTRIBUTE_UNUSED, int negated, rtx insn, int which)
{
  static char buf[100];
  bool useskip;
  int nullify = INSN_ANNULLED_BRANCH_P (insn);
  int length = get_attr_length (insn);
  int xdelay;

  /* A conditional branch to the following instruction (e.g. the delay slot) is
     asking for a disaster.  I do not think this can happen as this pattern
     is only used when optimizing; jump optimization should eliminate the
     jump.  But be prepared just in case.  */

  if (branch_to_delay_slot_p (insn))
    return "nop";

  /* If this is a long branch with its delay slot unfilled, set `nullify'
     as it can nullify the delay slot and save a nop.  */
  if (length == 8 && dbr_sequence_length () == 0)
    nullify = 1;

  /* If this is a short forward conditional branch which did not get
     its delay slot filled, the delay slot can still be nullified.  */
  if (! nullify && length == 4 && dbr_sequence_length () == 0)
    nullify = forward_branch_p (insn);

  /* A forward branch over a single nullified insn can be done with a
     extrs instruction.  This avoids a single cycle penalty due to
     mis-predicted branch if we fall through (branch not taken).  */
  useskip = (length == 4 && nullify) ? use_skip_p (insn) : FALSE;

  switch (length)
    {

      /* All short conditional branches except backwards with an unfilled
	 delay slot.  */
      case 4:
	if (useskip)
	  strcpy (buf, "{extrs,|extrw,s,}");
	else
	  strcpy (buf, "bb,");
	if (useskip && GET_MODE (operands[0]) == DImode)
	  strcpy (buf, "extrd,s,*");
	else if (GET_MODE (operands[0]) == DImode)
	  strcpy (buf, "bb,*");
	if ((which == 0 && negated)
	     || (which == 1 && ! negated))
	  strcat (buf, ">=");
	else
	  strcat (buf, "<");
	if (useskip)
	  strcat (buf, " %0,%1,1,%%r0");
	else if (nullify && negated)
	  {
	    if (branch_needs_nop_p (insn))
	      strcat (buf, ",n %0,%1,%3%#");
	    else
	      strcat (buf, ",n %0,%1,%3");
	  }
	else if (nullify && ! negated)
	  {
	    if (branch_needs_nop_p (insn))
	      strcat (buf, ",n %0,%1,%2%#");
	    else
	      strcat (buf, ",n %0,%1,%2");
	  }
	else if (! nullify && negated)
	  strcat (buf, " %0,%1,%3");
	else if (! nullify && ! negated)
	  strcat (buf, " %0,%1,%2");
	break;

     /* All long conditionals.  Note a short backward branch with an
	unfilled delay slot is treated just like a long backward branch
	with an unfilled delay slot.  */
      case 8:
	/* Handle weird backwards branch with a filled delay slot
	   which is nullified.  */
	if (dbr_sequence_length () != 0
	    && ! forward_branch_p (insn)
	    && nullify)
	  {
	    strcpy (buf, "bb,");
	    if (GET_MODE (operands[0]) == DImode)
	      strcat (buf, "*");
	    if ((which == 0 && negated)
		|| (which == 1 && ! negated))
	      strcat (buf, "<");
	    else
	      strcat (buf, ">=");
	    if (negated)
	      strcat (buf, ",n %0,%1,.+12\n\tb %3");
	    else
	      strcat (buf, ",n %0,%1,.+12\n\tb %2");
	  }
	/* Handle short backwards branch with an unfilled delay slot.
	   Using a bb;nop rather than extrs;bl saves 1 cycle for both
	   taken and untaken branches.  */
	else if (dbr_sequence_length () == 0
		 && ! forward_branch_p (insn)
		 && INSN_ADDRESSES_SET_P ()
		 && VAL_14_BITS_P (INSN_ADDRESSES (INSN_UID (JUMP_LABEL (insn)))
				    - INSN_ADDRESSES (INSN_UID (insn)) - 8))
	  {
	    strcpy (buf, "bb,");
	    if (GET_MODE (operands[0]) == DImode)
	      strcat (buf, "*");
	    if ((which == 0 && negated)
		|| (which == 1 && ! negated))
	      strcat (buf, ">=");
	    else
	      strcat (buf, "<");
	    if (negated)
	      strcat (buf, " %0,%1,%3%#");
	    else
	      strcat (buf, " %0,%1,%2%#");
	  }
	else
	  {
	    if (GET_MODE (operands[0]) == DImode)
	      strcpy (buf, "extrd,s,*");
	    else
	      strcpy (buf, "{extrs,|extrw,s,}");
	    if ((which == 0 && negated)
		|| (which == 1 && ! negated))
	      strcat (buf, "<");
	    else
	      strcat (buf, ">=");
	    if (nullify && negated)
	      strcat (buf, " %0,%1,1,%%r0\n\tb,n %3");
	    else if (nullify && ! negated)
	      strcat (buf, " %0,%1,1,%%r0\n\tb,n %2");
	    else if (negated)
	      strcat (buf, " %0,%1,1,%%r0\n\tb %3");
	    else
	      strcat (buf, " %0,%1,1,%%r0\n\tb %2");
	  }
	break;

      default:
	/* The reversed conditional branch must branch over one additional
	   instruction if the delay slot is filled and needs to be extracted
	   by output_lbranch.  If the delay slot is empty or this is a
	   nullified forward branch, the instruction after the reversed
	   condition branch must be nullified.  */
	if (dbr_sequence_length () == 0
	    || (nullify && forward_branch_p (insn)))
	  {
	    nullify = 1;
	    xdelay = 0;
	    operands[4] = GEN_INT (length);
	  }
	else
	  {
	    xdelay = 1;
	    operands[4] = GEN_INT (length + 4);
	  }

	if (GET_MODE (operands[0]) == DImode)
	  strcpy (buf, "bb,*");
	else
	  strcpy (buf, "bb,");
	if ((which == 0 && negated)
	    || (which == 1 && !negated))
	  strcat (buf, "<");
	else
	  strcat (buf, ">=");
	if (nullify)
	  strcat (buf, ",n %0,%1,.+%4");
	else
	  strcat (buf, " %0,%1,.+%4");
	output_asm_insn (buf, operands);
	return output_lbranch (negated ? operands[3] : operands[2],
			       insn, xdelay);
    }
  return buf;
}

/* This routine handles all the branch-on-variable-bit conditional branch
   sequences we might need to generate.  It handles nullification of delay
   slots, varying length branches, negated branches and all combinations
   of the above.  it returns the appropriate output template to emit the
   branch.  */

const char *
output_bvb (rtx *operands ATTRIBUTE_UNUSED, int negated, rtx insn, int which)
{
  static char buf[100];
  bool useskip;
  int nullify = INSN_ANNULLED_BRANCH_P (insn);
  int length = get_attr_length (insn);
  int xdelay;

  /* A conditional branch to the following instruction (e.g. the delay slot) is
     asking for a disaster.  I do not think this can happen as this pattern
     is only used when optimizing; jump optimization should eliminate the
     jump.  But be prepared just in case.  */

  if (branch_to_delay_slot_p (insn))
    return "nop";

  /* If this is a long branch with its delay slot unfilled, set `nullify'
     as it can nullify the delay slot and save a nop.  */
  if (length == 8 && dbr_sequence_length () == 0)
    nullify = 1;

  /* If this is a short forward conditional branch which did not get
     its delay slot filled, the delay slot can still be nullified.  */
  if (! nullify && length == 4 && dbr_sequence_length () == 0)
    nullify = forward_branch_p (insn);

  /* A forward branch over a single nullified insn can be done with a
     extrs instruction.  This avoids a single cycle penalty due to
     mis-predicted branch if we fall through (branch not taken).  */
  useskip = (length == 4 && nullify) ? use_skip_p (insn) : FALSE;

  switch (length)
    {

      /* All short conditional branches except backwards with an unfilled
	 delay slot.  */
      case 4:
	if (useskip)
	  strcpy (buf, "{vextrs,|extrw,s,}");
	else
	  strcpy (buf, "{bvb,|bb,}");
	if (useskip && GET_MODE (operands[0]) == DImode)
	  strcpy (buf, "extrd,s,*");
	else if (GET_MODE (operands[0]) == DImode)
	  strcpy (buf, "bb,*");
	if ((which == 0 && negated)
	     || (which == 1 && ! negated))
	  strcat (buf, ">=");
	else
	  strcat (buf, "<");
	if (useskip)
	  strcat (buf, "{ %0,1,%%r0| %0,%%sar,1,%%r0}");
	else if (nullify && negated)
	  {
	    if (branch_needs_nop_p (insn))
	      strcat (buf, "{,n %0,%3%#|,n %0,%%sar,%3%#}");
	    else
	      strcat (buf, "{,n %0,%3|,n %0,%%sar,%3}");
	  }
	else if (nullify && ! negated)
	  {
	    if (branch_needs_nop_p (insn))
	      strcat (buf, "{,n %0,%2%#|,n %0,%%sar,%2%#}");
	    else
	      strcat (buf, "{,n %0,%2|,n %0,%%sar,%2}");
	  }
	else if (! nullify && negated)
	  strcat (buf, "{ %0,%3| %0,%%sar,%3}");
	else if (! nullify && ! negated)
	  strcat (buf, "{ %0,%2| %0,%%sar,%2}");
	break;

     /* All long conditionals.  Note a short backward branch with an
	unfilled delay slot is treated just like a long backward branch
	with an unfilled delay slot.  */
      case 8:
	/* Handle weird backwards branch with a filled delay slot
	   which is nullified.  */
	if (dbr_sequence_length () != 0
	    && ! forward_branch_p (insn)
	    && nullify)
	  {
	    strcpy (buf, "{bvb,|bb,}");
	    if (GET_MODE (operands[0]) == DImode)
	      strcat (buf, "*");
	    if ((which == 0 && negated)
		|| (which == 1 && ! negated))
	      strcat (buf, "<");
	    else
	      strcat (buf, ">=");
	    if (negated)
	      strcat (buf, "{,n %0,.+12\n\tb %3|,n %0,%%sar,.+12\n\tb %3}");
	    else
	      strcat (buf, "{,n %0,.+12\n\tb %2|,n %0,%%sar,.+12\n\tb %2}");
	  }
	/* Handle short backwards branch with an unfilled delay slot.
	   Using a bb;nop rather than extrs;bl saves 1 cycle for both
	   taken and untaken branches.  */
	else if (dbr_sequence_length () == 0
		 && ! forward_branch_p (insn)
		 && INSN_ADDRESSES_SET_P ()
		 && VAL_14_BITS_P (INSN_ADDRESSES (INSN_UID (JUMP_LABEL (insn)))
				    - INSN_ADDRESSES (INSN_UID (insn)) - 8))
	  {
	    strcpy (buf, "{bvb,|bb,}");
	    if (GET_MODE (operands[0]) == DImode)
	      strcat (buf, "*");
	    if ((which == 0 && negated)
		|| (which == 1 && ! negated))
	      strcat (buf, ">=");
	    else
	      strcat (buf, "<");
	    if (negated)
	      strcat (buf, "{ %0,%3%#| %0,%%sar,%3%#}");
	    else
	      strcat (buf, "{ %0,%2%#| %0,%%sar,%2%#}");
	  }
	else
	  {
	    strcpy (buf, "{vextrs,|extrw,s,}");
	    if (GET_MODE (operands[0]) == DImode)
	      strcpy (buf, "extrd,s,*");
	    if ((which == 0 && negated)
		|| (which == 1 && ! negated))
	      strcat (buf, "<");
	    else
	      strcat (buf, ">=");
	    if (nullify && negated)
	      strcat (buf, "{ %0,1,%%r0\n\tb,n %3| %0,%%sar,1,%%r0\n\tb,n %3}");
	    else if (nullify && ! negated)
	      strcat (buf, "{ %0,1,%%r0\n\tb,n %2| %0,%%sar,1,%%r0\n\tb,n %2}");
	    else if (negated)
	      strcat (buf, "{ %0,1,%%r0\n\tb %3| %0,%%sar,1,%%r0\n\tb %3}");
	    else
	      strcat (buf, "{ %0,1,%%r0\n\tb %2| %0,%%sar,1,%%r0\n\tb %2}");
	  }
	break;

      default:
	/* The reversed conditional branch must branch over one additional
	   instruction if the delay slot is filled and needs to be extracted
	   by output_lbranch.  If the delay slot is empty or this is a
	   nullified forward branch, the instruction after the reversed
	   condition branch must be nullified.  */
	if (dbr_sequence_length () == 0
	    || (nullify && forward_branch_p (insn)))
	  {
	    nullify = 1;
	    xdelay = 0;
	    operands[4] = GEN_INT (length);
	  }
	else
	  {
	    xdelay = 1;
	    operands[4] = GEN_INT (length + 4);
	  }

	if (GET_MODE (operands[0]) == DImode)
	  strcpy (buf, "bb,*");
	else
	  strcpy (buf, "{bvb,|bb,}");
	if ((which == 0 && negated)
	    || (which == 1 && !negated))
	  strcat (buf, "<");
	else
	  strcat (buf, ">=");
	if (nullify)
	  strcat (buf, ",n {%0,.+%4|%0,%%sar,.+%4}");
	else
	  strcat (buf, " {%0,.+%4|%0,%%sar,.+%4}");
	output_asm_insn (buf, operands);
	return output_lbranch (negated ? operands[3] : operands[2],
			       insn, xdelay);
    }
  return buf;
}

/* Return the output template for emitting a dbra type insn.

   Note it may perform some output operations on its own before
   returning the final output string.  */
const char *
output_dbra (rtx *operands, rtx insn, int which_alternative)
{
  int length = get_attr_length (insn);

  /* A conditional branch to the following instruction (e.g. the delay slot) is
     asking for a disaster.  Be prepared!  */

  if (branch_to_delay_slot_p (insn))
    {
      if (which_alternative == 0)
	return "ldo %1(%0),%0";
      else if (which_alternative == 1)
	{
	  output_asm_insn ("{fstws|fstw} %0,-16(%%r30)", operands);
	  output_asm_insn ("ldw -16(%%r30),%4", operands);
	  output_asm_insn ("ldo %1(%4),%4\n\tstw %4,-16(%%r30)", operands);
	  return "{fldws|fldw} -16(%%r30),%0";
	}
      else
	{
	  output_asm_insn ("ldw %0,%4", operands);
	  return "ldo %1(%4),%4\n\tstw %4,%0";
	}
    }

  if (which_alternative == 0)
    {
      int nullify = INSN_ANNULLED_BRANCH_P (insn);
      int xdelay;

      /* If this is a long branch with its delay slot unfilled, set `nullify'
	 as it can nullify the delay slot and save a nop.  */
      if (length == 8 && dbr_sequence_length () == 0)
	nullify = 1;

      /* If this is a short forward conditional branch which did not get
	 its delay slot filled, the delay slot can still be nullified.  */
      if (! nullify && length == 4 && dbr_sequence_length () == 0)
	nullify = forward_branch_p (insn);

      switch (length)
	{
	case 4:
	  if (nullify)
	    {
	      if (branch_needs_nop_p (insn))
		return "addib,%C2,n %1,%0,%3%#";
	      else
		return "addib,%C2,n %1,%0,%3";
	    }
	  else
	    return "addib,%C2 %1,%0,%3";
      
	case 8:
	  /* Handle weird backwards branch with a fulled delay slot
	     which is nullified.  */
	  if (dbr_sequence_length () != 0
	      && ! forward_branch_p (insn)
	      && nullify)
	    return "addib,%N2,n %1,%0,.+12\n\tb %3";
	  /* Handle short backwards branch with an unfilled delay slot.
	     Using a addb;nop rather than addi;bl saves 1 cycle for both
	     taken and untaken branches.  */
	  else if (dbr_sequence_length () == 0
		   && ! forward_branch_p (insn)
		   && INSN_ADDRESSES_SET_P ()
		   && VAL_14_BITS_P (INSN_ADDRESSES (INSN_UID (JUMP_LABEL (insn)))
				      - INSN_ADDRESSES (INSN_UID (insn)) - 8))
	      return "addib,%C2 %1,%0,%3%#";

	  /* Handle normal cases.  */
	  if (nullify)
	    return "addi,%N2 %1,%0,%0\n\tb,n %3";
	  else
	    return "addi,%N2 %1,%0,%0\n\tb %3";

	default:
	  /* The reversed conditional branch must branch over one additional
	     instruction if the delay slot is filled and needs to be extracted
	     by output_lbranch.  If the delay slot is empty or this is a
	     nullified forward branch, the instruction after the reversed
	     condition branch must be nullified.  */
	  if (dbr_sequence_length () == 0
	      || (nullify && forward_branch_p (insn)))
	    {
	      nullify = 1;
	      xdelay = 0;
	      operands[4] = GEN_INT (length);
	    }
	  else
	    {
	      xdelay = 1;
	      operands[4] = GEN_INT (length + 4);
	    }

	  if (nullify)
	    output_asm_insn ("addib,%N2,n %1,%0,.+%4", operands);
	  else
	    output_asm_insn ("addib,%N2 %1,%0,.+%4", operands);

	  return output_lbranch (operands[3], insn, xdelay);
	}
      
    }
  /* Deal with gross reload from FP register case.  */
  else if (which_alternative == 1)
    {
      /* Move loop counter from FP register to MEM then into a GR,
	 increment the GR, store the GR into MEM, and finally reload
	 the FP register from MEM from within the branch's delay slot.  */
      output_asm_insn ("{fstws|fstw} %0,-16(%%r30)\n\tldw -16(%%r30),%4",
		       operands);
      output_asm_insn ("ldo %1(%4),%4\n\tstw %4,-16(%%r30)", operands);
      if (length == 24)
	return "{comb|cmpb},%S2 %%r0,%4,%3\n\t{fldws|fldw} -16(%%r30),%0";
      else if (length == 28)
	return "{comclr|cmpclr},%B2 %%r0,%4,%%r0\n\tb %3\n\t{fldws|fldw} -16(%%r30),%0";
      else
	{
	  operands[5] = GEN_INT (length - 16);
	  output_asm_insn ("{comb|cmpb},%B2 %%r0,%4,.+%5", operands);
	  output_asm_insn ("{fldws|fldw} -16(%%r30),%0", operands);
	  return output_lbranch (operands[3], insn, 0);
	}
    }
  /* Deal with gross reload from memory case.  */
  else
    {
      /* Reload loop counter from memory, the store back to memory
	 happens in the branch's delay slot.  */
      output_asm_insn ("ldw %0,%4", operands);
      if (length == 12)
	return "addib,%C2 %1,%4,%3\n\tstw %4,%0";
      else if (length == 16)
	return "addi,%N2 %1,%4,%4\n\tb %3\n\tstw %4,%0";
      else
	{
	  operands[5] = GEN_INT (length - 4);
	  output_asm_insn ("addib,%N2 %1,%4,.+%5\n\tstw %4,%0", operands);
	  return output_lbranch (operands[3], insn, 0);
	}
    }
}

/* Return the output template for emitting a movb type insn.

   Note it may perform some output operations on its own before
   returning the final output string.  */
const char *
output_movb (rtx *operands, rtx insn, int which_alternative,
	     int reverse_comparison)
{
  int length = get_attr_length (insn);

  /* A conditional branch to the following instruction (e.g. the delay slot) is
     asking for a disaster.  Be prepared!  */

  if (branch_to_delay_slot_p (insn))
    {
      if (which_alternative == 0)
	return "copy %1,%0";
      else if (which_alternative == 1)
	{
	  output_asm_insn ("stw %1,-16(%%r30)", operands);
	  return "{fldws|fldw} -16(%%r30),%0";
	}
      else if (which_alternative == 2)
	return "stw %1,%0";
      else
	return "mtsar %r1";
    }

  /* Support the second variant.  */
  if (reverse_comparison)
    PUT_CODE (operands[2], reverse_condition (GET_CODE (operands[2])));

  if (which_alternative == 0)
    {
      int nullify = INSN_ANNULLED_BRANCH_P (insn);
      int xdelay;

      /* If this is a long branch with its delay slot unfilled, set `nullify'
	 as it can nullify the delay slot and save a nop.  */
      if (length == 8 && dbr_sequence_length () == 0)
	nullify = 1;

      /* If this is a short forward conditional branch which did not get
	 its delay slot filled, the delay slot can still be nullified.  */
      if (! nullify && length == 4 && dbr_sequence_length () == 0)
	nullify = forward_branch_p (insn);

      switch (length)
	{
	case 4:
	  if (nullify)
	    {
	      if (branch_needs_nop_p (insn))
		return "movb,%C2,n %1,%0,%3%#";
	      else
		return "movb,%C2,n %1,%0,%3";
	    }
	  else
	    return "movb,%C2 %1,%0,%3";

	case 8:
	  /* Handle weird backwards branch with a filled delay slot
	     which is nullified.  */
	  if (dbr_sequence_length () != 0
	      && ! forward_branch_p (insn)
	      && nullify)
	    return "movb,%N2,n %1,%0,.+12\n\tb %3";

	  /* Handle short backwards branch with an unfilled delay slot.
	     Using a movb;nop rather than or;bl saves 1 cycle for both
	     taken and untaken branches.  */
	  else if (dbr_sequence_length () == 0
		   && ! forward_branch_p (insn)
		   && INSN_ADDRESSES_SET_P ()
		   && VAL_14_BITS_P (INSN_ADDRESSES (INSN_UID (JUMP_LABEL (insn)))
				      - INSN_ADDRESSES (INSN_UID (insn)) - 8))
	    return "movb,%C2 %1,%0,%3%#";
	  /* Handle normal cases.  */
	  if (nullify)
	    return "or,%N2 %1,%%r0,%0\n\tb,n %3";
	  else
	    return "or,%N2 %1,%%r0,%0\n\tb %3";

	default:
	  /* The reversed conditional branch must branch over one additional
	     instruction if the delay slot is filled and needs to be extracted
	     by output_lbranch.  If the delay slot is empty or this is a
	     nullified forward branch, the instruction after the reversed
	     condition branch must be nullified.  */
	  if (dbr_sequence_length () == 0
	      || (nullify && forward_branch_p (insn)))
	    {
	      nullify = 1;
	      xdelay = 0;
	      operands[4] = GEN_INT (length);
	    }
	  else
	    {
	      xdelay = 1;
	      operands[4] = GEN_INT (length + 4);
	    }

	  if (nullify)
	    output_asm_insn ("movb,%N2,n %1,%0,.+%4", operands);
	  else
	    output_asm_insn ("movb,%N2 %1,%0,.+%4", operands);

	  return output_lbranch (operands[3], insn, xdelay);
	}
    }
  /* Deal with gross reload for FP destination register case.  */
  else if (which_alternative == 1)
    {
      /* Move source register to MEM, perform the branch test, then
	 finally load the FP register from MEM from within the branch's
	 delay slot.  */
      output_asm_insn ("stw %1,-16(%%r30)", operands);
      if (length == 12)
	return "{comb|cmpb},%S2 %%r0,%1,%3\n\t{fldws|fldw} -16(%%r30),%0";
      else if (length == 16)
	return "{comclr|cmpclr},%B2 %%r0,%1,%%r0\n\tb %3\n\t{fldws|fldw} -16(%%r30),%0";
      else
	{
	  operands[4] = GEN_INT (length - 4);
	  output_asm_insn ("{comb|cmpb},%B2 %%r0,%1,.+%4", operands);
	  output_asm_insn ("{fldws|fldw} -16(%%r30),%0", operands);
	  return output_lbranch (operands[3], insn, 0);
	}
    }
  /* Deal with gross reload from memory case.  */
  else if (which_alternative == 2)
    {
      /* Reload loop counter from memory, the store back to memory
	 happens in the branch's delay slot.  */
      if (length == 8)
	return "{comb|cmpb},%S2 %%r0,%1,%3\n\tstw %1,%0";
      else if (length == 12)
	return "{comclr|cmpclr},%B2 %%r0,%1,%%r0\n\tb %3\n\tstw %1,%0";
      else
	{
	  operands[4] = GEN_INT (length);
	  output_asm_insn ("{comb|cmpb},%B2 %%r0,%1,.+%4\n\tstw %1,%0",
			   operands);
	  return output_lbranch (operands[3], insn, 0);
	}
    }
  /* Handle SAR as a destination.  */
  else
    {
      if (length == 8)
	return "{comb|cmpb},%S2 %%r0,%1,%3\n\tmtsar %r1";
      else if (length == 12)
	return "{comclr|cmpclr},%B2 %%r0,%1,%%r0\n\tb %3\n\tmtsar %r1";
      else
	{
	  operands[4] = GEN_INT (length);
	  output_asm_insn ("{comb|cmpb},%B2 %%r0,%1,.+%4\n\tmtsar %r1",
			   operands);
	  return output_lbranch (operands[3], insn, 0);
	}
    }
}

/* Copy any FP arguments in INSN into integer registers.  */
static void
copy_fp_args (rtx insn)
{
  rtx link;
  rtx xoperands[2];

  for (link = CALL_INSN_FUNCTION_USAGE (insn); link; link = XEXP (link, 1))
    {
      int arg_mode, regno;
      rtx use = XEXP (link, 0);

      if (! (GET_CODE (use) == USE
	  && GET_CODE (XEXP (use, 0)) == REG
	  && FUNCTION_ARG_REGNO_P (REGNO (XEXP (use, 0)))))
	continue;

      arg_mode = GET_MODE (XEXP (use, 0));
      regno = REGNO (XEXP (use, 0));

      /* Is it a floating point register?  */
      if (regno >= 32 && regno <= 39)
	{
	  /* Copy the FP register into an integer register via memory.  */
	  if (arg_mode == SFmode)
	    {
	      xoperands[0] = XEXP (use, 0);
	      xoperands[1] = gen_rtx_REG (SImode, 26 - (regno - 32) / 2);
	      output_asm_insn ("{fstws|fstw} %0,-16(%%sr0,%%r30)", xoperands);
	      output_asm_insn ("ldw -16(%%sr0,%%r30),%1", xoperands);
	    }
	  else
	    {
	      xoperands[0] = XEXP (use, 0);
	      xoperands[1] = gen_rtx_REG (DImode, 25 - (regno - 34) / 2);
	      output_asm_insn ("{fstds|fstd} %0,-16(%%sr0,%%r30)", xoperands);
	      output_asm_insn ("ldw -12(%%sr0,%%r30),%R1", xoperands);
	      output_asm_insn ("ldw -16(%%sr0,%%r30),%1", xoperands);
	    }
	}
    }
}

/* Compute length of the FP argument copy sequence for INSN.  */
static int
length_fp_args (rtx insn)
{
  int length = 0;
  rtx link;

  for (link = CALL_INSN_FUNCTION_USAGE (insn); link; link = XEXP (link, 1))
    {
      int arg_mode, regno;
      rtx use = XEXP (link, 0);

      if (! (GET_CODE (use) == USE
	  && GET_CODE (XEXP (use, 0)) == REG
	  && FUNCTION_ARG_REGNO_P (REGNO (XEXP (use, 0)))))
	continue;

      arg_mode = GET_MODE (XEXP (use, 0));
      regno = REGNO (XEXP (use, 0));

      /* Is it a floating point register?  */
      if (regno >= 32 && regno <= 39)
	{
	  if (arg_mode == SFmode)
	    length += 8;
	  else
	    length += 12;
	}
    }

  return length;
}

/* Return the attribute length for the millicode call instruction INSN.
   The length must match the code generated by output_millicode_call.
   We include the delay slot in the returned length as it is better to
   over estimate the length than to under estimate it.  */

int
attr_length_millicode_call (rtx insn)
{
  unsigned long distance = -1;
  unsigned long total = IN_NAMED_SECTION_P (cfun->decl) ? 0 : total_code_bytes;

  if (INSN_ADDRESSES_SET_P ())
    {
      distance = (total + insn_current_reference_address (insn));
      if (distance < total)
	distance = -1;
    }

  if (TARGET_64BIT)
    {
      if (!TARGET_LONG_CALLS && distance < 7600000)
	return 8;

      return 20;
    }
  else if (TARGET_PORTABLE_RUNTIME)
    return 24;
  else
    {
      if (!TARGET_LONG_CALLS && distance < 240000)
	return 8;

      if (TARGET_LONG_ABS_CALL && !flag_pic)
	return 12;

      return 24;
    }
}

/* INSN is a function call.  It may have an unconditional jump
   in its delay slot.

   CALL_DEST is the routine we are calling.  */

const char *
output_millicode_call (rtx insn, rtx call_dest)
{
  int attr_length = get_attr_length (insn);
  int seq_length = dbr_sequence_length ();
  int distance;
  rtx seq_insn;
  rtx xoperands[3];

  xoperands[0] = call_dest;
  xoperands[2] = gen_rtx_REG (Pmode, TARGET_64BIT ? 2 : 31);

  /* Handle the common case where we are sure that the branch will
     reach the beginning of the $CODE$ subspace.  The within reach
     form of the $$sh_func_adrs call has a length of 28.  Because
     it has an attribute type of multi, it never has a nonzero
     sequence length.  The length of the $$sh_func_adrs is the same
     as certain out of reach PIC calls to other routines.  */
  if (!TARGET_LONG_CALLS
      && ((seq_length == 0
	   && (attr_length == 12
	       || (attr_length == 28 && get_attr_type (insn) == TYPE_MULTI)))
	  || (seq_length != 0 && attr_length == 8)))
    {
      output_asm_insn ("{bl|b,l} %0,%2", xoperands);
    }
  else
    {
      if (TARGET_64BIT)
	{
	  /* It might seem that one insn could be saved by accessing
	     the millicode function using the linkage table.  However,
	     this doesn't work in shared libraries and other dynamically
	     loaded objects.  Using a pc-relative sequence also avoids
	     problems related to the implicit use of the gp register.  */
	  output_asm_insn ("b,l .+8,%%r1", xoperands);

	  if (TARGET_GAS)
	    {
	      output_asm_insn ("addil L'%0-$PIC_pcrel$0+4,%%r1", xoperands);
	      output_asm_insn ("ldo R'%0-$PIC_pcrel$0+8(%%r1),%%r1", xoperands);
	    }
	  else
	    {
	      xoperands[1] = gen_label_rtx ();
	      output_asm_insn ("addil L'%0-%l1,%%r1", xoperands);
	      targetm.asm_out.internal_label (asm_out_file, "L",
					 CODE_LABEL_NUMBER (xoperands[1]));
	      output_asm_insn ("ldo R'%0-%l1(%%r1),%%r1", xoperands);
	    }

	  output_asm_insn ("bve,l (%%r1),%%r2", xoperands);
	}
      else if (TARGET_PORTABLE_RUNTIME)
	{
	  /* Pure portable runtime doesn't allow be/ble; we also don't
	     have PIC support in the assembler/linker, so this sequence
	     is needed.  */

	  /* Get the address of our target into %r1.  */
	  output_asm_insn ("ldil L'%0,%%r1", xoperands);
	  output_asm_insn ("ldo R'%0(%%r1),%%r1", xoperands);

	  /* Get our return address into %r31.  */
	  output_asm_insn ("{bl|b,l} .+8,%%r31", xoperands);
	  output_asm_insn ("addi 8,%%r31,%%r31", xoperands);

	  /* Jump to our target address in %r1.  */
	  output_asm_insn ("bv %%r0(%%r1)", xoperands);
	}
      else if (!flag_pic)
	{
	  output_asm_insn ("ldil L'%0,%%r1", xoperands);
	  if (TARGET_PA_20)
	    output_asm_insn ("be,l R'%0(%%sr4,%%r1),%%sr0,%%r31", xoperands);
	  else
	    output_asm_insn ("ble R'%0(%%sr4,%%r1)", xoperands);
	}
      else
	{
	  output_asm_insn ("{bl|b,l} .+8,%%r1", xoperands);
	  output_asm_insn ("addi 16,%%r1,%%r31", xoperands);

	  if (TARGET_SOM || !TARGET_GAS)
	    {
	      /* The HP assembler can generate relocations for the
		 difference of two symbols.  GAS can do this for a
		 millicode symbol but not an arbitrary external
		 symbol when generating SOM output.  */
	      xoperands[1] = gen_label_rtx ();
	      targetm.asm_out.internal_label (asm_out_file, "L",
					 CODE_LABEL_NUMBER (xoperands[1]));
	      output_asm_insn ("addil L'%0-%l1,%%r1", xoperands);
	      output_asm_insn ("ldo R'%0-%l1(%%r1),%%r1", xoperands);
	    }
	  else
	    {
	      output_asm_insn ("addil L'%0-$PIC_pcrel$0+8,%%r1", xoperands);
	      output_asm_insn ("ldo R'%0-$PIC_pcrel$0+12(%%r1),%%r1",
			       xoperands);
	    }

	  /* Jump to our target address in %r1.  */
	  output_asm_insn ("bv %%r0(%%r1)", xoperands);
	}
    }

  if (seq_length == 0)
    output_asm_insn ("nop", xoperands);

  /* We are done if there isn't a jump in the delay slot.  */
  if (seq_length == 0 || GET_CODE (NEXT_INSN (insn)) != JUMP_INSN)
    return "";

  /* This call has an unconditional jump in its delay slot.  */
  xoperands[0] = XEXP (PATTERN (NEXT_INSN (insn)), 1);

  /* See if the return address can be adjusted.  Use the containing
     sequence insn's address.  */
  if (INSN_ADDRESSES_SET_P ())
    {
      seq_insn = NEXT_INSN (PREV_INSN (XVECEXP (final_sequence, 0, 0)));
      distance = (INSN_ADDRESSES (INSN_UID (JUMP_LABEL (NEXT_INSN (insn))))
		  - INSN_ADDRESSES (INSN_UID (seq_insn)) - 8);

      if (VAL_14_BITS_P (distance))
	{
	  xoperands[1] = gen_label_rtx ();
	  output_asm_insn ("ldo %0-%1(%2),%2", xoperands);
	  targetm.asm_out.internal_label (asm_out_file, "L",
					  CODE_LABEL_NUMBER (xoperands[1]));
	}
      else
	/* ??? This branch may not reach its target.  */
	output_asm_insn ("nop\n\tb,n %0", xoperands);
    }
  else
    /* ??? This branch may not reach its target.  */
    output_asm_insn ("nop\n\tb,n %0", xoperands);

  /* Delete the jump.  */
  SET_INSN_DELETED (NEXT_INSN (insn));

  return "";
}

/* Return the attribute length of the call instruction INSN.  The SIBCALL
   flag indicates whether INSN is a regular call or a sibling call.  The
   length returned must be longer than the code actually generated by
   output_call.  Since branch shortening is done before delay branch
   sequencing, there is no way to determine whether or not the delay
   slot will be filled during branch shortening.  Even when the delay
   slot is filled, we may have to add a nop if the delay slot contains
   a branch that can't reach its target.  Thus, we always have to include
   the delay slot in the length estimate.  This used to be done in
   pa_adjust_insn_length but we do it here now as some sequences always
   fill the delay slot and we can save four bytes in the estimate for
   these sequences.  */

int
attr_length_call (rtx insn, int sibcall)
{
  int local_call;
  rtx call, call_dest;
  tree call_decl;
  int length = 0;
  rtx pat = PATTERN (insn);
  unsigned long distance = -1;

  gcc_assert (GET_CODE (insn) == CALL_INSN);

  if (INSN_ADDRESSES_SET_P ())
    {
      unsigned long total;

      total = IN_NAMED_SECTION_P (cfun->decl) ? 0 : total_code_bytes;
      distance = (total + insn_current_reference_address (insn));
      if (distance < total)
	distance = -1;
    }

  gcc_assert (GET_CODE (pat) == PARALLEL);

  /* Get the call rtx.  */
  call = XVECEXP (pat, 0, 0);
  if (GET_CODE (call) == SET)
    call = SET_SRC (call);

  gcc_assert (GET_CODE (call) == CALL);

  /* Determine if this is a local call.  */
  call_dest = XEXP (XEXP (call, 0), 0);
  call_decl = SYMBOL_REF_DECL (call_dest);
  local_call = call_decl && targetm.binds_local_p (call_decl);

  /* pc-relative branch.  */
  if (!TARGET_LONG_CALLS
      && ((TARGET_PA_20 && !sibcall && distance < 7600000)
	  || distance < 240000))
    length += 8;

  /* 64-bit plabel sequence.  */
  else if (TARGET_64BIT && !local_call)
    length += sibcall ? 28 : 24;

  /* non-pic long absolute branch sequence.  */
  else if ((TARGET_LONG_ABS_CALL || local_call) && !flag_pic)
    length += 12;

  /* long pc-relative branch sequence.  */
  else if (TARGET_LONG_PIC_SDIFF_CALL
	   || (TARGET_GAS && !TARGET_SOM
	       && (TARGET_LONG_PIC_PCREL_CALL || local_call)))
    {
      length += 20;

      if (!TARGET_PA_20 && !TARGET_NO_SPACE_REGS && (!local_call || flag_pic))
	length += 8;
    }

  /* 32-bit plabel sequence.  */
  else
    {
      length += 32;

      if (TARGET_SOM)
	length += length_fp_args (insn);

      if (flag_pic)
	length += 4;

      if (!TARGET_PA_20)
	{
	  if (!sibcall)
	    length += 8;

	  if (!TARGET_NO_SPACE_REGS && (!local_call || flag_pic))
	    length += 8;
	}
    }

  return length;
}

/* INSN is a function call.  It may have an unconditional jump
   in its delay slot.

   CALL_DEST is the routine we are calling.  */

const char *
output_call (rtx insn, rtx call_dest, int sibcall)
{
  int delay_insn_deleted = 0;
  int delay_slot_filled = 0;
  int seq_length = dbr_sequence_length ();
  tree call_decl = SYMBOL_REF_DECL (call_dest);
  int local_call = call_decl && targetm.binds_local_p (call_decl);
  rtx xoperands[2];

  xoperands[0] = call_dest;

  /* Handle the common case where we're sure that the branch will reach
     the beginning of the "$CODE$" subspace.  This is the beginning of
     the current function if we are in a named section.  */
  if (!TARGET_LONG_CALLS && attr_length_call (insn, sibcall) == 8)
    {
      xoperands[1] = gen_rtx_REG (word_mode, sibcall ? 0 : 2);
      output_asm_insn ("{bl|b,l} %0,%1", xoperands);
    }
  else
    {
      if (TARGET_64BIT && !local_call)
	{
	  /* ??? As far as I can tell, the HP linker doesn't support the
	     long pc-relative sequence described in the 64-bit runtime
	     architecture.  So, we use a slightly longer indirect call.  */
	  xoperands[0] = get_deferred_plabel (call_dest);
	  xoperands[1] = gen_label_rtx ();

	  /* If this isn't a sibcall, we put the load of %r27 into the
	     delay slot.  We can't do this in a sibcall as we don't
	     have a second call-clobbered scratch register available.  */
	  if (seq_length != 0
	      && GET_CODE (NEXT_INSN (insn)) != JUMP_INSN
	      && !sibcall)
	    {
	      final_scan_insn (NEXT_INSN (insn), asm_out_file,
			       optimize, 0, NULL);

	      /* Now delete the delay insn.  */
	      SET_INSN_DELETED (NEXT_INSN (insn));
	      delay_insn_deleted = 1;
	    }

	  output_asm_insn ("addil LT'%0,%%r27", xoperands);
	  output_asm_insn ("ldd RT'%0(%%r1),%%r1", xoperands);
	  output_asm_insn ("ldd 0(%%r1),%%r1", xoperands);

	  if (sibcall)
	    {
	      output_asm_insn ("ldd 24(%%r1),%%r27", xoperands);
	      output_asm_insn ("ldd 16(%%r1),%%r1", xoperands);
	      output_asm_insn ("bve (%%r1)", xoperands);
	    }
	  else
	    {
	      output_asm_insn ("ldd 16(%%r1),%%r2", xoperands);
	      output_asm_insn ("bve,l (%%r2),%%r2", xoperands);
	      output_asm_insn ("ldd 24(%%r1),%%r27", xoperands);
	      delay_slot_filled = 1;
	    }
	}
      else
	{
	  int indirect_call = 0;

	  /* Emit a long call.  There are several different sequences
	     of increasing length and complexity.  In most cases,
             they don't allow an instruction in the delay slot.  */
	  if (!((TARGET_LONG_ABS_CALL || local_call) && !flag_pic)
	      && !TARGET_LONG_PIC_SDIFF_CALL
	      && !(TARGET_GAS && !TARGET_SOM
		   && (TARGET_LONG_PIC_PCREL_CALL || local_call))
	      && !TARGET_64BIT)
	    indirect_call = 1;

	  if (seq_length != 0
	      && GET_CODE (NEXT_INSN (insn)) != JUMP_INSN
	      && !sibcall
	      && (!TARGET_PA_20
		  || indirect_call
		  || ((TARGET_LONG_ABS_CALL || local_call) && !flag_pic)))
	    {
	      /* A non-jump insn in the delay slot.  By definition we can
		 emit this insn before the call (and in fact before argument
		 relocating.  */
	      final_scan_insn (NEXT_INSN (insn), asm_out_file, optimize, 0,
			       NULL);

	      /* Now delete the delay insn.  */
	      SET_INSN_DELETED (NEXT_INSN (insn));
	      delay_insn_deleted = 1;
	    }

	  if ((TARGET_LONG_ABS_CALL || local_call) && !flag_pic)
	    {
	      /* This is the best sequence for making long calls in
		 non-pic code.  Unfortunately, GNU ld doesn't provide
		 the stub needed for external calls, and GAS's support
		 for this with the SOM linker is buggy.  It is safe
		 to use this for local calls.  */
	      output_asm_insn ("ldil L'%0,%%r1", xoperands);
	      if (sibcall)
		output_asm_insn ("be R'%0(%%sr4,%%r1)", xoperands);
	      else
		{
		  if (TARGET_PA_20)
		    output_asm_insn ("be,l R'%0(%%sr4,%%r1),%%sr0,%%r31",
				     xoperands);
		  else
		    output_asm_insn ("ble R'%0(%%sr4,%%r1)", xoperands);

		  output_asm_insn ("copy %%r31,%%r2", xoperands);
		  delay_slot_filled = 1;
		}
	    }
	  else
	    {
	      if (TARGET_LONG_PIC_SDIFF_CALL)
		{
		  /* The HP assembler and linker can handle relocations
		     for the difference of two symbols.  The HP assembler
		     recognizes the sequence as a pc-relative call and
		     the linker provides stubs when needed.  */
		  xoperands[1] = gen_label_rtx ();
		  output_asm_insn ("{bl|b,l} .+8,%%r1", xoperands);
		  output_asm_insn ("addil L'%0-%l1,%%r1", xoperands);
		  targetm.asm_out.internal_label (asm_out_file, "L",
					     CODE_LABEL_NUMBER (xoperands[1]));
		  output_asm_insn ("ldo R'%0-%l1(%%r1),%%r1", xoperands);
		}
	      else if (TARGET_GAS && !TARGET_SOM
		       && (TARGET_LONG_PIC_PCREL_CALL || local_call))
		{
		  /*  GAS currently can't generate the relocations that
		      are needed for the SOM linker under HP-UX using this
		      sequence.  The GNU linker doesn't generate the stubs
		      that are needed for external calls on TARGET_ELF32
		      with this sequence.  For now, we have to use a
		      longer plabel sequence when using GAS.  */
		  output_asm_insn ("{bl|b,l} .+8,%%r1", xoperands);
		  output_asm_insn ("addil L'%0-$PIC_pcrel$0+4,%%r1",
				   xoperands);
		  output_asm_insn ("ldo R'%0-$PIC_pcrel$0+8(%%r1),%%r1",
				   xoperands);
		}
	      else
		{
		  /* Emit a long plabel-based call sequence.  This is
		     essentially an inline implementation of $$dyncall.
		     We don't actually try to call $$dyncall as this is
		     as difficult as calling the function itself.  */
		  xoperands[0] = get_deferred_plabel (call_dest);
		  xoperands[1] = gen_label_rtx ();

		  /* Since the call is indirect, FP arguments in registers
		     need to be copied to the general registers.  Then, the
		     argument relocation stub will copy them back.  */
		  if (TARGET_SOM)
		    copy_fp_args (insn);

		  if (flag_pic)
		    {
		      output_asm_insn ("addil LT'%0,%%r19", xoperands);
		      output_asm_insn ("ldw RT'%0(%%r1),%%r1", xoperands);
		      output_asm_insn ("ldw 0(%%r1),%%r1", xoperands);
		    }
		  else
		    {
		      output_asm_insn ("addil LR'%0-$global$,%%r27",
				       xoperands);
		      output_asm_insn ("ldw RR'%0-$global$(%%r1),%%r1",
				       xoperands);
		    }

		  output_asm_insn ("bb,>=,n %%r1,30,.+16", xoperands);
		  output_asm_insn ("depi 0,31,2,%%r1", xoperands);
		  output_asm_insn ("ldw 4(%%sr0,%%r1),%%r19", xoperands);
		  output_asm_insn ("ldw 0(%%sr0,%%r1),%%r1", xoperands);

		  if (!sibcall && !TARGET_PA_20)
		    {
		      output_asm_insn ("{bl|b,l} .+8,%%r2", xoperands);
		      if (TARGET_NO_SPACE_REGS || (local_call && !flag_pic))
			output_asm_insn ("addi 8,%%r2,%%r2", xoperands);
		      else
			output_asm_insn ("addi 16,%%r2,%%r2", xoperands);
		    }
		}

	      if (TARGET_PA_20)
		{
		  if (sibcall)
		    output_asm_insn ("bve (%%r1)", xoperands);
		  else
		    {
		      if (indirect_call)
			{
			  output_asm_insn ("bve,l (%%r1),%%r2", xoperands);
			  output_asm_insn ("stw %%r2,-24(%%sp)", xoperands);
			  delay_slot_filled = 1;
			}
		      else
			output_asm_insn ("bve,l (%%r1),%%r2", xoperands);
		    }
		}
	      else
		{
		  if (!TARGET_NO_SPACE_REGS && (!local_call || flag_pic))
		    output_asm_insn ("ldsid (%%r1),%%r31\n\tmtsp %%r31,%%sr0",
				     xoperands);

		  if (sibcall)
		    {
		      if (TARGET_NO_SPACE_REGS || (local_call && !flag_pic))
			output_asm_insn ("be 0(%%sr4,%%r1)", xoperands);
		      else
			output_asm_insn ("be 0(%%sr0,%%r1)", xoperands);
		    }
		  else
		    {
		      if (TARGET_NO_SPACE_REGS || (local_call && !flag_pic))
			output_asm_insn ("ble 0(%%sr4,%%r1)", xoperands);
		      else
			output_asm_insn ("ble 0(%%sr0,%%r1)", xoperands);

		      if (indirect_call)
			output_asm_insn ("stw %%r31,-24(%%sp)", xoperands);
		      else
			output_asm_insn ("copy %%r31,%%r2", xoperands);
		      delay_slot_filled = 1;
		    }
		}
	    }
	}
    }

  if (!delay_slot_filled && (seq_length == 0 || delay_insn_deleted))
    output_asm_insn ("nop", xoperands);

  /* We are done if there isn't a jump in the delay slot.  */
  if (seq_length == 0
      || delay_insn_deleted
      || GET_CODE (NEXT_INSN (insn)) != JUMP_INSN)
    return "";

  /* A sibcall should never have a branch in the delay slot.  */
  gcc_assert (!sibcall);

  /* This call has an unconditional jump in its delay slot.  */
  xoperands[0] = XEXP (PATTERN (NEXT_INSN (insn)), 1);

  if (!delay_slot_filled && INSN_ADDRESSES_SET_P ())
    {
      /* See if the return address can be adjusted.  Use the containing
         sequence insn's address.  This would break the regular call/return@
         relationship assumed by the table based eh unwinder, so only do that
         if the call is not possibly throwing.  */
      rtx seq_insn = NEXT_INSN (PREV_INSN (XVECEXP (final_sequence, 0, 0)));
      int distance = (INSN_ADDRESSES (INSN_UID (JUMP_LABEL (NEXT_INSN (insn))))
		      - INSN_ADDRESSES (INSN_UID (seq_insn)) - 8);

      if (VAL_14_BITS_P (distance)
	  && !(can_throw_internal (insn) || can_throw_external (insn)))
	{
	  xoperands[1] = gen_label_rtx ();
	  output_asm_insn ("ldo %0-%1(%%r2),%%r2", xoperands);
	  targetm.asm_out.internal_label (asm_out_file, "L",
					  CODE_LABEL_NUMBER (xoperands[1]));
	}
      else
	output_asm_insn ("nop\n\tb,n %0", xoperands);
    }
  else
    output_asm_insn ("b,n %0", xoperands);

  /* Delete the jump.  */
  SET_INSN_DELETED (NEXT_INSN (insn));

  return "";
}

/* Return the attribute length of the indirect call instruction INSN.
   The length must match the code generated by output_indirect call.
   The returned length includes the delay slot.  Currently, the delay
   slot of an indirect call sequence is not exposed and it is used by
   the sequence itself.  */

int
attr_length_indirect_call (rtx insn)
{
  unsigned long distance = -1;
  unsigned long total = IN_NAMED_SECTION_P (cfun->decl) ? 0 : total_code_bytes;

  if (INSN_ADDRESSES_SET_P ())
    {
      distance = (total + insn_current_reference_address (insn));
      if (distance < total)
	distance = -1;
    }

  if (TARGET_64BIT)
    return 12;

  if (TARGET_FAST_INDIRECT_CALLS
      || (!TARGET_PORTABLE_RUNTIME
	  && ((TARGET_PA_20 && !TARGET_SOM && distance < 7600000)
	      || distance < 240000)))
    return 8;

  if (flag_pic)
    return 24;

  if (TARGET_PORTABLE_RUNTIME)
    return 20;

  /* Out of reach, can use ble.  */
  return 12;
}

const char *
output_indirect_call (rtx insn, rtx call_dest)
{
  rtx xoperands[1];

  if (TARGET_64BIT)
    {
      xoperands[0] = call_dest;
      output_asm_insn ("ldd 16(%0),%%r2", xoperands);
      output_asm_insn ("bve,l (%%r2),%%r2\n\tldd 24(%0),%%r27", xoperands);
      return "";
    }

  /* First the special case for kernels, level 0 systems, etc.  */
  if (TARGET_FAST_INDIRECT_CALLS)
    return "ble 0(%%sr4,%%r22)\n\tcopy %%r31,%%r2"; 

  /* Now the normal case -- we can reach $$dyncall directly or
     we're sure that we can get there via a long-branch stub. 

     No need to check target flags as the length uniquely identifies
     the remaining cases.  */
  if (attr_length_indirect_call (insn) == 8)
    {
      /* The HP linker sometimes substitutes a BLE for BL/B,L calls to
	 $$dyncall.  Since BLE uses %r31 as the link register, the 22-bit
	 variant of the B,L instruction can't be used on the SOM target.  */
      if (TARGET_PA_20 && !TARGET_SOM)
	return ".CALL\tARGW0=GR\n\tb,l $$dyncall,%%r2\n\tcopy %%r2,%%r31";
      else
	return ".CALL\tARGW0=GR\n\tbl $$dyncall,%%r31\n\tcopy %%r31,%%r2";
    }

  /* Long millicode call, but we are not generating PIC or portable runtime
     code.  */
  if (attr_length_indirect_call (insn) == 12)
    return ".CALL\tARGW0=GR\n\tldil L'$$dyncall,%%r2\n\tble R'$$dyncall(%%sr4,%%r2)\n\tcopy %%r31,%%r2";

  /* Long millicode call for portable runtime.  */
  if (attr_length_indirect_call (insn) == 20)
    return "ldil L'$$dyncall,%%r31\n\tldo R'$$dyncall(%%r31),%%r31\n\tblr %%r0,%%r2\n\tbv,n %%r0(%%r31)\n\tnop";

  /* We need a long PIC call to $$dyncall.  */
  xoperands[0] = NULL_RTX;
  output_asm_insn ("{bl|b,l} .+8,%%r1", xoperands);
  if (TARGET_SOM || !TARGET_GAS)
    {
      xoperands[0] = gen_label_rtx ();
      output_asm_insn ("addil L'$$dyncall-%0,%%r1", xoperands);
      targetm.asm_out.internal_label (asm_out_file, "L",
				      CODE_LABEL_NUMBER (xoperands[0]));
      output_asm_insn ("ldo R'$$dyncall-%0(%%r1),%%r1", xoperands);
    }
  else
    {
      output_asm_insn ("addil L'$$dyncall-$PIC_pcrel$0+4,%%r1", xoperands);
      output_asm_insn ("ldo R'$$dyncall-$PIC_pcrel$0+8(%%r1),%%r1",
		       xoperands);
    }
  output_asm_insn ("blr %%r0,%%r2", xoperands);
  output_asm_insn ("bv,n %%r0(%%r1)\n\tnop", xoperands);
  return "";
}

/* Return the total length of the save and restore instructions needed for
   the data linkage table pointer (i.e., the PIC register) across the call
   instruction INSN.  No-return calls do not require a save and restore.
   In addition, we may be able to avoid the save and restore for calls
   within the same translation unit.  */

int
attr_length_save_restore_dltp (rtx insn)
{
  if (find_reg_note (insn, REG_NORETURN, NULL_RTX))
    return 0;

  return 8;
}

/* In HPUX 8.0's shared library scheme, special relocations are needed
   for function labels if they might be passed to a function
   in a shared library (because shared libraries don't live in code
   space), and special magic is needed to construct their address.  */

void
hppa_encode_label (rtx sym)
{
  const char *str = XSTR (sym, 0);
  int len = strlen (str) + 1;
  char *newstr, *p;

  p = newstr = XALLOCAVEC (char, len + 1);
  *p++ = '@';
  strcpy (p, str);

  XSTR (sym, 0) = ggc_alloc_string (newstr, len);
}

static void
pa_encode_section_info (tree decl, rtx rtl, int first)
{
  int old_referenced = 0;

  if (!first && MEM_P (rtl) && GET_CODE (XEXP (rtl, 0)) == SYMBOL_REF)
    old_referenced
      = SYMBOL_REF_FLAGS (XEXP (rtl, 0)) & SYMBOL_FLAG_REFERENCED;

  default_encode_section_info (decl, rtl, first);

  if (first && TEXT_SPACE_P (decl))
    {
      SYMBOL_REF_FLAG (XEXP (rtl, 0)) = 1;
      if (TREE_CODE (decl) == FUNCTION_DECL)
	hppa_encode_label (XEXP (rtl, 0));
    }
  else if (old_referenced)
    SYMBOL_REF_FLAGS (XEXP (rtl, 0)) |= old_referenced;
}

/* This is sort of inverse to pa_encode_section_info.  */

static const char *
pa_strip_name_encoding (const char *str)
{
  str += (*str == '@');
  str += (*str == '*');
  return str;
}

int
function_label_operand (rtx op, enum machine_mode mode ATTRIBUTE_UNUSED)
{
  return GET_CODE (op) == SYMBOL_REF && FUNCTION_NAME_P (XSTR (op, 0));
}

/* Returns 1 if OP is a function label involved in a simple addition
   with a constant.  Used to keep certain patterns from matching
   during instruction combination.  */
int
is_function_label_plus_const (rtx op)
{
  /* Strip off any CONST.  */
  if (GET_CODE (op) == CONST)
    op = XEXP (op, 0);

  return (GET_CODE (op) == PLUS
	  && function_label_operand (XEXP (op, 0), Pmode)
	  && GET_CODE (XEXP (op, 1)) == CONST_INT);
}

/* Output assembly code for a thunk to FUNCTION.  */

static void
pa_asm_output_mi_thunk (FILE *file, tree thunk_fndecl, HOST_WIDE_INT delta,
			HOST_WIDE_INT vcall_offset ATTRIBUTE_UNUSED,
			tree function)
{
  static unsigned int current_thunk_number;
  int val_14 = VAL_14_BITS_P (delta);
  unsigned int old_last_address = last_address, nbytes = 0;
  char label[16];
  rtx xoperands[4];

  xoperands[0] = XEXP (DECL_RTL (function), 0);
  xoperands[1] = XEXP (DECL_RTL (thunk_fndecl), 0);
  xoperands[2] = GEN_INT (delta);

  ASM_OUTPUT_LABEL (file, XSTR (xoperands[1], 0));
  fprintf (file, "\t.PROC\n\t.CALLINFO FRAME=0,NO_CALLS\n\t.ENTRY\n");

  /* Output the thunk.  We know that the function is in the same
     translation unit (i.e., the same space) as the thunk, and that
     thunks are output after their method.  Thus, we don't need an
     external branch to reach the function.  With SOM and GAS,
     functions and thunks are effectively in different sections.
     Thus, we can always use a IA-relative branch and the linker
     will add a long branch stub if necessary.

     However, we have to be careful when generating PIC code on the
     SOM port to ensure that the sequence does not transfer to an
     import stub for the target function as this could clobber the
     return value saved at SP-24.  This would also apply to the
     32-bit linux port if the multi-space model is implemented.  */
  if ((!TARGET_LONG_CALLS && TARGET_SOM && !TARGET_PORTABLE_RUNTIME
       && !(flag_pic && TREE_PUBLIC (function))
       && (TARGET_GAS || last_address < 262132))
      || (!TARGET_LONG_CALLS && !TARGET_SOM && !TARGET_PORTABLE_RUNTIME
	  && ((targetm.have_named_sections
	       && DECL_SECTION_NAME (thunk_fndecl) != NULL
	       /* The GNU 64-bit linker has rather poor stub management.
		  So, we use a long branch from thunks that aren't in
		  the same section as the target function.  */
	       && ((!TARGET_64BIT
		    && (DECL_SECTION_NAME (thunk_fndecl)
			!= DECL_SECTION_NAME (function)))
		   || ((DECL_SECTION_NAME (thunk_fndecl)
			== DECL_SECTION_NAME (function))
		       && last_address < 262132)))
	      || (targetm.have_named_sections
		  && DECL_SECTION_NAME (thunk_fndecl) == NULL
		  && DECL_SECTION_NAME (function) == NULL
		  && last_address < 262132)
	      || (!targetm.have_named_sections && last_address < 262132))))
    {
      if (!val_14)
	output_asm_insn ("addil L'%2,%%r26", xoperands);

      output_asm_insn ("b %0", xoperands);

      if (val_14)
	{
	  output_asm_insn ("ldo %2(%%r26),%%r26", xoperands);
	  nbytes += 8;
	}
      else
	{
	  output_asm_insn ("ldo R'%2(%%r1),%%r26", xoperands);
	  nbytes += 12;
	}
    }
  else if (TARGET_64BIT)
    {
      /* We only have one call-clobbered scratch register, so we can't
         make use of the delay slot if delta doesn't fit in 14 bits.  */
      if (!val_14)
	{
	  output_asm_insn ("addil L'%2,%%r26", xoperands);
	  output_asm_insn ("ldo R'%2(%%r1),%%r26", xoperands);
	}

      output_asm_insn ("b,l .+8,%%r1", xoperands);

      if (TARGET_GAS)
	{
	  output_asm_insn ("addil L'%0-$PIC_pcrel$0+4,%%r1", xoperands);
	  output_asm_insn ("ldo R'%0-$PIC_pcrel$0+8(%%r1),%%r1", xoperands);
	}
      else
	{
	  xoperands[3] = GEN_INT (val_14 ? 8 : 16);
	  output_asm_insn ("addil L'%0-%1-%3,%%r1", xoperands);
	}

      if (val_14)
	{
	  output_asm_insn ("bv %%r0(%%r1)", xoperands);
	  output_asm_insn ("ldo %2(%%r26),%%r26", xoperands);
	  nbytes += 20;
	}
      else
	{
	  output_asm_insn ("bv,n %%r0(%%r1)", xoperands);
	  nbytes += 24;
	}
    }
  else if (TARGET_PORTABLE_RUNTIME)
    {
      output_asm_insn ("ldil L'%0,%%r1", xoperands);
      output_asm_insn ("ldo R'%0(%%r1),%%r22", xoperands);

      if (!val_14)
	output_asm_insn ("addil L'%2,%%r26", xoperands);

      output_asm_insn ("bv %%r0(%%r22)", xoperands);

      if (val_14)
	{
	  output_asm_insn ("ldo %2(%%r26),%%r26", xoperands);
	  nbytes += 16;
	}
      else
	{
	  output_asm_insn ("ldo R'%2(%%r1),%%r26", xoperands);
	  nbytes += 20;
	}
    }
  else if (TARGET_SOM && flag_pic && TREE_PUBLIC (function))
    {
      /* The function is accessible from outside this module.  The only
	 way to avoid an import stub between the thunk and function is to
	 call the function directly with an indirect sequence similar to
	 that used by $$dyncall.  This is possible because $$dyncall acts
	 as the import stub in an indirect call.  */
      ASM_GENERATE_INTERNAL_LABEL (label, "LTHN", current_thunk_number);
      xoperands[3] = gen_rtx_SYMBOL_REF (Pmode, label);
      output_asm_insn ("addil LT'%3,%%r19", xoperands);
      output_asm_insn ("ldw RT'%3(%%r1),%%r22", xoperands);
      output_asm_insn ("ldw 0(%%sr0,%%r22),%%r22", xoperands);
      output_asm_insn ("bb,>=,n %%r22,30,.+16", xoperands);
      output_asm_insn ("depi 0,31,2,%%r22", xoperands);
      output_asm_insn ("ldw 4(%%sr0,%%r22),%%r19", xoperands);
      output_asm_insn ("ldw 0(%%sr0,%%r22),%%r22", xoperands);

      if (!val_14)
	{
	  output_asm_insn ("addil L'%2,%%r26", xoperands);
	  nbytes += 4;
	}

      if (TARGET_PA_20)
	{
	  output_asm_insn ("bve (%%r22)", xoperands);
	  nbytes += 36;
	}
      else if (TARGET_NO_SPACE_REGS)
	{
	  output_asm_insn ("be 0(%%sr4,%%r22)", xoperands);
	  nbytes += 36;
	}
      else
	{
	  output_asm_insn ("ldsid (%%sr0,%%r22),%%r21", xoperands);
	  output_asm_insn ("mtsp %%r21,%%sr0", xoperands);
	  output_asm_insn ("be 0(%%sr0,%%r22)", xoperands);
	  nbytes += 44;
	}

      if (val_14)
	output_asm_insn ("ldo %2(%%r26),%%r26", xoperands);
      else
	output_asm_insn ("ldo R'%2(%%r1),%%r26", xoperands);
    }
  else if (flag_pic)
    {
      output_asm_insn ("{bl|b,l} .+8,%%r1", xoperands);

      if (TARGET_SOM || !TARGET_GAS)
	{
	  output_asm_insn ("addil L'%0-%1-8,%%r1", xoperands);
	  output_asm_insn ("ldo R'%0-%1-8(%%r1),%%r22", xoperands);
	}
      else
	{
	  output_asm_insn ("addil L'%0-$PIC_pcrel$0+4,%%r1", xoperands);
	  output_asm_insn ("ldo R'%0-$PIC_pcrel$0+8(%%r1),%%r22", xoperands);
	}

      if (!val_14)
	output_asm_insn ("addil L'%2,%%r26", xoperands);

      output_asm_insn ("bv %%r0(%%r22)", xoperands);

      if (val_14)
	{
	  output_asm_insn ("ldo %2(%%r26),%%r26", xoperands);
	  nbytes += 20;
	}
      else
	{
	  output_asm_insn ("ldo R'%2(%%r1),%%r26", xoperands);
	  nbytes += 24;
	}
    }
  else
    {
      if (!val_14)
	output_asm_insn ("addil L'%2,%%r26", xoperands);

      output_asm_insn ("ldil L'%0,%%r22", xoperands);
      output_asm_insn ("be R'%0(%%sr4,%%r22)", xoperands);

      if (val_14)
	{
	  output_asm_insn ("ldo %2(%%r26),%%r26", xoperands);
	  nbytes += 12;
	}
      else
	{
	  output_asm_insn ("ldo R'%2(%%r1),%%r26", xoperands);
	  nbytes += 16;
	}
    }

  fprintf (file, "\t.EXIT\n\t.PROCEND\n");

  if (TARGET_SOM && TARGET_GAS)
    {
      /* We done with this subspace except possibly for some additional
	 debug information.  Forget that we are in this subspace to ensure
	 that the next function is output in its own subspace.  */
      in_section = NULL;
      cfun->machine->in_nsubspa = 2;
    }

  if (TARGET_SOM && flag_pic && TREE_PUBLIC (function))
    {
      switch_to_section (data_section);
      output_asm_insn (".align 4", xoperands);
      ASM_OUTPUT_LABEL (file, label);
      output_asm_insn (".word P'%0", xoperands);
    }

  current_thunk_number++;
  nbytes = ((nbytes + FUNCTION_BOUNDARY / BITS_PER_UNIT - 1)
	    & ~(FUNCTION_BOUNDARY / BITS_PER_UNIT - 1));
  last_address += nbytes;
  if (old_last_address > last_address)
    last_address = UINT_MAX;
  update_total_code_bytes (nbytes);
}

/* Only direct calls to static functions are allowed to be sibling (tail)
   call optimized.

   This restriction is necessary because some linker generated stubs will
   store return pointers into rp' in some cases which might clobber a
   live value already in rp'.

   In a sibcall the current function and the target function share stack
   space.  Thus if the path to the current function and the path to the
   target function save a value in rp', they save the value into the
   same stack slot, which has undesirable consequences.

   Because of the deferred binding nature of shared libraries any function
   with external scope could be in a different load module and thus require
   rp' to be saved when calling that function.  So sibcall optimizations
   can only be safe for static function.

   Note that GCC never needs return value relocations, so we don't have to
   worry about static calls with return value relocations (which require
   saving rp').

   It is safe to perform a sibcall optimization when the target function
   will never return.  */
static bool
pa_function_ok_for_sibcall (tree decl, tree exp ATTRIBUTE_UNUSED)
{
  if (TARGET_PORTABLE_RUNTIME)
    return false;

  /* Sibcalls are ok for TARGET_ELF32 as along as the linker is used in
     single subspace mode and the call is not indirect.  As far as I know,
     there is no operating system support for the multiple subspace mode.
     It might be possible to support indirect calls if we didn't use
     $$dyncall (see the indirect sequence generated in output_call).  */
  if (TARGET_ELF32)
    return (decl != NULL_TREE);

  /* Sibcalls are not ok because the arg pointer register is not a fixed
     register.  This prevents the sibcall optimization from occurring.  In
     addition, there are problems with stub placement using GNU ld.  This
     is because a normal sibcall branch uses a 17-bit relocation while
     a regular call branch uses a 22-bit relocation.  As a result, more
     care needs to be taken in the placement of long-branch stubs.  */
  if (TARGET_64BIT)
    return false;

  /* Sibcalls are only ok within a translation unit.  */
  return (decl && !TREE_PUBLIC (decl));
}

/* ??? Addition is not commutative on the PA due to the weird implicit
   space register selection rules for memory addresses.  Therefore, we
   don't consider a + b == b + a, as this might be inside a MEM.  */
static bool
pa_commutative_p (const_rtx x, int outer_code)
{
  return (COMMUTATIVE_P (x)
	  && (TARGET_NO_SPACE_REGS
	      || (outer_code != UNKNOWN && outer_code != MEM)
	      || GET_CODE (x) != PLUS));
}

/* Returns 1 if the 6 operands specified in OPERANDS are suitable for
   use in fmpyadd instructions.  */
int
fmpyaddoperands (rtx *operands)
{
  enum machine_mode mode = GET_MODE (operands[0]);

  /* Must be a floating point mode.  */
  if (mode != SFmode && mode != DFmode)
    return 0;

  /* All modes must be the same.  */
  if (! (mode == GET_MODE (operands[1])
	 && mode == GET_MODE (operands[2])
	 && mode == GET_MODE (operands[3])
	 && mode == GET_MODE (operands[4])
	 && mode == GET_MODE (operands[5])))
    return 0;

  /* All operands must be registers.  */
  if (! (GET_CODE (operands[1]) == REG
	 && GET_CODE (operands[2]) == REG
	 && GET_CODE (operands[3]) == REG
	 && GET_CODE (operands[4]) == REG
	 && GET_CODE (operands[5]) == REG))
    return 0;

  /* Only 2 real operands to the addition.  One of the input operands must
     be the same as the output operand.  */
  if (! rtx_equal_p (operands[3], operands[4])
      && ! rtx_equal_p (operands[3], operands[5]))
    return 0;

  /* Inout operand of add cannot conflict with any operands from multiply.  */
  if (rtx_equal_p (operands[3], operands[0])
     || rtx_equal_p (operands[3], operands[1])
     || rtx_equal_p (operands[3], operands[2]))
    return 0;

  /* multiply cannot feed into addition operands.  */
  if (rtx_equal_p (operands[4], operands[0])
      || rtx_equal_p (operands[5], operands[0]))
    return 0;

  /* SFmode limits the registers to the upper 32 of the 32bit FP regs.  */
  if (mode == SFmode
      && (REGNO_REG_CLASS (REGNO (operands[0])) != FPUPPER_REGS
	  || REGNO_REG_CLASS (REGNO (operands[1])) != FPUPPER_REGS
	  || REGNO_REG_CLASS (REGNO (operands[2])) != FPUPPER_REGS
	  || REGNO_REG_CLASS (REGNO (operands[3])) != FPUPPER_REGS
	  || REGNO_REG_CLASS (REGNO (operands[4])) != FPUPPER_REGS
	  || REGNO_REG_CLASS (REGNO (operands[5])) != FPUPPER_REGS))
    return 0;

  /* Passed.  Operands are suitable for fmpyadd.  */
  return 1;
}

#if !defined(USE_COLLECT2)
static void
pa_asm_out_constructor (rtx symbol, int priority)
{
  if (!function_label_operand (symbol, VOIDmode))
    hppa_encode_label (symbol);

#ifdef CTORS_SECTION_ASM_OP
  default_ctor_section_asm_out_constructor (symbol, priority);
#else
# ifdef TARGET_ASM_NAMED_SECTION
  default_named_section_asm_out_constructor (symbol, priority);
# else
  default_stabs_asm_out_constructor (symbol, priority);
# endif
#endif
}

static void
pa_asm_out_destructor (rtx symbol, int priority)
{
  if (!function_label_operand (symbol, VOIDmode))
    hppa_encode_label (symbol);

#ifdef DTORS_SECTION_ASM_OP
  default_dtor_section_asm_out_destructor (symbol, priority);
#else
# ifdef TARGET_ASM_NAMED_SECTION
  default_named_section_asm_out_destructor (symbol, priority);
# else
  default_stabs_asm_out_destructor (symbol, priority);
# endif
#endif
}
#endif

/* This function places uninitialized global data in the bss section.
   The ASM_OUTPUT_ALIGNED_BSS macro needs to be defined to call this
   function on the SOM port to prevent uninitialized global data from
   being placed in the data section.  */
   
void
pa_asm_output_aligned_bss (FILE *stream,
			   const char *name,
			   unsigned HOST_WIDE_INT size,
			   unsigned int align)
{
  switch_to_section (bss_section);
  fprintf (stream, "\t.align %u\n", align / BITS_PER_UNIT);

#ifdef ASM_OUTPUT_TYPE_DIRECTIVE
  ASM_OUTPUT_TYPE_DIRECTIVE (stream, name, "object");
#endif

#ifdef ASM_OUTPUT_SIZE_DIRECTIVE
  ASM_OUTPUT_SIZE_DIRECTIVE (stream, name, size);
#endif

  fprintf (stream, "\t.align %u\n", align / BITS_PER_UNIT);
  ASM_OUTPUT_LABEL (stream, name);
  fprintf (stream, "\t.block "HOST_WIDE_INT_PRINT_UNSIGNED"\n", size);
}

/* Both the HP and GNU assemblers under HP-UX provide a .comm directive
   that doesn't allow the alignment of global common storage to be directly
   specified.  The SOM linker aligns common storage based on the rounded
   value of the NUM_BYTES parameter in the .comm directive.  It's not
   possible to use the .align directive as it doesn't affect the alignment
   of the label associated with a .comm directive.  */

void
pa_asm_output_aligned_common (FILE *stream,
			      const char *name,
			      unsigned HOST_WIDE_INT size,
			      unsigned int align)
{
  unsigned int max_common_align;

  max_common_align = TARGET_64BIT ? 128 : (size >= 4096 ? 256 : 64);
  if (align > max_common_align)
    {
      warning (0, "alignment (%u) for %s exceeds maximum alignment "
	       "for global common data.  Using %u",
	       align / BITS_PER_UNIT, name, max_common_align / BITS_PER_UNIT);
      align = max_common_align;
    }

  switch_to_section (bss_section);

  assemble_name (stream, name);
  fprintf (stream, "\t.comm "HOST_WIDE_INT_PRINT_UNSIGNED"\n",
           MAX (size, align / BITS_PER_UNIT));
}

/* We can't use .comm for local common storage as the SOM linker effectively
   treats the symbol as universal and uses the same storage for local symbols
   with the same name in different object files.  The .block directive
   reserves an uninitialized block of storage.  However, it's not common
   storage.  Fortunately, GCC never requests common storage with the same
   name in any given translation unit.  */

void
pa_asm_output_aligned_local (FILE *stream,
			     const char *name,
			     unsigned HOST_WIDE_INT size,
			     unsigned int align)
{
  switch_to_section (bss_section);
  fprintf (stream, "\t.align %u\n", align / BITS_PER_UNIT);

#ifdef LOCAL_ASM_OP
  fprintf (stream, "%s", LOCAL_ASM_OP);
  assemble_name (stream, name);
  fprintf (stream, "\n");
#endif

  ASM_OUTPUT_LABEL (stream, name);
  fprintf (stream, "\t.block "HOST_WIDE_INT_PRINT_UNSIGNED"\n", size);
}

/* Returns 1 if the 6 operands specified in OPERANDS are suitable for
   use in fmpysub instructions.  */
int
fmpysuboperands (rtx *operands)
{
  enum machine_mode mode = GET_MODE (operands[0]);

  /* Must be a floating point mode.  */
  if (mode != SFmode && mode != DFmode)
    return 0;

  /* All modes must be the same.  */
  if (! (mode == GET_MODE (operands[1])
	 && mode == GET_MODE (operands[2])
	 && mode == GET_MODE (operands[3])
	 && mode == GET_MODE (operands[4])
	 && mode == GET_MODE (operands[5])))
    return 0;

  /* All operands must be registers.  */
  if (! (GET_CODE (operands[1]) == REG
	 && GET_CODE (operands[2]) == REG
	 && GET_CODE (operands[3]) == REG
	 && GET_CODE (operands[4]) == REG
	 && GET_CODE (operands[5]) == REG))
    return 0;

  /* Only 2 real operands to the subtraction.  Subtraction is not a commutative
     operation, so operands[4] must be the same as operand[3].  */
  if (! rtx_equal_p (operands[3], operands[4]))
    return 0;

  /* multiply cannot feed into subtraction.  */
  if (rtx_equal_p (operands[5], operands[0]))
    return 0;

  /* Inout operand of sub cannot conflict with any operands from multiply.  */
  if (rtx_equal_p (operands[3], operands[0])
     || rtx_equal_p (operands[3], operands[1])
     || rtx_equal_p (operands[3], operands[2]))
    return 0;

  /* SFmode limits the registers to the upper 32 of the 32bit FP regs.  */
  if (mode == SFmode
      && (REGNO_REG_CLASS (REGNO (operands[0])) != FPUPPER_REGS
	  || REGNO_REG_CLASS (REGNO (operands[1])) != FPUPPER_REGS
	  || REGNO_REG_CLASS (REGNO (operands[2])) != FPUPPER_REGS
	  || REGNO_REG_CLASS (REGNO (operands[3])) != FPUPPER_REGS
	  || REGNO_REG_CLASS (REGNO (operands[4])) != FPUPPER_REGS
	  || REGNO_REG_CLASS (REGNO (operands[5])) != FPUPPER_REGS))
    return 0;

  /* Passed.  Operands are suitable for fmpysub.  */
  return 1;
}

/* Return 1 if the given constant is 2, 4, or 8.  These are the valid
   constants for shadd instructions.  */
int
shadd_constant_p (int val)
{
  if (val == 2 || val == 4 || val == 8)
    return 1;
  else
    return 0;
}

/* Return 1 if OP is valid as a base or index register in a
   REG+REG address.  */

int
borx_reg_operand (rtx op, enum machine_mode mode)
{
  if (GET_CODE (op) != REG)
    return 0;

  /* We must reject virtual registers as the only expressions that
     can be instantiated are REG and REG+CONST.  */
  if (op == virtual_incoming_args_rtx
      || op == virtual_stack_vars_rtx
      || op == virtual_stack_dynamic_rtx
      || op == virtual_outgoing_args_rtx
      || op == virtual_cfa_rtx)
    return 0;

  /* While it's always safe to index off the frame pointer, it's not
     profitable to do so when the frame pointer is being eliminated.  */
  if (!reload_completed
      && flag_omit_frame_pointer
      && !cfun->calls_alloca
      && op == frame_pointer_rtx)
    return 0;

  return register_operand (op, mode);
}

/* Return 1 if this operand is anything other than a hard register.  */

int
non_hard_reg_operand (rtx op, enum machine_mode mode ATTRIBUTE_UNUSED)
{
  return ! (GET_CODE (op) == REG && REGNO (op) < FIRST_PSEUDO_REGISTER);
}

/* Return TRUE if INSN branches forward.  */

static bool
forward_branch_p (rtx insn)
{
  rtx lab = JUMP_LABEL (insn);

  /* The INSN must have a jump label.  */
  gcc_assert (lab != NULL_RTX);

  if (INSN_ADDRESSES_SET_P ())
    return INSN_ADDRESSES (INSN_UID (lab)) > INSN_ADDRESSES (INSN_UID (insn));  

  while (insn)
    {
      if (insn == lab)
	return true;
      else
	insn = NEXT_INSN (insn);
    }

  return false;
}

/* Return 1 if OP is an equality comparison, else return 0.  */
int
eq_neq_comparison_operator (rtx op, enum machine_mode mode ATTRIBUTE_UNUSED)
{
  return (GET_CODE (op) == EQ || GET_CODE (op) == NE);
}

/* Return 1 if INSN is in the delay slot of a call instruction.  */
int
jump_in_call_delay (rtx insn)
{

  if (GET_CODE (insn) != JUMP_INSN)
    return 0;

  if (PREV_INSN (insn)
      && PREV_INSN (PREV_INSN (insn))
      && GET_CODE (next_real_insn (PREV_INSN (PREV_INSN (insn)))) == INSN)
    {
      rtx test_insn = next_real_insn (PREV_INSN (PREV_INSN (insn)));

      return (GET_CODE (PATTERN (test_insn)) == SEQUENCE
	      && XVECEXP (PATTERN (test_insn), 0, 1) == insn);

    }
  else
    return 0;
}

/* Output an unconditional move and branch insn.  */

const char *
output_parallel_movb (rtx *operands, rtx insn)
{
  int length = get_attr_length (insn);

  /* These are the cases in which we win.  */
  if (length == 4)
    return "mov%I1b,tr %1,%0,%2";

  /* None of the following cases win, but they don't lose either.  */
  if (length == 8)
    {
      if (dbr_sequence_length () == 0)
	{
	  /* Nothing in the delay slot, fake it by putting the combined
	     insn (the copy or add) in the delay slot of a bl.  */
	  if (GET_CODE (operands[1]) == CONST_INT)
	    return "b %2\n\tldi %1,%0";
	  else
	    return "b %2\n\tcopy %1,%0";
	}
      else
	{
	  /* Something in the delay slot, but we've got a long branch.  */
	  if (GET_CODE (operands[1]) == CONST_INT)
	    return "ldi %1,%0\n\tb %2";
	  else
	    return "copy %1,%0\n\tb %2";
	}
    }

  if (GET_CODE (operands[1]) == CONST_INT)
    output_asm_insn ("ldi %1,%0", operands);
  else
    output_asm_insn ("copy %1,%0", operands);
  return output_lbranch (operands[2], insn, 1);
}

/* Output an unconditional add and branch insn.  */

const char *
output_parallel_addb (rtx *operands, rtx insn)
{
  int length = get_attr_length (insn);

  /* To make life easy we want operand0 to be the shared input/output
     operand and operand1 to be the readonly operand.  */
  if (operands[0] == operands[1])
    operands[1] = operands[2];

  /* These are the cases in which we win.  */
  if (length == 4)
    return "add%I1b,tr %1,%0,%3";

  /* None of the following cases win, but they don't lose either.  */
  if (length == 8)
    {
      if (dbr_sequence_length () == 0)
	/* Nothing in the delay slot, fake it by putting the combined
	   insn (the copy or add) in the delay slot of a bl.  */
	return "b %3\n\tadd%I1 %1,%0,%0";
      else
	/* Something in the delay slot, but we've got a long branch.  */
	return "add%I1 %1,%0,%0\n\tb %3";
    }

  output_asm_insn ("add%I1 %1,%0,%0", operands);
  return output_lbranch (operands[3], insn, 1);
}

/* Return nonzero if INSN (a jump insn) immediately follows a call
   to a named function.  This is used to avoid filling the delay slot
   of the jump since it can usually be eliminated by modifying RP in
   the delay slot of the call.  */

int
following_call (rtx insn)
{
  if (! TARGET_JUMP_IN_DELAY)
    return 0;

  /* Find the previous real insn, skipping NOTEs.  */
  insn = PREV_INSN (insn);
  while (insn && GET_CODE (insn) == NOTE)
    insn = PREV_INSN (insn);

  /* Check for CALL_INSNs and millicode calls.  */
  if (insn
      && ((GET_CODE (insn) == CALL_INSN
	   && get_attr_type (insn) != TYPE_DYNCALL)
	  || (GET_CODE (insn) == INSN
	      && GET_CODE (PATTERN (insn)) != SEQUENCE
	      && GET_CODE (PATTERN (insn)) != USE
	      && GET_CODE (PATTERN (insn)) != CLOBBER
	      && get_attr_type (insn) == TYPE_MILLI)))
    return 1;

  return 0;
}

/* We use this hook to perform a PA specific optimization which is difficult
   to do in earlier passes.

   We want the delay slots of branches within jump tables to be filled.
   None of the compiler passes at the moment even has the notion that a
   PA jump table doesn't contain addresses, but instead contains actual
   instructions!

   Because we actually jump into the table, the addresses of each entry
   must stay constant in relation to the beginning of the table (which
   itself must stay constant relative to the instruction to jump into
   it).  I don't believe we can guarantee earlier passes of the compiler
   will adhere to those rules.

   So, late in the compilation process we find all the jump tables, and
   expand them into real code -- e.g. each entry in the jump table vector
   will get an appropriate label followed by a jump to the final target.

   Reorg and the final jump pass can then optimize these branches and
   fill their delay slots.  We end up with smaller, more efficient code.

   The jump instructions within the table are special; we must be able
   to identify them during assembly output (if the jumps don't get filled
   we need to emit a nop rather than nullifying the delay slot)).  We
   identify jumps in switch tables by using insns with the attribute
   type TYPE_BTABLE_BRANCH.

   We also surround the jump table itself with BEGIN_BRTAB and END_BRTAB
   insns.  This serves two purposes, first it prevents jump.c from
   noticing that the last N entries in the table jump to the instruction
   immediately after the table and deleting the jumps.  Second, those
   insns mark where we should emit .begin_brtab and .end_brtab directives
   when using GAS (allows for better link time optimizations).  */

static void
pa_reorg (void)
{
  rtx insn;

  remove_useless_addtr_insns (1);

  if (pa_cpu < PROCESSOR_8000)
    pa_combine_instructions ();


  /* This is fairly cheap, so always run it if optimizing.  */
  if (optimize > 0 && !TARGET_BIG_SWITCH)
    {
      /* Find and explode all ADDR_VEC or ADDR_DIFF_VEC insns.  */
      for (insn = get_insns (); insn; insn = NEXT_INSN (insn))
	{
	  rtx pattern, tmp, location, label;
	  unsigned int length, i;

	  /* Find an ADDR_VEC or ADDR_DIFF_VEC insn to explode.  */
	  if (GET_CODE (insn) != JUMP_INSN
	      || (GET_CODE (PATTERN (insn)) != ADDR_VEC
		  && GET_CODE (PATTERN (insn)) != ADDR_DIFF_VEC))
	    continue;

	  /* Emit marker for the beginning of the branch table.  */
	  emit_insn_before (gen_begin_brtab (), insn);

	  pattern = PATTERN (insn);
	  location = PREV_INSN (insn);
          length = XVECLEN (pattern, GET_CODE (pattern) == ADDR_DIFF_VEC);

	  for (i = 0; i < length; i++)
	    {
	      /* Emit a label before each jump to keep jump.c from
		 removing this code.  */
	      tmp = gen_label_rtx ();
	      LABEL_NUSES (tmp) = 1;
	      emit_label_after (tmp, location);
	      location = NEXT_INSN (location);

	      if (GET_CODE (pattern) == ADDR_VEC)
		label = XEXP (XVECEXP (pattern, 0, i), 0);
	      else
		label = XEXP (XVECEXP (pattern, 1, i), 0);

	      tmp = gen_short_jump (label);

	      /* Emit the jump itself.  */
	      tmp = emit_jump_insn_after (tmp, location);
	      JUMP_LABEL (tmp) = label;
	      LABEL_NUSES (label)++;
	      location = NEXT_INSN (location);

	      /* Emit a BARRIER after the jump.  */
	      emit_barrier_after (location);
	      location = NEXT_INSN (location);
	    }

	  /* Emit marker for the end of the branch table.  */
	  emit_insn_before (gen_end_brtab (), location);
	  location = NEXT_INSN (location);
	  emit_barrier_after (location);

	  /* Delete the ADDR_VEC or ADDR_DIFF_VEC.  */
	  delete_insn (insn);
	}
    }
  else
    {
      /* Still need brtab marker insns.  FIXME: the presence of these
	 markers disables output of the branch table to readonly memory,
	 and any alignment directives that might be needed.  Possibly,
	 the begin_brtab insn should be output before the label for the
	 table.  This doesn't matter at the moment since the tables are
	 always output in the text section.  */
      for (insn = get_insns (); insn; insn = NEXT_INSN (insn))
	{
	  /* Find an ADDR_VEC insn.  */
	  if (GET_CODE (insn) != JUMP_INSN
	      || (GET_CODE (PATTERN (insn)) != ADDR_VEC
		  && GET_CODE (PATTERN (insn)) != ADDR_DIFF_VEC))
	    continue;

	  /* Now generate markers for the beginning and end of the
	     branch table.  */
	  emit_insn_before (gen_begin_brtab (), insn);
	  emit_insn_after (gen_end_brtab (), insn);
	}
    }
}

/* The PA has a number of odd instructions which can perform multiple
   tasks at once.  On first generation PA machines (PA1.0 and PA1.1)
   it may be profitable to combine two instructions into one instruction
   with two outputs.  It's not profitable PA2.0 machines because the
   two outputs would take two slots in the reorder buffers.

   This routine finds instructions which can be combined and combines
   them.  We only support some of the potential combinations, and we
   only try common ways to find suitable instructions.

      * addb can add two registers or a register and a small integer
      and jump to a nearby (+-8k) location.  Normally the jump to the
      nearby location is conditional on the result of the add, but by
      using the "true" condition we can make the jump unconditional.
      Thus addb can perform two independent operations in one insn.

      * movb is similar to addb in that it can perform a reg->reg
      or small immediate->reg copy and jump to a nearby (+-8k location).

      * fmpyadd and fmpysub can perform a FP multiply and either an
      FP add or FP sub if the operands of the multiply and add/sub are
      independent (there are other minor restrictions).  Note both
      the fmpy and fadd/fsub can in theory move to better spots according
      to data dependencies, but for now we require the fmpy stay at a
      fixed location.

      * Many of the memory operations can perform pre & post updates
      of index registers.  GCC's pre/post increment/decrement addressing
      is far too simple to take advantage of all the possibilities.  This
      pass may not be suitable since those insns may not be independent.

      * comclr can compare two ints or an int and a register, nullify
      the following instruction and zero some other register.  This
      is more difficult to use as it's harder to find an insn which
      will generate a comclr than finding something like an unconditional
      branch.  (conditional moves & long branches create comclr insns).

      * Most arithmetic operations can conditionally skip the next
      instruction.  They can be viewed as "perform this operation
      and conditionally jump to this nearby location" (where nearby
      is an insns away).  These are difficult to use due to the
      branch length restrictions.  */

static void
pa_combine_instructions (void)
{
  rtx anchor, new_rtx;

  /* This can get expensive since the basic algorithm is on the
     order of O(n^2) (or worse).  Only do it for -O2 or higher
     levels of optimization.  */
  if (optimize < 2)
    return;

  /* Walk down the list of insns looking for "anchor" insns which
     may be combined with "floating" insns.  As the name implies,
     "anchor" instructions don't move, while "floating" insns may
     move around.  */
  new_rtx = gen_rtx_PARALLEL (VOIDmode, gen_rtvec (2, NULL_RTX, NULL_RTX));
  new_rtx = make_insn_raw (new_rtx);

  for (anchor = get_insns (); anchor; anchor = NEXT_INSN (anchor))
    {
      enum attr_pa_combine_type anchor_attr;
      enum attr_pa_combine_type floater_attr;

      /* We only care about INSNs, JUMP_INSNs, and CALL_INSNs.
	 Also ignore any special USE insns.  */
      if ((GET_CODE (anchor) != INSN
	  && GET_CODE (anchor) != JUMP_INSN
	  && GET_CODE (anchor) != CALL_INSN)
	  || GET_CODE (PATTERN (anchor)) == USE
	  || GET_CODE (PATTERN (anchor)) == CLOBBER
	  || GET_CODE (PATTERN (anchor)) == ADDR_VEC
	  || GET_CODE (PATTERN (anchor)) == ADDR_DIFF_VEC)
	continue;

      anchor_attr = get_attr_pa_combine_type (anchor);
      /* See if anchor is an insn suitable for combination.  */
      if (anchor_attr == PA_COMBINE_TYPE_FMPY
	  || anchor_attr == PA_COMBINE_TYPE_FADDSUB
	  || (anchor_attr == PA_COMBINE_TYPE_UNCOND_BRANCH
	      && ! forward_branch_p (anchor)))
	{
	  rtx floater;

	  for (floater = PREV_INSN (anchor);
	       floater;
	       floater = PREV_INSN (floater))
	    {
	      if (GET_CODE (floater) == NOTE
		  || (GET_CODE (floater) == INSN
		      && (GET_CODE (PATTERN (floater)) == USE
			  || GET_CODE (PATTERN (floater)) == CLOBBER)))
		continue;

	      /* Anything except a regular INSN will stop our search.  */
	      if (GET_CODE (floater) != INSN
		  || GET_CODE (PATTERN (floater)) == ADDR_VEC
		  || GET_CODE (PATTERN (floater)) == ADDR_DIFF_VEC)
		{
		  floater = NULL_RTX;
		  break;
		}

	      /* See if FLOATER is suitable for combination with the
		 anchor.  */
	      floater_attr = get_attr_pa_combine_type (floater);
	      if ((anchor_attr == PA_COMBINE_TYPE_FMPY
		   && floater_attr == PA_COMBINE_TYPE_FADDSUB)
		  || (anchor_attr == PA_COMBINE_TYPE_FADDSUB
		      && floater_attr == PA_COMBINE_TYPE_FMPY))
		{
		  /* If ANCHOR and FLOATER can be combined, then we're
		     done with this pass.  */
		  if (pa_can_combine_p (new_rtx, anchor, floater, 0,
					SET_DEST (PATTERN (floater)),
					XEXP (SET_SRC (PATTERN (floater)), 0),
					XEXP (SET_SRC (PATTERN (floater)), 1)))
		    break;
		}

	      else if (anchor_attr == PA_COMBINE_TYPE_UNCOND_BRANCH
		       && floater_attr == PA_COMBINE_TYPE_ADDMOVE)
		{
		  if (GET_CODE (SET_SRC (PATTERN (floater))) == PLUS)
		    {
		      if (pa_can_combine_p (new_rtx, anchor, floater, 0,
					    SET_DEST (PATTERN (floater)),
					XEXP (SET_SRC (PATTERN (floater)), 0),
					XEXP (SET_SRC (PATTERN (floater)), 1)))
			break;
		    }
		  else
		    {
		      if (pa_can_combine_p (new_rtx, anchor, floater, 0,
					    SET_DEST (PATTERN (floater)),
					    SET_SRC (PATTERN (floater)),
					    SET_SRC (PATTERN (floater))))
			break;
		    }
		}
	    }

	  /* If we didn't find anything on the backwards scan try forwards.  */
	  if (!floater
	      && (anchor_attr == PA_COMBINE_TYPE_FMPY
		  || anchor_attr == PA_COMBINE_TYPE_FADDSUB))
	    {
	      for (floater = anchor; floater; floater = NEXT_INSN (floater))
		{
		  if (GET_CODE (floater) == NOTE
		      || (GET_CODE (floater) == INSN
			  && (GET_CODE (PATTERN (floater)) == USE
			      || GET_CODE (PATTERN (floater)) == CLOBBER)))

		    continue;

		  /* Anything except a regular INSN will stop our search.  */
		  if (GET_CODE (floater) != INSN
		      || GET_CODE (PATTERN (floater)) == ADDR_VEC
		      || GET_CODE (PATTERN (floater)) == ADDR_DIFF_VEC)
		    {
		      floater = NULL_RTX;
		      break;
		    }

		  /* See if FLOATER is suitable for combination with the
		     anchor.  */
		  floater_attr = get_attr_pa_combine_type (floater);
		  if ((anchor_attr == PA_COMBINE_TYPE_FMPY
		       && floater_attr == PA_COMBINE_TYPE_FADDSUB)
		      || (anchor_attr == PA_COMBINE_TYPE_FADDSUB
			  && floater_attr == PA_COMBINE_TYPE_FMPY))
		    {
		      /* If ANCHOR and FLOATER can be combined, then we're
			 done with this pass.  */
		      if (pa_can_combine_p (new_rtx, anchor, floater, 1,
					    SET_DEST (PATTERN (floater)),
					    XEXP (SET_SRC (PATTERN (floater)),
						  0),
					    XEXP (SET_SRC (PATTERN (floater)),
						  1)))
			break;
		    }
		}
	    }

	  /* FLOATER will be nonzero if we found a suitable floating
	     insn for combination with ANCHOR.  */
	  if (floater
	      && (anchor_attr == PA_COMBINE_TYPE_FADDSUB
		  || anchor_attr == PA_COMBINE_TYPE_FMPY))
	    {
	      /* Emit the new instruction and delete the old anchor.  */
	      emit_insn_before (gen_rtx_PARALLEL
				(VOIDmode,
				 gen_rtvec (2, PATTERN (anchor),
					    PATTERN (floater))),
				anchor);

	      SET_INSN_DELETED (anchor);

	      /* Emit a special USE insn for FLOATER, then delete
		 the floating insn.  */
	      emit_insn_before (gen_rtx_USE (VOIDmode, floater), floater);
	      delete_insn (floater);

	      continue;
	    }
	  else if (floater
		   && anchor_attr == PA_COMBINE_TYPE_UNCOND_BRANCH)
	    {
	      rtx temp;
	      /* Emit the new_jump instruction and delete the old anchor.  */
	      temp
		= emit_jump_insn_before (gen_rtx_PARALLEL
					 (VOIDmode,
					  gen_rtvec (2, PATTERN (anchor),
						     PATTERN (floater))),
					 anchor);

	      JUMP_LABEL (temp) = JUMP_LABEL (anchor);
	      SET_INSN_DELETED (anchor);

	      /* Emit a special USE insn for FLOATER, then delete
		 the floating insn.  */
	      emit_insn_before (gen_rtx_USE (VOIDmode, floater), floater);
	      delete_insn (floater);
	      continue;
	    }
	}
    }
}

static int
pa_can_combine_p (rtx new_rtx, rtx anchor, rtx floater, int reversed, rtx dest,
		  rtx src1, rtx src2)
{
  int insn_code_number;
  rtx start, end;

  /* Create a PARALLEL with the patterns of ANCHOR and
     FLOATER, try to recognize it, then test constraints
     for the resulting pattern.

     If the pattern doesn't match or the constraints
     aren't met keep searching for a suitable floater
     insn.  */
  XVECEXP (PATTERN (new_rtx), 0, 0) = PATTERN (anchor);
  XVECEXP (PATTERN (new_rtx), 0, 1) = PATTERN (floater);
  INSN_CODE (new_rtx) = -1;
  insn_code_number = recog_memoized (new_rtx);
  if (insn_code_number < 0
      || (extract_insn (new_rtx), ! constrain_operands (1)))
    return 0;

  if (reversed)
    {
      start = anchor;
      end = floater;
    }
  else
    {
      start = floater;
      end = anchor;
    }

  /* There's up to three operands to consider.  One
     output and two inputs.

     The output must not be used between FLOATER & ANCHOR
     exclusive.  The inputs must not be set between
     FLOATER and ANCHOR exclusive.  */

  if (reg_used_between_p (dest, start, end))
    return 0;

  if (reg_set_between_p (src1, start, end))
    return 0;

  if (reg_set_between_p (src2, start, end))
    return 0;

  /* If we get here, then everything is good.  */
  return 1;
}

/* Return nonzero if references for INSN are delayed.

   Millicode insns are actually function calls with some special
   constraints on arguments and register usage.

   Millicode calls always expect their arguments in the integer argument
   registers, and always return their result in %r29 (ret1).  They
   are expected to clobber their arguments, %r1, %r29, and the return
   pointer which is %r31 on 32-bit and %r2 on 64-bit, and nothing else.

   This function tells reorg that the references to arguments and
   millicode calls do not appear to happen until after the millicode call.
   This allows reorg to put insns which set the argument registers into the
   delay slot of the millicode call -- thus they act more like traditional
   CALL_INSNs.

   Note we cannot consider side effects of the insn to be delayed because
   the branch and link insn will clobber the return pointer.  If we happened
   to use the return pointer in the delay slot of the call, then we lose.

   get_attr_type will try to recognize the given insn, so make sure to
   filter out things it will not accept -- SEQUENCE, USE and CLOBBER insns
   in particular.  */
int
insn_refs_are_delayed (rtx insn)
{
  return ((GET_CODE (insn) == INSN
	   && GET_CODE (PATTERN (insn)) != SEQUENCE
	   && GET_CODE (PATTERN (insn)) != USE
	   && GET_CODE (PATTERN (insn)) != CLOBBER
	   && get_attr_type (insn) == TYPE_MILLI));
}

/* Promote the return value, but not the arguments.  */

static enum machine_mode
pa_promote_function_mode (const_tree type ATTRIBUTE_UNUSED,
                          enum machine_mode mode,
                          int *punsignedp ATTRIBUTE_UNUSED,
                          const_tree fntype ATTRIBUTE_UNUSED,
                          int for_return)
{
  if (for_return == 0)
    return mode;
  return promote_mode (type, mode, punsignedp);
}

/* On the HP-PA the value is found in register(s) 28(-29), unless
   the mode is SF or DF. Then the value is returned in fr4 (32).

   This must perform the same promotions as PROMOTE_MODE, else promoting
   return values in TARGET_PROMOTE_FUNCTION_MODE will not work correctly.

   Small structures must be returned in a PARALLEL on PA64 in order
   to match the HP Compiler ABI.  */

<<<<<<< HEAD
rtx
=======
static rtx
>>>>>>> b56a5220
pa_function_value (const_tree valtype, 
                   const_tree func ATTRIBUTE_UNUSED, 
                   bool outgoing ATTRIBUTE_UNUSED)
{
  enum machine_mode valmode;

  if (AGGREGATE_TYPE_P (valtype)
      || TREE_CODE (valtype) == COMPLEX_TYPE
      || TREE_CODE (valtype) == VECTOR_TYPE)
    {
      if (TARGET_64BIT)
	{
          /* Aggregates with a size less than or equal to 128 bits are
	     returned in GR 28(-29).  They are left justified.  The pad
	     bits are undefined.  Larger aggregates are returned in
	     memory.  */
	  rtx loc[2];
	  int i, offset = 0;
	  int ub = int_size_in_bytes (valtype) <= UNITS_PER_WORD ? 1 : 2;

	  for (i = 0; i < ub; i++)
	    {
	      loc[i] = gen_rtx_EXPR_LIST (VOIDmode,
					  gen_rtx_REG (DImode, 28 + i),
					  GEN_INT (offset));
	      offset += 8;
	    }

	  return gen_rtx_PARALLEL (BLKmode, gen_rtvec_v (ub, loc));
	}
      else if (int_size_in_bytes (valtype) > UNITS_PER_WORD)
	{
	  /* Aggregates 5 to 8 bytes in size are returned in general
	     registers r28-r29 in the same manner as other non
	     floating-point objects.  The data is right-justified and
	     zero-extended to 64 bits.  This is opposite to the normal
	     justification used on big endian targets and requires
	     special treatment.  */
	  rtx loc = gen_rtx_EXPR_LIST (VOIDmode,
				       gen_rtx_REG (DImode, 28), const0_rtx);
	  return gen_rtx_PARALLEL (BLKmode, gen_rtvec (1, loc));
	}
    }

  if ((INTEGRAL_TYPE_P (valtype)
       && GET_MODE_BITSIZE (TYPE_MODE (valtype)) < BITS_PER_WORD)
      || POINTER_TYPE_P (valtype))
    valmode = word_mode;
  else
    valmode = TYPE_MODE (valtype);

  if (TREE_CODE (valtype) == REAL_TYPE
      && !AGGREGATE_TYPE_P (valtype)
      && TYPE_MODE (valtype) != TFmode
      && !TARGET_SOFT_FLOAT)
    return gen_rtx_REG (valmode, 32);

  return gen_rtx_REG (valmode, 28);
}

/* Implement the TARGET_LIBCALL_VALUE hook.  */

static rtx
pa_libcall_value (enum machine_mode mode,
		  const_rtx fun ATTRIBUTE_UNUSED)
{
  if (! TARGET_SOFT_FLOAT
      && (mode == SFmode || mode == DFmode))
    return  gen_rtx_REG (mode, 32);
  else
    return  gen_rtx_REG (mode, 28);
}

/* Implement the TARGET_FUNCTION_VALUE_REGNO_P hook.  */

static bool
pa_function_value_regno_p (const unsigned int regno)
{
  if (regno == 28
      || (! TARGET_SOFT_FLOAT &&  regno == 32))
    return true;

  return false;
}

/* Update the data in CUM to advance over an argument
   of mode MODE and data type TYPE.
   (TYPE is null for libcalls where that information may not be available.)  */

static void
pa_function_arg_advance (CUMULATIVE_ARGS *cum, enum machine_mode mode,
			 const_tree type, bool named ATTRIBUTE_UNUSED)
{
  int arg_size = FUNCTION_ARG_SIZE (mode, type);

  cum->nargs_prototype--;
  cum->words += (arg_size
		 + ((cum->words & 01)
		    && type != NULL_TREE
		    && arg_size > 1));
}

/* Return the location of a parameter that is passed in a register or NULL
   if the parameter has any component that is passed in memory.

   This is new code and will be pushed to into the net sources after
   further testing.

   ??? We might want to restructure this so that it looks more like other
   ports.  */
static rtx
pa_function_arg (CUMULATIVE_ARGS *cum, enum machine_mode mode,
		 const_tree type, bool named ATTRIBUTE_UNUSED)
{
  int max_arg_words = (TARGET_64BIT ? 8 : 4);
  int alignment = 0;
  int arg_size;
  int fpr_reg_base;
  int gpr_reg_base;
  rtx retval;

  if (mode == VOIDmode)
    return NULL_RTX;

  arg_size = FUNCTION_ARG_SIZE (mode, type);

  /* If this arg would be passed partially or totally on the stack, then
     this routine should return zero.  pa_arg_partial_bytes will
     handle arguments which are split between regs and stack slots if
     the ABI mandates split arguments.  */
  if (!TARGET_64BIT)
    {
      /* The 32-bit ABI does not split arguments.  */
      if (cum->words + arg_size > max_arg_words)
	return NULL_RTX;
    }
  else
    {
      if (arg_size > 1)
	alignment = cum->words & 1;
      if (cum->words + alignment >= max_arg_words)
	return NULL_RTX;
    }

  /* The 32bit ABIs and the 64bit ABIs are rather different,
     particularly in their handling of FP registers.  We might
     be able to cleverly share code between them, but I'm not
     going to bother in the hope that splitting them up results
     in code that is more easily understood.  */

  if (TARGET_64BIT)
    {
      /* Advance the base registers to their current locations.

         Remember, gprs grow towards smaller register numbers while
	 fprs grow to higher register numbers.  Also remember that
	 although FP regs are 32-bit addressable, we pretend that
	 the registers are 64-bits wide.  */
      gpr_reg_base = 26 - cum->words;
      fpr_reg_base = 32 + cum->words;

      /* Arguments wider than one word and small aggregates need special
	 treatment.  */
      if (arg_size > 1
	  || mode == BLKmode
	  || (type && (AGGREGATE_TYPE_P (type)
		       || TREE_CODE (type) == COMPLEX_TYPE
		       || TREE_CODE (type) == VECTOR_TYPE)))
	{
	  /* Double-extended precision (80-bit), quad-precision (128-bit)
	     and aggregates including complex numbers are aligned on
	     128-bit boundaries.  The first eight 64-bit argument slots
	     are associated one-to-one, with general registers r26
	     through r19, and also with floating-point registers fr4
	     through fr11.  Arguments larger than one word are always
	     passed in general registers.

	     Using a PARALLEL with a word mode register results in left
	     justified data on a big-endian target.  */

	  rtx loc[8];
	  int i, offset = 0, ub = arg_size;

	  /* Align the base register.  */
	  gpr_reg_base -= alignment;

	  ub = MIN (ub, max_arg_words - cum->words - alignment);
	  for (i = 0; i < ub; i++)
	    {
	      loc[i] = gen_rtx_EXPR_LIST (VOIDmode,
					  gen_rtx_REG (DImode, gpr_reg_base),
					  GEN_INT (offset));
	      gpr_reg_base -= 1;
	      offset += 8;
	    }

	  return gen_rtx_PARALLEL (mode, gen_rtvec_v (ub, loc));
	}
     }
  else
    {
      /* If the argument is larger than a word, then we know precisely
	 which registers we must use.  */
      if (arg_size > 1)
	{
	  if (cum->words)
	    {
	      gpr_reg_base = 23;
	      fpr_reg_base = 38;
	    }
	  else
	    {
	      gpr_reg_base = 25;
	      fpr_reg_base = 34;
	    }

	  /* Structures 5 to 8 bytes in size are passed in the general
	     registers in the same manner as other non floating-point
	     objects.  The data is right-justified and zero-extended
	     to 64 bits.  This is opposite to the normal justification
	     used on big endian targets and requires special treatment.
	     We now define BLOCK_REG_PADDING to pad these objects.
	     Aggregates, complex and vector types are passed in the same
	     manner as structures.  */
	  if (mode == BLKmode
	      || (type && (AGGREGATE_TYPE_P (type)
			   || TREE_CODE (type) == COMPLEX_TYPE
			   || TREE_CODE (type) == VECTOR_TYPE)))
	    {
	      rtx loc = gen_rtx_EXPR_LIST (VOIDmode,
					   gen_rtx_REG (DImode, gpr_reg_base),
					   const0_rtx);
	      return gen_rtx_PARALLEL (BLKmode, gen_rtvec (1, loc));
	    }
	}
      else
        {
	   /* We have a single word (32 bits).  A simple computation
	      will get us the register #s we need.  */
	   gpr_reg_base = 26 - cum->words;
	   fpr_reg_base = 32 + 2 * cum->words;
	}
    }

  /* Determine if the argument needs to be passed in both general and
     floating point registers.  */
  if (((TARGET_PORTABLE_RUNTIME || TARGET_64BIT || TARGET_ELF32)
       /* If we are doing soft-float with portable runtime, then there
	  is no need to worry about FP regs.  */
       && !TARGET_SOFT_FLOAT
       /* The parameter must be some kind of scalar float, else we just
	  pass it in integer registers.  */
       && GET_MODE_CLASS (mode) == MODE_FLOAT
       /* The target function must not have a prototype.  */
       && cum->nargs_prototype <= 0
       /* libcalls do not need to pass items in both FP and general
	  registers.  */
       && type != NULL_TREE
       /* All this hair applies to "outgoing" args only.  This includes
	  sibcall arguments setup with FUNCTION_INCOMING_ARG.  */
       && !cum->incoming)
      /* Also pass outgoing floating arguments in both registers in indirect
	 calls with the 32 bit ABI and the HP assembler since there is no
	 way to the specify argument locations in static functions.  */
      || (!TARGET_64BIT
	  && !TARGET_GAS
	  && !cum->incoming
	  && cum->indirect
	  && GET_MODE_CLASS (mode) == MODE_FLOAT))
    {
      retval
	= gen_rtx_PARALLEL
	    (mode,
	     gen_rtvec (2,
			gen_rtx_EXPR_LIST (VOIDmode,
					   gen_rtx_REG (mode, fpr_reg_base),
					   const0_rtx),
			gen_rtx_EXPR_LIST (VOIDmode,
					   gen_rtx_REG (mode, gpr_reg_base),
					   const0_rtx)));
    }
  else
    {
      /* See if we should pass this parameter in a general register.  */
      if (TARGET_SOFT_FLOAT
	  /* Indirect calls in the normal 32bit ABI require all arguments
	     to be passed in general registers.  */
	  || (!TARGET_PORTABLE_RUNTIME
	      && !TARGET_64BIT
	      && !TARGET_ELF32
	      && cum->indirect)
	  /* If the parameter is not a scalar floating-point parameter,
	     then it belongs in GPRs.  */
	  || GET_MODE_CLASS (mode) != MODE_FLOAT
	  /* Structure with single SFmode field belongs in GPR.  */
	  || (type && AGGREGATE_TYPE_P (type)))
	retval = gen_rtx_REG (mode, gpr_reg_base);
      else
	retval = gen_rtx_REG (mode, fpr_reg_base);
    }
  return retval;
}

/* Arguments larger than one word are double word aligned.  */

static unsigned int
pa_function_arg_boundary (enum machine_mode mode, const_tree type)
{
  bool singleword = (type
		     ? (integer_zerop (TYPE_SIZE (type))
			|| !TREE_CONSTANT (TYPE_SIZE (type))
			|| int_size_in_bytes (type) <= UNITS_PER_WORD)
		     : GET_MODE_SIZE (mode) <= UNITS_PER_WORD);

  return singleword ? PARM_BOUNDARY : MAX_PARM_BOUNDARY;
}

/* If this arg would be passed totally in registers or totally on the stack,
   then this routine should return zero.  */

static int
pa_arg_partial_bytes (CUMULATIVE_ARGS *cum, enum machine_mode mode,
		      tree type, bool named ATTRIBUTE_UNUSED)
{
  unsigned int max_arg_words = 8;
  unsigned int offset = 0;

  if (!TARGET_64BIT)
    return 0;

  if (FUNCTION_ARG_SIZE (mode, type) > 1 && (cum->words & 1))
    offset = 1;

  if (cum->words + offset + FUNCTION_ARG_SIZE (mode, type) <= max_arg_words)
    /* Arg fits fully into registers.  */
    return 0;
  else if (cum->words + offset >= max_arg_words)
    /* Arg fully on the stack.  */
    return 0;
  else
    /* Arg is split.  */
    return (max_arg_words - cum->words - offset) * UNITS_PER_WORD;
}


/* A get_unnamed_section callback for switching to the text section.

   This function is only used with SOM.  Because we don't support
   named subspaces, we can only create a new subspace or switch back
   to the default text subspace.  */

static void
som_output_text_section_asm_op (const void *data ATTRIBUTE_UNUSED)
{
  gcc_assert (TARGET_SOM);
  if (TARGET_GAS)
    {
      if (cfun && cfun->machine && !cfun->machine->in_nsubspa)
	{
	  /* We only want to emit a .nsubspa directive once at the
	     start of the function.  */
	  cfun->machine->in_nsubspa = 1;

	  /* Create a new subspace for the text.  This provides
	     better stub placement and one-only functions.  */
	  if (cfun->decl
	      && DECL_ONE_ONLY (cfun->decl)
	      && !DECL_WEAK (cfun->decl))
	    {
	      output_section_asm_op ("\t.SPACE $TEXT$\n"
				     "\t.NSUBSPA $CODE$,QUAD=0,ALIGN=8,"
				     "ACCESS=44,SORT=24,COMDAT");
	      return;
	    }
	}
      else
	{
	  /* There isn't a current function or the body of the current
	     function has been completed.  So, we are changing to the
	     text section to output debugging information.  Thus, we
	     need to forget that we are in the text section so that
	     varasm.c will call us when text_section is selected again.  */
	  gcc_assert (!cfun || !cfun->machine
		      || cfun->machine->in_nsubspa == 2);
	  in_section = NULL;
	}
      output_section_asm_op ("\t.SPACE $TEXT$\n\t.NSUBSPA $CODE$");
      return;
    }
  output_section_asm_op ("\t.SPACE $TEXT$\n\t.SUBSPA $CODE$");
}

/* A get_unnamed_section callback for switching to comdat data
   sections.  This function is only used with SOM.  */

static void
som_output_comdat_data_section_asm_op (const void *data)
{
  in_section = NULL;
  output_section_asm_op (data);
}

/* Implement TARGET_ASM_INITIALIZE_SECTIONS  */

static void
pa_som_asm_init_sections (void)
{
  text_section
    = get_unnamed_section (0, som_output_text_section_asm_op, NULL);

  /* SOM puts readonly data in the default $LIT$ subspace when PIC code
     is not being generated.  */
  som_readonly_data_section
    = get_unnamed_section (0, output_section_asm_op,
			   "\t.SPACE $TEXT$\n\t.SUBSPA $LIT$");

  /* When secondary definitions are not supported, SOM makes readonly
     data one-only by creating a new $LIT$ subspace in $TEXT$ with
     the comdat flag.  */
  som_one_only_readonly_data_section
    = get_unnamed_section (0, som_output_comdat_data_section_asm_op,
			   "\t.SPACE $TEXT$\n"
			   "\t.NSUBSPA $LIT$,QUAD=0,ALIGN=8,"
			   "ACCESS=0x2c,SORT=16,COMDAT");


  /* When secondary definitions are not supported, SOM makes data one-only
     by creating a new $DATA$ subspace in $PRIVATE$ with the comdat flag.  */
  som_one_only_data_section
    = get_unnamed_section (SECTION_WRITE,
			   som_output_comdat_data_section_asm_op,
			   "\t.SPACE $PRIVATE$\n"
			   "\t.NSUBSPA $DATA$,QUAD=1,ALIGN=8,"
			   "ACCESS=31,SORT=24,COMDAT");

  /* FIXME: HPUX ld generates incorrect GOT entries for "T" fixups
     which reference data within the $TEXT$ space (for example constant
     strings in the $LIT$ subspace).

     The assemblers (GAS and HP as) both have problems with handling
     the difference of two symbols which is the other correct way to
     reference constant data during PIC code generation.

     So, there's no way to reference constant data which is in the
     $TEXT$ space during PIC generation.  Instead place all constant
     data into the $PRIVATE$ subspace (this reduces sharing, but it
     works correctly).  */
  readonly_data_section = flag_pic ? data_section : som_readonly_data_section;

  /* We must not have a reference to an external symbol defined in a
     shared library in a readonly section, else the SOM linker will
     complain.

     So, we force exception information into the data section.  */
  exception_section = data_section;
}

/* On hpux10, the linker will give an error if we have a reference
   in the read-only data section to a symbol defined in a shared
   library.  Therefore, expressions that might require a reloc can
   not be placed in the read-only data section.  */

static section *
pa_select_section (tree exp, int reloc,
		   unsigned HOST_WIDE_INT align ATTRIBUTE_UNUSED)
{
  if (TREE_CODE (exp) == VAR_DECL
      && TREE_READONLY (exp)
      && !TREE_THIS_VOLATILE (exp)
      && DECL_INITIAL (exp)
      && (DECL_INITIAL (exp) == error_mark_node
          || TREE_CONSTANT (DECL_INITIAL (exp)))
      && !reloc)
    {
      if (TARGET_SOM
	  && DECL_ONE_ONLY (exp)
	  && !DECL_WEAK (exp))
	return som_one_only_readonly_data_section;
      else
	return readonly_data_section;
    }
  else if (CONSTANT_CLASS_P (exp) && !reloc)
    return readonly_data_section;
  else if (TARGET_SOM
	   && TREE_CODE (exp) == VAR_DECL
	   && DECL_ONE_ONLY (exp)
	   && !DECL_WEAK (exp))
    return som_one_only_data_section;
  else
    return data_section;
}

static void
pa_globalize_label (FILE *stream, const char *name)
{
  /* We only handle DATA objects here, functions are globalized in
     ASM_DECLARE_FUNCTION_NAME.  */
  if (! FUNCTION_NAME_P (name))
  {
    fputs ("\t.EXPORT ", stream);
    assemble_name (stream, name);
    fputs (",DATA\n", stream);
  }
}

/* Worker function for TARGET_STRUCT_VALUE_RTX.  */

static rtx
pa_struct_value_rtx (tree fntype ATTRIBUTE_UNUSED,
		     int incoming ATTRIBUTE_UNUSED)
{
  return gen_rtx_REG (Pmode, PA_STRUCT_VALUE_REGNUM);
}

/* Worker function for TARGET_RETURN_IN_MEMORY.  */

bool
pa_return_in_memory (const_tree type, const_tree fntype ATTRIBUTE_UNUSED)
{
  /* SOM ABI says that objects larger than 64 bits are returned in memory.
     PA64 ABI says that objects larger than 128 bits are returned in memory.
     Note, int_size_in_bytes can return -1 if the size of the object is
     variable or larger than the maximum value that can be expressed as
     a HOST_WIDE_INT.   It can also return zero for an empty type.  The
     simplest way to handle variable and empty types is to pass them in
     memory.  This avoids problems in defining the boundaries of argument
     slots, allocating registers, etc.  */
  return (int_size_in_bytes (type) > (TARGET_64BIT ? 16 : 8)
	  || int_size_in_bytes (type) <= 0);
}

/* Structure to hold declaration and name of external symbols that are
   emitted by GCC.  We generate a vector of these symbols and output them
   at the end of the file if and only if SYMBOL_REF_REFERENCED_P is true.
   This avoids putting out names that are never really used.  */

typedef struct GTY(()) extern_symbol
{
  tree decl;
  const char *name;
} extern_symbol;

/* Define gc'd vector type for extern_symbol.  */
DEF_VEC_O(extern_symbol);
DEF_VEC_ALLOC_O(extern_symbol,gc);

/* Vector of extern_symbol pointers.  */
static GTY(()) VEC(extern_symbol,gc) *extern_symbols;

#ifdef ASM_OUTPUT_EXTERNAL_REAL
/* Mark DECL (name NAME) as an external reference (assembler output
   file FILE).  This saves the names to output at the end of the file
   if actually referenced.  */

void
pa_hpux_asm_output_external (FILE *file, tree decl, const char *name)
{
  extern_symbol * p = VEC_safe_push (extern_symbol, gc, extern_symbols, NULL);

  gcc_assert (file == asm_out_file);
  p->decl = decl;
  p->name = name;
}

/* Output text required at the end of an assembler file.
   This includes deferred plabels and .import directives for
   all external symbols that were actually referenced.  */

static void
pa_hpux_file_end (void)
{
  unsigned int i;
  extern_symbol *p;

  if (!NO_DEFERRED_PROFILE_COUNTERS)
    output_deferred_profile_counters ();

  output_deferred_plabels ();

  for (i = 0; VEC_iterate (extern_symbol, extern_symbols, i, p); i++)
    {
      tree decl = p->decl;

      if (!TREE_ASM_WRITTEN (decl)
	  && SYMBOL_REF_REFERENCED_P (XEXP (DECL_RTL (decl), 0)))
	ASM_OUTPUT_EXTERNAL_REAL (asm_out_file, decl, p->name);
    }

  VEC_free (extern_symbol, gc, extern_symbols);
}
#endif

/* Return true if a change from mode FROM to mode TO for a register
   in register class RCLASS is invalid.  */

bool
pa_cannot_change_mode_class (enum machine_mode from, enum machine_mode to,
			     enum reg_class rclass)
{
  if (from == to)
    return false;

  /* Reject changes to/from complex and vector modes.  */
  if (COMPLEX_MODE_P (from) || VECTOR_MODE_P (from)
      || COMPLEX_MODE_P (to) || VECTOR_MODE_P (to))
    return true;
      
  if (GET_MODE_SIZE (from) == GET_MODE_SIZE (to))
    return false;

  /* There is no way to load QImode or HImode values directly from
     memory.  SImode loads to the FP registers are not zero extended.
     On the 64-bit target, this conflicts with the definition of
     LOAD_EXTEND_OP.  Thus, we can't allow changing between modes
     with different sizes in the floating-point registers.  */
  if (MAYBE_FP_REG_CLASS_P (rclass))
    return true;

  /* HARD_REGNO_MODE_OK places modes with sizes larger than a word
     in specific sets of registers.  Thus, we cannot allow changing
     to a larger mode when it's larger than a word.  */
  if (GET_MODE_SIZE (to) > UNITS_PER_WORD
      && GET_MODE_SIZE (to) > GET_MODE_SIZE (from))
    return true;

  return false;
}

/* Returns TRUE if it is a good idea to tie two pseudo registers
   when one has mode MODE1 and one has mode MODE2.
   If HARD_REGNO_MODE_OK could produce different values for MODE1 and MODE2,
   for any hard reg, then this must be FALSE for correct output.
   
   We should return FALSE for QImode and HImode because these modes
   are not ok in the floating-point registers.  However, this prevents
   tieing these modes to SImode and DImode in the general registers.
   So, this isn't a good idea.  We rely on HARD_REGNO_MODE_OK and
   CANNOT_CHANGE_MODE_CLASS to prevent these modes from being used
   in the floating-point registers.  */

bool
pa_modes_tieable_p (enum machine_mode mode1, enum machine_mode mode2)
{
  /* Don't tie modes in different classes.  */
  if (GET_MODE_CLASS (mode1) != GET_MODE_CLASS (mode2))
    return false;

  return true;
}


/* Length in units of the trampoline instruction code.  */

#define TRAMPOLINE_CODE_SIZE (TARGET_64BIT ? 24 : (TARGET_PA_20 ? 32 : 40))


/* Output assembler code for a block containing the constant parts
   of a trampoline, leaving space for the variable parts.\

   The trampoline sets the static chain pointer to STATIC_CHAIN_REGNUM
   and then branches to the specified routine.

   This code template is copied from text segment to stack location
   and then patched with pa_trampoline_init to contain valid values,
   and then entered as a subroutine.

   It is best to keep this as small as possible to avoid having to
   flush multiple lines in the cache.  */

static void
pa_asm_trampoline_template (FILE *f)
{
  if (!TARGET_64BIT)
    {
      fputs ("\tldw	36(%r22),%r21\n", f);
      fputs ("\tbb,>=,n	%r21,30,.+16\n", f);
      if (ASSEMBLER_DIALECT == 0)
	fputs ("\tdepi	0,31,2,%r21\n", f);
      else
	fputs ("\tdepwi	0,31,2,%r21\n", f);
      fputs ("\tldw	4(%r21),%r19\n", f);
      fputs ("\tldw	0(%r21),%r21\n", f);
      if (TARGET_PA_20)
	{
	  fputs ("\tbve	(%r21)\n", f);
	  fputs ("\tldw	40(%r22),%r29\n", f);
	  fputs ("\t.word	0\n", f);
	  fputs ("\t.word	0\n", f);
	}
      else
	{
	  fputs ("\tldsid	(%r21),%r1\n", f);
	  fputs ("\tmtsp	%r1,%sr0\n", f);
	  fputs ("\tbe	0(%sr0,%r21)\n", f);
	  fputs ("\tldw	40(%r22),%r29\n", f);
	}
      fputs ("\t.word	0\n", f);
      fputs ("\t.word	0\n", f);
      fputs ("\t.word	0\n", f);
      fputs ("\t.word	0\n", f);
    }
  else
    {
      fputs ("\t.dword 0\n", f);
      fputs ("\t.dword 0\n", f);
      fputs ("\t.dword 0\n", f);
      fputs ("\t.dword 0\n", f);
      fputs ("\tmfia	%r31\n", f);
      fputs ("\tldd	24(%r31),%r1\n", f);
      fputs ("\tldd	24(%r1),%r27\n", f);
      fputs ("\tldd	16(%r1),%r1\n", f);
      fputs ("\tbve	(%r1)\n", f);
      fputs ("\tldd	32(%r31),%r31\n", f);
      fputs ("\t.dword 0  ; fptr\n", f);
      fputs ("\t.dword 0  ; static link\n", f);
    }
}

/* Emit RTL insns to initialize the variable parts of a trampoline.
   FNADDR is an RTX for the address of the function's pure code.
   CXT is an RTX for the static chain value for the function.

   Move the function address to the trampoline template at offset 36.
   Move the static chain value to trampoline template at offset 40.
   Move the trampoline address to trampoline template at offset 44.
   Move r19 to trampoline template at offset 48.  The latter two
   words create a plabel for the indirect call to the trampoline.

   A similar sequence is used for the 64-bit port but the plabel is
   at the beginning of the trampoline.

   Finally, the cache entries for the trampoline code are flushed.
   This is necessary to ensure that the trampoline instruction sequence
   is written to memory prior to any attempts at prefetching the code
   sequence.  */

static void
pa_trampoline_init (rtx m_tramp, tree fndecl, rtx chain_value)
{
  rtx fnaddr = XEXP (DECL_RTL (fndecl), 0);
  rtx start_addr = gen_reg_rtx (Pmode);
  rtx end_addr = gen_reg_rtx (Pmode);
  rtx line_length = gen_reg_rtx (Pmode);
  rtx r_tramp, tmp;

  emit_block_move (m_tramp, assemble_trampoline_template (),
		   GEN_INT (TRAMPOLINE_SIZE), BLOCK_OP_NORMAL);
  r_tramp = force_reg (Pmode, XEXP (m_tramp, 0));

  if (!TARGET_64BIT)
    {
      tmp = adjust_address (m_tramp, Pmode, 36);
      emit_move_insn (tmp, fnaddr);
      tmp = adjust_address (m_tramp, Pmode, 40);
      emit_move_insn (tmp, chain_value);

      /* Create a fat pointer for the trampoline.  */
      tmp = adjust_address (m_tramp, Pmode, 44);
      emit_move_insn (tmp, r_tramp);
      tmp = adjust_address (m_tramp, Pmode, 48);
      emit_move_insn (tmp, gen_rtx_REG (Pmode, 19));

      /* fdc and fic only use registers for the address to flush,
	 they do not accept integer displacements.  We align the
	 start and end addresses to the beginning of their respective
	 cache lines to minimize the number of lines flushed.  */
      emit_insn (gen_andsi3 (start_addr, r_tramp,
			     GEN_INT (-MIN_CACHELINE_SIZE)));
      tmp = force_reg (Pmode, plus_constant (r_tramp, TRAMPOLINE_CODE_SIZE-1));
      emit_insn (gen_andsi3 (end_addr, tmp,
			     GEN_INT (-MIN_CACHELINE_SIZE)));
      emit_move_insn (line_length, GEN_INT (MIN_CACHELINE_SIZE));
      emit_insn (gen_dcacheflushsi (start_addr, end_addr, line_length));
      emit_insn (gen_icacheflushsi (start_addr, end_addr, line_length,
				    gen_reg_rtx (Pmode),
				    gen_reg_rtx (Pmode)));
    }
  else
    {
      tmp = adjust_address (m_tramp, Pmode, 56);
      emit_move_insn (tmp, fnaddr);
      tmp = adjust_address (m_tramp, Pmode, 64);
      emit_move_insn (tmp, chain_value);

      /* Create a fat pointer for the trampoline.  */
      tmp = adjust_address (m_tramp, Pmode, 16);
      emit_move_insn (tmp, force_reg (Pmode, plus_constant (r_tramp, 32)));
      tmp = adjust_address (m_tramp, Pmode, 24);
      emit_move_insn (tmp, gen_rtx_REG (Pmode, 27));

      /* fdc and fic only use registers for the address to flush,
	 they do not accept integer displacements.  We align the
	 start and end addresses to the beginning of their respective
	 cache lines to minimize the number of lines flushed.  */
      tmp = force_reg (Pmode, plus_constant (r_tramp, 32));
      emit_insn (gen_anddi3 (start_addr, tmp,
			     GEN_INT (-MIN_CACHELINE_SIZE)));
      tmp = force_reg (Pmode, plus_constant (tmp, TRAMPOLINE_CODE_SIZE - 1));
      emit_insn (gen_anddi3 (end_addr, tmp,
			     GEN_INT (-MIN_CACHELINE_SIZE)));
      emit_move_insn (line_length, GEN_INT (MIN_CACHELINE_SIZE));
      emit_insn (gen_dcacheflushdi (start_addr, end_addr, line_length));
      emit_insn (gen_icacheflushdi (start_addr, end_addr, line_length,
				    gen_reg_rtx (Pmode),
				    gen_reg_rtx (Pmode)));
    }
}

/* Perform any machine-specific adjustment in the address of the trampoline.
   ADDR contains the address that was passed to pa_trampoline_init.
   Adjust the trampoline address to point to the plabel at offset 44.  */

static rtx
pa_trampoline_adjust_address (rtx addr)
{
  if (!TARGET_64BIT)
    addr = memory_address (Pmode, plus_constant (addr, 46));
  return addr;
}

static rtx
pa_delegitimize_address (rtx orig_x)
{
  rtx x = delegitimize_mem_from_attrs (orig_x);

  if (GET_CODE (x) == LO_SUM
      && GET_CODE (XEXP (x, 1)) == UNSPEC
      && XINT (XEXP (x, 1), 1) == UNSPEC_DLTIND14R)
    return gen_const_mem (Pmode, XVECEXP (XEXP (x, 1), 0, 0));
  return x;
}

<<<<<<< HEAD
=======
static rtx
pa_internal_arg_pointer (void)
{
  /* The argument pointer and the hard frame pointer are the same in
     the 32-bit runtime, so we don't need a copy.  */
  if (TARGET_64BIT)
    return copy_to_reg (virtual_incoming_args_rtx);
  else
    return virtual_incoming_args_rtx;
}

/* Given FROM and TO register numbers, say whether this elimination is allowed.
   Frame pointer elimination is automatically handled.  */

static bool
pa_can_eliminate (const int from, const int to)
{
  /* The argument cannot be eliminated in the 64-bit runtime.  */
  if (TARGET_64BIT && from == ARG_POINTER_REGNUM)
    return false;

  return (from == HARD_FRAME_POINTER_REGNUM && to == STACK_POINTER_REGNUM
          ? ! frame_pointer_needed
          : true);
}

/* Define the offset between two registers, FROM to be eliminated and its
   replacement TO, at the start of a routine.  */
HOST_WIDE_INT
pa_initial_elimination_offset (int from, int to)
{
  HOST_WIDE_INT offset;

  if ((from == HARD_FRAME_POINTER_REGNUM || from == FRAME_POINTER_REGNUM)
      && to == STACK_POINTER_REGNUM)
    offset = -compute_frame_size (get_frame_size (), 0);
  else if (from == FRAME_POINTER_REGNUM && to == HARD_FRAME_POINTER_REGNUM)
    offset = 0;
  else
    gcc_unreachable ();

  return offset;
}

static void
pa_conditional_register_usage (void)
{
  int i;

  if (!TARGET_64BIT && !TARGET_PA_11)
    {
      for (i = 56; i <= FP_REG_LAST; i++)
	fixed_regs[i] = call_used_regs[i] = 1;
      for (i = 33; i < 56; i += 2)
	fixed_regs[i] = call_used_regs[i] = 1;
    }
  if (TARGET_DISABLE_FPREGS || TARGET_SOFT_FLOAT)
    {
      for (i = FP_REG_FIRST; i <= FP_REG_LAST; i++)
	fixed_regs[i] = call_used_regs[i] = 1;
    }
  if (flag_pic)
    fixed_regs[PIC_OFFSET_TABLE_REGNUM] = 1;
}

/* Target hook for c_mode_for_suffix.  */

static enum machine_mode
pa_c_mode_for_suffix (char suffix)
{
  if (HPUX_LONG_DOUBLE_LIBRARY)
    {
      if (suffix == 'q')
	return TFmode;
    }

  return VOIDmode;
}

/* Target hook for function_section.  */

static section *
pa_function_section (tree decl, enum node_frequency freq,
		     bool startup, bool exit)
{
  /* Put functions in text section if target doesn't have named sections.  */
  if (!targetm.have_named_sections)
    return text_section;

  /* Force nested functions into the same section as the containing
     function.  */
  if (decl
      && DECL_SECTION_NAME (decl) == NULL_TREE
      && DECL_CONTEXT (decl) != NULL_TREE
      && TREE_CODE (DECL_CONTEXT (decl)) == FUNCTION_DECL
      && DECL_SECTION_NAME (DECL_CONTEXT (decl)) == NULL_TREE)
    return function_section (DECL_CONTEXT (decl));

  /* Otherwise, use the default function section.  */
  return default_function_section (decl, freq, startup, exit);
}

>>>>>>> b56a5220
#include "gt-pa.h"<|MERGE_RESOLUTION|>--- conflicted
+++ resolved
@@ -107,11 +107,8 @@
 static void load_reg (int, HOST_WIDE_INT, int);
 static void set_reg_plus_d (int, int, HOST_WIDE_INT, int);
 static rtx pa_function_value (const_tree, const_tree, bool);
-<<<<<<< HEAD
-=======
 static rtx pa_libcall_value (enum machine_mode, const_rtx);
 static bool pa_function_value_regno_p (const unsigned int);
->>>>>>> b56a5220
 static void pa_output_function_prologue (FILE *, HOST_WIDE_INT);
 static void update_total_code_bytes (unsigned int);
 static void pa_output_function_epilogue (FILE *, HOST_WIDE_INT);
@@ -182,15 +179,12 @@
 static void pa_trampoline_init (rtx, tree, rtx);
 static rtx pa_trampoline_adjust_address (rtx);
 static rtx pa_delegitimize_address (rtx);
-<<<<<<< HEAD
-=======
 static bool pa_print_operand_punct_valid_p (unsigned char);
 static rtx pa_internal_arg_pointer (void);
 static bool pa_can_eliminate (const int, const int);
 static void pa_conditional_register_usage (void);
 static enum machine_mode pa_c_mode_for_suffix (char);
 static section *pa_function_section (tree, enum node_frequency, bool, bool);
->>>>>>> b56a5220
 
 /* The following extra sections are only used for SOM.  */
 static GTY(()) section *som_readonly_data_section;
@@ -271,13 +265,10 @@
 
 #undef TARGET_FUNCTION_VALUE
 #define TARGET_FUNCTION_VALUE pa_function_value
-<<<<<<< HEAD
-=======
 #undef TARGET_LIBCALL_VALUE
 #define TARGET_LIBCALL_VALUE pa_libcall_value
 #undef TARGET_FUNCTION_VALUE_REGNO_P
 #define TARGET_FUNCTION_VALUE_REGNO_P pa_function_value_regno_p
->>>>>>> b56a5220
 
 #undef TARGET_LEGITIMIZE_ADDRESS
 #define TARGET_LEGITIMIZE_ADDRESS hppa_legitimize_address
@@ -399,8 +390,6 @@
 #define TARGET_TRAMPOLINE_ADJUST_ADDRESS pa_trampoline_adjust_address
 #undef TARGET_DELEGITIMIZE_ADDRESS
 #define TARGET_DELEGITIMIZE_ADDRESS pa_delegitimize_address
-<<<<<<< HEAD
-=======
 #undef TARGET_INTERNAL_ARG_POINTER
 #define TARGET_INTERNAL_ARG_POINTER pa_internal_arg_pointer
 #undef TARGET_CAN_ELIMINATE
@@ -411,7 +400,6 @@
 #define TARGET_C_MODE_FOR_SUFFIX pa_c_mode_for_suffix
 #undef TARGET_ASM_FUNCTION_SECTION
 #define TARGET_ASM_FUNCTION_SECTION pa_function_section
->>>>>>> b56a5220
 
 struct gcc_target targetm = TARGET_INITIALIZER;
 @@ -6025,55 +6013,9 @@
   if (regno >= 0 && regno < FIRST_PSEUDO_REGISTER
       && (REGNO_REG_CLASS (regno) == SHIFT_REGS
       && FP_REG_CLASS_P (rclass)))
-<<<<<<< HEAD
-    {
-      sri->icode = in_p ? reload_in_optab[mode] : reload_out_optab[mode];
-      return NO_REGS;
-    }
-
-  /* Secondary reloads of symbolic operands require %r1 as a scratch
-     register when we're generating PIC code and when the operand isn't
-     readonly.  */
-  if (GET_CODE (x) == HIGH)
-    x = XEXP (x, 0);
-
-  /* Profiling has showed GCC spends about 2.6% of its compilation
-     time in symbolic_operand from calls inside pa_secondary_reload_class.
-     So, we use an inline copy to avoid useless work.  */
-  switch (GET_CODE (x))
-    {
-      rtx op;
-
-      case SYMBOL_REF:
-        is_symbolic = !SYMBOL_REF_TLS_MODEL (x);
-        break;
-      case LABEL_REF:
-        is_symbolic = 1;
-        break;
-      case CONST:
-	op = XEXP (x, 0);
-	is_symbolic = (GET_CODE (op) == PLUS
-		       && ((GET_CODE (XEXP (op, 0)) == SYMBOL_REF
-			    && !SYMBOL_REF_TLS_MODEL (XEXP (op, 0)))
-			   || GET_CODE (XEXP (op, 0)) == LABEL_REF)
-		       && GET_CODE (XEXP (op, 1)) == CONST_INT);
-        break;
-      default:
-        is_symbolic = 0;
-        break;
-    }
-
-  if (is_symbolic && (flag_pic || !read_only_operand (x, VOIDmode)))
-    {
-      gcc_assert (mode == SImode || mode == DImode);
-      sri->icode = (mode == SImode ? CODE_FOR_reload_insi_r1
-		    : CODE_FOR_reload_indi_r1);
-    }
-=======
     sri->icode = (in_p
 		  ? direct_optab_handler (reload_in_optab, mode)
 		  : direct_optab_handler (reload_out_optab, mode));
->>>>>>> b56a5220
 
   return NO_REGS;
 }
@@ -6359,30 +6301,11 @@
 }
 
 /* Return TRUE if INSN, a jump insn, has an unfilled delay slot and
-<<<<<<< HEAD
-   it branches to the next real instruction.  Otherwise, return FALSE.  */
-=======
    it branches into the delay slot.  Otherwise, return FALSE.  */
->>>>>>> b56a5220
 
 static bool
 branch_to_delay_slot_p (rtx insn)
 {
-<<<<<<< HEAD
-  if (dbr_sequence_length ())
-    return FALSE;
-
-  return next_real_insn (JUMP_LABEL (insn)) == next_real_insn (insn);
-}
-
-/* Return TRUE if INSN, a jump insn, needs a nop in its delay slot.
-
-   This occurs when INSN has an unfilled delay slot and is followed
-   by an ASM_INPUT.  Disaster can occur if the ASM_INPUT is empty and
-   the jump branches into the delay slot.  So, we add a nop in the delay
-   slot just to be safe.  This messes up our instruction count, but we
-   don't know how big the ASM_INPUT insn is anyway.  */
-=======
   rtx jump_insn;
 
   if (dbr_sequence_length ())
@@ -6413,24 +6336,15 @@
    by an asm.  Disaster can occur if the asm is empty and the jump
    branches into the delay slot.  So, we add a nop in the delay slot
    when this occurs.  */
->>>>>>> b56a5220
 
 static bool
 branch_needs_nop_p (rtx insn)
 {
-<<<<<<< HEAD
-  rtx next_insn;
-=======
   rtx jump_insn;
->>>>>>> b56a5220
 
   if (dbr_sequence_length ())
     return FALSE;
 
-<<<<<<< HEAD
-  next_insn = next_real_insn (insn);
-  return GET_CODE (PATTERN (next_insn)) == ASM_INPUT;
-=======
   jump_insn = next_active_insn (JUMP_LABEL (insn));
   while (insn)
     {
@@ -6473,7 +6387,6 @@
     }
 
   return FALSE;
->>>>>>> b56a5220
 }
 
 /* This routine handles all the normal conditional branch sequences we
@@ -9545,11 +9458,7 @@
    Small structures must be returned in a PARALLEL on PA64 in order
    to match the HP Compiler ABI.  */
 
-<<<<<<< HEAD
-rtx
-=======
 static rtx
->>>>>>> b56a5220
 pa_function_value (const_tree valtype, 
                    const_tree func ATTRIBUTE_UNUSED, 
                    bool outgoing ATTRIBUTE_UNUSED)
@@ -10384,8 +10293,6 @@
 }
  
-<<<<<<< HEAD
-=======
 static rtx
 pa_internal_arg_pointer (void)
 {
@@ -10488,5 +10395,4 @@
   return default_function_section (decl, freq, startup, exit);
 }
 
->>>>>>> b56a5220
 #include "gt-pa.h"