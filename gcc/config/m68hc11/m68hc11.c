--- conflicted
+++ resolved
@@ -1,10 +1,6 @@
 /* Subroutines for code generation on Motorola 68HC11 and 68HC12.
    Copyright (C) 1999, 2000, 2001, 2002, 2003, 2004, 2005, 2006, 2007, 2008,
-<<<<<<< HEAD
-   2009 Free Software Foundation, Inc.
-=======
    2009, 2010 Free Software Foundation, Inc.
->>>>>>> b56a5220
    Contributed by Stephane Carrez (stcarrez@nerim.fr)
 
 This file is part of GCC.
@@ -78,10 +74,7 @@
 static bool m68hc11_rtx_costs (rtx, int, int, int *, bool);
 static tree m68hc11_handle_fntype_attribute (tree *, tree, tree, int, bool *);
 static tree m68hc11_handle_page0_attribute (tree *, tree, tree, int, bool *);
-<<<<<<< HEAD
-=======
 static bool m68hc11_class_likely_spilled_p (reg_class_t);
->>>>>>> b56a5220
 
 void create_regs_rtx (void);
 
@@ -101,9 +94,6 @@
 static rtx m68hc11_struct_value_rtx (tree, int);
 static bool m68hc11_return_in_memory (const_tree, const_tree);
 static bool m68hc11_can_eliminate (const int, const int);
-<<<<<<< HEAD
-static void m68hc11_trampoline_init (rtx, tree, rtx);
-=======
 static void m68hc11_conditional_register_usage (void);
 static void m68hc11_trampoline_init (rtx, tree, rtx);
 
@@ -111,7 +101,6 @@
 				 const_tree, bool);
 static void m68hc11_function_arg_advance (CUMULATIVE_ARGS*, enum machine_mode,
 					  const_tree, bool);
->>>>>>> b56a5220
 
 /* Must be set to 1 to produce debug messages.  */
 int debug_m6811 = 0;
@@ -315,24 +304,18 @@
 #undef TARGET_CAN_ELIMINATE
 #define TARGET_CAN_ELIMINATE m68hc11_can_eliminate
 
-<<<<<<< HEAD
+#undef TARGET_CONDITIONAL_REGISTER_USAGE
+#define TARGET_CONDITIONAL_REGISTER_USAGE m68hc11_conditional_register_usage
+
+#undef TARGET_CLASS_LIKELY_SPILLED_P
+#define TARGET_CLASS_LIKELY_SPILLED_P m68hc11_class_likely_spilled_p
+
 #undef TARGET_TRAMPOLINE_INIT
 #define TARGET_TRAMPOLINE_INIT m68hc11_trampoline_init
 
-=======
-#undef TARGET_CONDITIONAL_REGISTER_USAGE
-#define TARGET_CONDITIONAL_REGISTER_USAGE m68hc11_conditional_register_usage
-
-#undef TARGET_CLASS_LIKELY_SPILLED_P
-#define TARGET_CLASS_LIKELY_SPILLED_P m68hc11_class_likely_spilled_p
-
-#undef TARGET_TRAMPOLINE_INIT
-#define TARGET_TRAMPOLINE_INIT m68hc11_trampoline_init
-
 #undef TARGET_OPTION_OVERRIDE
 #define TARGET_OPTION_OVERRIDE m68hc11_option_override
 
->>>>>>> b56a5220
 struct gcc_target targetm = TARGET_INITIALIZER;
  
