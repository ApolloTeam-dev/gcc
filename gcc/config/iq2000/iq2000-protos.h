--- conflicted
+++ resolved
@@ -42,11 +42,6 @@
 
 #ifdef TREE_CODE
 extern void             init_cumulative_args (CUMULATIVE_ARGS *, tree, rtx);
-<<<<<<< HEAD
-extern void             function_arg_advance (CUMULATIVE_ARGS *, enum machine_mode, tree, int);
-extern struct rtx_def * function_arg (CUMULATIVE_ARGS *, enum machine_mode, const_tree, int);
-=======
->>>>>>> b56a5220
 extern bool 		iq2000_function_value_regno_p (const unsigned int);
 #endif
 
