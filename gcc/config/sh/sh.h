/* Definitions of target machine for GNU compiler for Renesas / SuperH SH.
   Copyright (C) 1993, 1994, 1995, 1996, 1997, 1998, 1999, 2000, 2001, 2002,
   2003, 2004, 2005, 2006, 2007, 2008, 2009, 2010
   Free Software Foundation, Inc.
   Contributed by Steve Chamberlain (sac@cygnus.com).
   Improved by Jim Wilson (wilson@cygnus.com).

This file is part of GCC.

GCC is free software; you can redistribute it and/or modify
it under the terms of the GNU General Public License as published by
the Free Software Foundation; either version 3, or (at your option)
any later version.

GCC is distributed in the hope that it will be useful,
but WITHOUT ANY WARRANTY; without even the implied warranty of
MERCHANTABILITY or FITNESS FOR A PARTICULAR PURPOSE.  See the
GNU General Public License for more details.

You should have received a copy of the GNU General Public License
along with GCC; see the file COPYING3.  If not see
<http://www.gnu.org/licenses/>.  */

#ifndef GCC_SH_H
#define GCC_SH_H

#include "config/vxworks-dummy.h"

#define TARGET_VERSION \
  fputs (" (Hitachi SH)", stderr);

/* Unfortunately, insn-attrtab.c doesn't include insn-codes.h.  We can't
   include it here, because bconfig.h is also included by gencodes.c .  */
/* ??? No longer true.  */
extern int code_for_indirect_jump_scratch;

#define TARGET_CPU_CPP_BUILTINS() \
do { \
  builtin_define ("__sh__"); \
  builtin_assert ("cpu=sh"); \
  builtin_assert ("machine=sh"); \
  switch ((int) sh_cpu) \
    { \
    case PROCESSOR_SH1: \
      builtin_define ("__sh1__"); \
      break; \
    case PROCESSOR_SH2: \
      builtin_define ("__sh2__"); \
      break; \
    case PROCESSOR_SH2E: \
      builtin_define ("__SH2E__"); \
      break; \
    case PROCESSOR_SH2A: \
      builtin_define ("__SH2A__"); \
      builtin_define (TARGET_SH2A_DOUBLE \
		      ? (TARGET_FPU_SINGLE ? "__SH2A_SINGLE__" : "__SH2A_DOUBLE__") \
		      : TARGET_FPU_ANY ? "__SH2A_SINGLE_ONLY__" \
		      : "__SH2A_NOFPU__"); \
      break; \
    case PROCESSOR_SH3: \
      builtin_define ("__sh3__"); \
      builtin_define ("__SH3__"); \
      if (TARGET_HARD_SH4) \
	builtin_define ("__SH4_NOFPU__"); \
      break; \
    case PROCESSOR_SH3E: \
      builtin_define (TARGET_HARD_SH4 ? "__SH4_SINGLE_ONLY__" : "__SH3E__"); \
      break; \
    case PROCESSOR_SH4: \
      builtin_define (TARGET_FPU_SINGLE ? "__SH4_SINGLE__" : "__SH4__"); \
      break; \
    case PROCESSOR_SH4A: \
      builtin_define ("__SH4A__"); \
      builtin_define (TARGET_SH4 \
		      ? (TARGET_FPU_SINGLE ? "__SH4_SINGLE__" : "__SH4__") \
		      : TARGET_FPU_ANY ? "__SH4_SINGLE_ONLY__" \
		      : "__SH4_NOFPU__"); \
      break; \
    case PROCESSOR_SH5: \
      { \
	builtin_define_with_value ("__SH5__", \
				   TARGET_SHMEDIA64 ? "64" : "32", 0); \
	builtin_define_with_value ("__SHMEDIA__", \
				   TARGET_SHMEDIA ? "1" : "0", 0); \
	if (! TARGET_FPU_DOUBLE) \
	  builtin_define ("__SH4_NOFPU__"); \
      } \
    } \
  if (TARGET_FPU_ANY) \
    builtin_define ("__SH_FPU_ANY__"); \
  if (TARGET_FPU_DOUBLE) \
    builtin_define ("__SH_FPU_DOUBLE__"); \
  if (TARGET_HITACHI) \
    builtin_define ("__HITACHI__"); \
  if (TARGET_FMOVD) \
    builtin_define ("__FMOVD_ENABLED__"); \
  builtin_define (TARGET_LITTLE_ENDIAN \
		  ? "__LITTLE_ENDIAN__" : "__BIG_ENDIAN__"); \
} while (0)

<<<<<<< HEAD
#define CAN_DEBUG_WITHOUT_FP 

=======
>>>>>>> b56a5220
/* Value should be nonzero if functions must have frame pointers.
   Zero means the frame pointer need not be set up (and parms may be accessed
   via the stack pointer) in functions that seem suitable.  */

#ifndef SUBTARGET_FRAME_POINTER_REQUIRED
#define SUBTARGET_FRAME_POINTER_REQUIRED 0
#endif


/* Nonzero if this is an ELF target - compile time only */
#define TARGET_ELF 0

/* Nonzero if we should generate code using type 2E insns.  */
#define TARGET_SH2E (TARGET_SH2 && TARGET_SH_E)

/* Nonzero if we should generate code using type 2A insns.  */
#define TARGET_SH2A TARGET_HARD_SH2A
/* Nonzero if we should generate code using type 2A SF insns.  */
#define TARGET_SH2A_SINGLE (TARGET_SH2A && TARGET_SH2E)
/* Nonzero if we should generate code using type 2A DF insns.  */
#define TARGET_SH2A_DOUBLE (TARGET_HARD_SH2A_DOUBLE && TARGET_SH2A)

/* Nonzero if we should generate code using type 3E insns.  */
#define TARGET_SH3E (TARGET_SH3 && TARGET_SH_E)

/* Nonzero if the cache line size is 32.  */
#define TARGET_CACHE32 (TARGET_HARD_SH4 || TARGET_SH5)

/* Nonzero if we schedule for a superscalar implementation.  */
#define TARGET_SUPERSCALAR TARGET_HARD_SH4

/* Nonzero if the target has separate instruction and data caches.  */
#define TARGET_HARVARD (TARGET_HARD_SH4 || TARGET_SH5)

/* Nonzero if a double-precision FPU is available.  */
#define TARGET_FPU_DOUBLE \
  ((target_flags & MASK_SH4) != 0 || TARGET_SH2A_DOUBLE)

/* Nonzero if an FPU is available.  */
#define TARGET_FPU_ANY (TARGET_SH2E || TARGET_FPU_DOUBLE)

/* Nonzero if we should generate code using type 4 insns.  */
#undef TARGET_SH4
#define TARGET_SH4 ((target_flags & MASK_SH4) != 0 && TARGET_SH1)

/* Nonzero if we're generating code for the common subset of
   instructions present on both SH4a and SH4al-dsp.  */
#define TARGET_SH4A_ARCH TARGET_SH4A

/* Nonzero if we're generating code for SH4a, unless the use of the
   FPU is disabled (which makes it compatible with SH4al-dsp).  */
#define TARGET_SH4A_FP (TARGET_SH4A_ARCH && TARGET_FPU_ANY)

/* Nonzero if we should generate code using the SHcompact instruction
   set and 32-bit ABI.  */
#define TARGET_SHCOMPACT (TARGET_SH5 && TARGET_SH1)

/* Nonzero if we should generate code using the SHmedia instruction
   set and ABI.  */
#define TARGET_SHMEDIA (TARGET_SH5 && ! TARGET_SH1)

/* Nonzero if we should generate code using the SHmedia ISA and 32-bit
   ABI.  */
#define TARGET_SHMEDIA32 (TARGET_SH5 && ! TARGET_SH1 && TARGET_SH_E)

/* Nonzero if we should generate code using the SHmedia ISA and 64-bit
   ABI.  */
#define TARGET_SHMEDIA64 (TARGET_SH5 && ! TARGET_SH1 && ! TARGET_SH_E)

/* Nonzero if we should generate code using SHmedia FPU instructions.  */
#define TARGET_SHMEDIA_FPU (TARGET_SHMEDIA && TARGET_FPU_DOUBLE)

/* This is not used by the SH2E calling convention  */
#define TARGET_VARARGS_PRETEND_ARGS(FUN_DECL) \
  (TARGET_SH1 && ! TARGET_SH2E && ! TARGET_SH5 \
   && ! (TARGET_HITACHI || sh_attr_renesas_p (FUN_DECL)))

#ifndef TARGET_CPU_DEFAULT
#define TARGET_CPU_DEFAULT SELECT_SH1
#define SUPPORT_SH1 1
#define SUPPORT_SH2E 1
#define SUPPORT_SH4 1
#define SUPPORT_SH4_SINGLE 1
#define SUPPORT_SH2A 1
#define SUPPORT_SH2A_SINGLE 1
#endif

#define TARGET_DIVIDE_INV \
  (sh_div_strategy == SH_DIV_INV || sh_div_strategy == SH_DIV_INV_MINLAT \
   || sh_div_strategy == SH_DIV_INV20U || sh_div_strategy == SH_DIV_INV20L \
   || sh_div_strategy == SH_DIV_INV_CALL \
   || sh_div_strategy == SH_DIV_INV_CALL2 || sh_div_strategy == SH_DIV_INV_FP)
#define TARGET_DIVIDE_FP (sh_div_strategy == SH_DIV_FP)
#define TARGET_DIVIDE_INV_FP (sh_div_strategy == SH_DIV_INV_FP)
#define TARGET_DIVIDE_CALL2 (sh_div_strategy == SH_DIV_CALL2)
#define TARGET_DIVIDE_INV_MINLAT (sh_div_strategy == SH_DIV_INV_MINLAT)
#define TARGET_DIVIDE_INV20U (sh_div_strategy == SH_DIV_INV20U)
#define TARGET_DIVIDE_INV20L (sh_div_strategy == SH_DIV_INV20L)
#define TARGET_DIVIDE_INV_CALL (sh_div_strategy == SH_DIV_INV_CALL)
#define TARGET_DIVIDE_INV_CALL2 (sh_div_strategy == SH_DIV_INV_CALL2)
#define TARGET_DIVIDE_CALL_DIV1 (sh_div_strategy == SH_DIV_CALL_DIV1)
#define TARGET_DIVIDE_CALL_FP (sh_div_strategy == SH_DIV_CALL_FP)
#define TARGET_DIVIDE_CALL_TABLE (sh_div_strategy == SH_DIV_CALL_TABLE)

#define SELECT_SH1               (MASK_SH1)
#define SELECT_SH2               (MASK_SH2 | SELECT_SH1)
#define SELECT_SH2E              (MASK_SH_E | MASK_SH2 | MASK_SH1 \
				  | MASK_FPU_SINGLE)
#define SELECT_SH2A              (MASK_SH_E | MASK_HARD_SH2A \
				  | MASK_HARD_SH2A_DOUBLE \
				  | MASK_SH2 | MASK_SH1)
#define SELECT_SH2A_NOFPU        (MASK_HARD_SH2A | MASK_SH2 | MASK_SH1)
#define SELECT_SH2A_SINGLE_ONLY  (MASK_SH_E | MASK_HARD_SH2A | MASK_SH2 \
				  | MASK_SH1 | MASK_FPU_SINGLE)
#define SELECT_SH2A_SINGLE       (MASK_SH_E | MASK_HARD_SH2A \
				  | MASK_FPU_SINGLE | MASK_HARD_SH2A_DOUBLE \
				  | MASK_SH2 | MASK_SH1)
#define SELECT_SH3               (MASK_SH3 | SELECT_SH2)
#define SELECT_SH3E              (MASK_SH_E | MASK_FPU_SINGLE | SELECT_SH3)
#define SELECT_SH4_NOFPU         (MASK_HARD_SH4 | SELECT_SH3)
#define SELECT_SH4_SINGLE_ONLY   (MASK_HARD_SH4 | SELECT_SH3E)
#define SELECT_SH4               (MASK_SH4 | MASK_SH_E | MASK_HARD_SH4 \
				  | SELECT_SH3)
#define SELECT_SH4_SINGLE        (MASK_FPU_SINGLE | SELECT_SH4)
#define SELECT_SH4A_NOFPU        (MASK_SH4A | SELECT_SH4_NOFPU)
#define SELECT_SH4A_SINGLE_ONLY  (MASK_SH4A | SELECT_SH4_SINGLE_ONLY)
#define SELECT_SH4A              (MASK_SH4A | SELECT_SH4)
#define SELECT_SH4A_SINGLE       (MASK_SH4A | SELECT_SH4_SINGLE)
#define SELECT_SH5_64MEDIA       (MASK_SH5 | MASK_SH4)
#define SELECT_SH5_64MEDIA_NOFPU (MASK_SH5)
#define SELECT_SH5_32MEDIA       (MASK_SH5 | MASK_SH4 | MASK_SH_E)
#define SELECT_SH5_32MEDIA_NOFPU (MASK_SH5 | MASK_SH_E)
#define SELECT_SH5_COMPACT       (MASK_SH5 | MASK_SH4 | SELECT_SH3E)
#define SELECT_SH5_COMPACT_NOFPU (MASK_SH5 | SELECT_SH3)

#if SUPPORT_SH1
#define SUPPORT_SH2 1
#endif
#if SUPPORT_SH2
#define SUPPORT_SH3 1
#define SUPPORT_SH2A_NOFPU 1
#endif
#if SUPPORT_SH3
#define SUPPORT_SH4_NOFPU 1
#endif
#if SUPPORT_SH4_NOFPU
#define SUPPORT_SH4A_NOFPU 1
#define SUPPORT_SH4AL 1
#endif

#if SUPPORT_SH2E
#define SUPPORT_SH3E 1
#define SUPPORT_SH2A_SINGLE_ONLY 1
#endif
#if SUPPORT_SH3E
#define SUPPORT_SH4_SINGLE_ONLY 1
#endif
#if SUPPORT_SH4_SINGLE_ONLY
#define SUPPORT_SH4A_SINGLE_ONLY 1
#endif

#if SUPPORT_SH4
#define SUPPORT_SH4A 1
#endif

#if SUPPORT_SH4_SINGLE
#define SUPPORT_SH4A_SINGLE 1
#endif

#if SUPPORT_SH5_COMPAT
#define SUPPORT_SH5_32MEDIA 1
#endif

#if SUPPORT_SH5_COMPACT_NOFPU
#define SUPPORT_SH5_32MEDIA_NOFPU 1
#endif

#define SUPPORT_ANY_SH5_32MEDIA \
  (SUPPORT_SH5_32MEDIA || SUPPORT_SH5_32MEDIA_NOFPU)
#define SUPPORT_ANY_SH5_64MEDIA \
  (SUPPORT_SH5_64MEDIA || SUPPORT_SH5_64MEDIA_NOFPU)
#define SUPPORT_ANY_SH5 \
  (SUPPORT_ANY_SH5_32MEDIA || SUPPORT_ANY_SH5_64MEDIA)

/* Reset all target-selection flags.  */
#define MASK_ARCH (MASK_SH1 | MASK_SH2 | MASK_SH3 | MASK_SH_E | MASK_SH4 \
		   | MASK_HARD_SH2A | MASK_HARD_SH2A_DOUBLE | MASK_SH4A \
		   | MASK_HARD_SH4 | MASK_FPU_SINGLE | MASK_SH5)

/* This defaults us to big-endian.  */
#ifndef TARGET_ENDIAN_DEFAULT
#define TARGET_ENDIAN_DEFAULT 0
#endif

#ifndef TARGET_OPT_DEFAULT
#define TARGET_OPT_DEFAULT  MASK_ADJUST_UNROLL
#endif

#define TARGET_DEFAULT \
  (TARGET_CPU_DEFAULT | TARGET_ENDIAN_DEFAULT | TARGET_OPT_DEFAULT)

#ifndef SH_MULTILIB_CPU_DEFAULT
#define SH_MULTILIB_CPU_DEFAULT "m1"
#endif

#if TARGET_ENDIAN_DEFAULT
#define MULTILIB_DEFAULTS { "ml", SH_MULTILIB_CPU_DEFAULT }
#else
#define MULTILIB_DEFAULTS { "mb", SH_MULTILIB_CPU_DEFAULT }
#endif

#define CPP_SPEC " %(subtarget_cpp_spec) "

#ifndef SUBTARGET_CPP_SPEC
#define SUBTARGET_CPP_SPEC ""
#endif

#ifndef SUBTARGET_EXTRA_SPECS
#define SUBTARGET_EXTRA_SPECS
#endif

#define EXTRA_SPECS						\
  { "subtarget_cpp_spec", SUBTARGET_CPP_SPEC },			\
  { "link_emul_prefix", LINK_EMUL_PREFIX },			\
  { "link_default_cpu_emul", LINK_DEFAULT_CPU_EMUL },		\
  { "subtarget_link_emul_suffix", SUBTARGET_LINK_EMUL_SUFFIX },	\
  { "subtarget_link_spec", SUBTARGET_LINK_SPEC },		\
  { "subtarget_asm_endian_spec", SUBTARGET_ASM_ENDIAN_SPEC },	\
  { "subtarget_asm_relax_spec", SUBTARGET_ASM_RELAX_SPEC },	\
  { "subtarget_asm_isa_spec", SUBTARGET_ASM_ISA_SPEC },		\
  { "subtarget_asm_spec", SUBTARGET_ASM_SPEC },			\
  SUBTARGET_EXTRA_SPECS

#if TARGET_CPU_DEFAULT & MASK_HARD_SH4
#define SUBTARGET_ASM_RELAX_SPEC "%{!m1:%{!m2:%{!m3*:%{!m5*:-isa=sh4-up}}}}"
#else
#define SUBTARGET_ASM_RELAX_SPEC "%{m4*:-isa=sh4-up}"
#endif

#define SH_ASM_SPEC \
 "%(subtarget_asm_endian_spec) %{mrelax:-relax %(subtarget_asm_relax_spec)}\
%(subtarget_asm_isa_spec) %(subtarget_asm_spec)\
%{m2a:--isa=sh2a} \
%{m2a-single:--isa=sh2a} \
%{m2a-single-only:--isa=sh2a} \
%{m2a-nofpu:--isa=sh2a-nofpu} \
%{m5-compact*:--isa=SHcompact} \
%{m5-32media*:--isa=SHmedia --abi=32} \
%{m5-64media*:--isa=SHmedia --abi=64} \
%{m4al:-dsp} %{mcut2-workaround:-cut2-workaround}"

#define ASM_SPEC SH_ASM_SPEC

#ifndef SUBTARGET_ASM_ENDIAN_SPEC
#if TARGET_ENDIAN_DEFAULT == MASK_LITTLE_ENDIAN
#define SUBTARGET_ASM_ENDIAN_SPEC "%{mb:-big} %{!mb:-little}"
#else
#define SUBTARGET_ASM_ENDIAN_SPEC "%{ml:-little} %{!ml:-big}"
#endif
#endif

#if STRICT_NOFPU == 1
/* Strict nofpu means that the compiler should tell the assembler
   to reject FPU instructions. E.g. from ASM inserts.  */
#if TARGET_CPU_DEFAULT & MASK_HARD_SH4 && !(TARGET_CPU_DEFAULT & MASK_SH_E)
#define SUBTARGET_ASM_ISA_SPEC "%{!m1:%{!m2:%{!m3*:%{m4-nofpu|!m4*:%{!m5:-isa=sh4-nofpu}}}}}"
#else
/* If there were an -isa option for sh5-nofpu then it would also go here. */
#define SUBTARGET_ASM_ISA_SPEC \
 "%{m4-nofpu:-isa=sh4-nofpu} " ASM_ISA_DEFAULT_SPEC
#endif
#else /* ! STRICT_NOFPU */
#define SUBTARGET_ASM_ISA_SPEC ASM_ISA_DEFAULT_SPEC
#endif

#ifndef SUBTARGET_ASM_SPEC
#define SUBTARGET_ASM_SPEC ""
#endif

#if TARGET_ENDIAN_DEFAULT == MASK_LITTLE_ENDIAN
#define LINK_EMUL_PREFIX "sh%{!mb:l}"
#else
#define LINK_EMUL_PREFIX "sh%{ml:l}"
#endif

#if TARGET_CPU_DEFAULT & MASK_SH5
#if TARGET_CPU_DEFAULT & MASK_SH_E
#define LINK_DEFAULT_CPU_EMUL "32"
#if TARGET_CPU_DEFAULT & MASK_SH1
#define ASM_ISA_SPEC_DEFAULT "--isa=SHcompact"
#else
#define ASM_ISA_SPEC_DEFAULT "--isa=SHmedia --abi=32"
#endif /* MASK_SH1 */
#else /* !MASK_SH_E */
#define LINK_DEFAULT_CPU_EMUL "64"
#define ASM_ISA_SPEC_DEFAULT "--isa=SHmedia --abi=64"
#endif /* MASK_SH_E */
#define ASM_ISA_DEFAULT_SPEC \
" %{!m1:%{!m2*:%{!m3*:%{!m4*:%{!m5*:" ASM_ISA_SPEC_DEFAULT "}}}}}"
#else /* !MASK_SH5 */
#define LINK_DEFAULT_CPU_EMUL ""
#define ASM_ISA_DEFAULT_SPEC ""
#endif /* MASK_SH5 */

#define SUBTARGET_LINK_EMUL_SUFFIX ""
#define SUBTARGET_LINK_SPEC ""

/* Go via SH_LINK_SPEC to avoid code replication.  */
#define LINK_SPEC SH_LINK_SPEC

#define SH_LINK_SPEC "\
-m %(link_emul_prefix)\
%{m5-compact*|m5-32media*:32}\
%{m5-64media*:64}\
%{!m1:%{!m2:%{!m3*:%{!m4*:%{!m5*:%(link_default_cpu_emul)}}}}}\
%(subtarget_link_emul_suffix) \
%{mrelax:-relax} %(subtarget_link_spec)"

#ifndef SH_DIV_STR_FOR_SIZE
#define SH_DIV_STR_FOR_SIZE "call"
#endif

#define DRIVER_SELF_SPECS "%{m2a:%{ml:%eSH2a does not support little-endian}}"
<<<<<<< HEAD

#define OPTIMIZATION_OPTIONS(LEVEL,SIZE) sh_optimization_options (LEVEL, SIZE)
=======
>>>>>>> b56a5220

#define ASSEMBLER_DIALECT assembler_dialect

extern int assembler_dialect;

enum sh_divide_strategy_e {
  /* SH5 strategies.  */
  SH_DIV_CALL,
  SH_DIV_CALL2,
  SH_DIV_FP, /* We could do this also for SH4.  */
  SH_DIV_INV,
  SH_DIV_INV_MINLAT,
  SH_DIV_INV20U,
  SH_DIV_INV20L,
  SH_DIV_INV_CALL,
  SH_DIV_INV_CALL2,
  SH_DIV_INV_FP,
  /* SH1 .. SH4 strategies.  Because of the small number of registers
     available, the compiler uses knowledge of the actual set of registers
     being clobbered by the different functions called.  */
  SH_DIV_CALL_DIV1, /* No FPU, medium size, highest latency.  */
  SH_DIV_CALL_FP,     /* FPU needed, small size, high latency.  */
  SH_DIV_CALL_TABLE,  /* No FPU, large size, medium latency. */
  SH_DIV_INTRINSIC
};

extern enum sh_divide_strategy_e sh_div_strategy;

#ifndef SH_DIV_STRATEGY_DEFAULT
#define SH_DIV_STRATEGY_DEFAULT SH_DIV_CALL
#endif

#define SUBTARGET_OVERRIDE_OPTIONS (void) 0

<<<<<<< HEAD
extern const char *sh_fixed_range_str;

#define OVERRIDE_OPTIONS sh_override_options ()

=======
>>>>>>> b56a5220

/* Target machine storage layout.  */

/* Define this if most significant bit is lowest numbered
   in instructions that operate on numbered bit-fields.  */

#define BITS_BIG_ENDIAN  0

/* Define this if most significant byte of a word is the lowest numbered.  */
#define BYTES_BIG_ENDIAN (TARGET_LITTLE_ENDIAN == 0)

/* Define this if most significant word of a multiword number is the lowest
   numbered.  */
#define WORDS_BIG_ENDIAN (TARGET_LITTLE_ENDIAN == 0)

#define MAX_BITS_PER_WORD 64

/* Width in bits of an `int'.  We want just 32-bits, even if words are
   longer.  */
#define INT_TYPE_SIZE 32

/* Width in bits of a `long'.  */
#define LONG_TYPE_SIZE (TARGET_SHMEDIA64 ? 64 : 32)

/* Width in bits of a `long long'.  */
#define LONG_LONG_TYPE_SIZE 64

/* Width in bits of a `long double'.  */
#define LONG_DOUBLE_TYPE_SIZE 64

/* Width of a word, in units (bytes).  */
#define UNITS_PER_WORD	(TARGET_SHMEDIA ? 8 : 4)
#define MIN_UNITS_PER_WORD 4

/* Scaling factor for Dwarf data offsets for CFI information.
   The dwarf2out.c default would use -UNITS_PER_WORD, which is -8 for
   SHmedia; however, since we do partial register saves for the registers
   visible to SHcompact, and for target registers for SHMEDIA32, we have
   to allow saves that are only 4-byte aligned.  */
#define DWARF_CIE_DATA_ALIGNMENT -4

/* Width in bits of a pointer.
   See also the macro `Pmode' defined below.  */
#define POINTER_SIZE  (TARGET_SHMEDIA64 ? 64 : 32)

/* Allocation boundary (in *bits*) for storing arguments in argument list.  */
#define PARM_BOUNDARY  	(TARGET_SH5 ? 64 : 32)

/* Boundary (in *bits*) on which stack pointer should be aligned.  */
#define STACK_BOUNDARY  BIGGEST_ALIGNMENT

/* The log (base 2) of the cache line size, in bytes.  Processors prior to
   SH2 have no actual cache, but they fetch code in chunks of 4 bytes.
   The SH2/3 have 16 byte cache lines, and the SH4 has a 32 byte cache line */
#define CACHE_LOG (TARGET_CACHE32 ? 5 : TARGET_SH2 ? 4 : 2)

/* ABI given & required minimum allocation boundary (in *bits*) for the
   code of a function.  */
#define FUNCTION_BOUNDARY (16 << TARGET_SHMEDIA)

/* On SH5, the lowest bit is used to indicate SHmedia functions, so
   the vbit must go into the delta field of
   pointers-to-member-functions.  */
#define TARGET_PTRMEMFUNC_VBIT_LOCATION \
  (TARGET_SH5 ? ptrmemfunc_vbit_in_delta : ptrmemfunc_vbit_in_pfn)

/* Alignment of field after `int : 0' in a structure.  */
#define EMPTY_FIELD_BOUNDARY  32

/* No data type wants to be aligned rounder than this.  */
#define BIGGEST_ALIGNMENT  (TARGET_ALIGN_DOUBLE ? 64 : 32)

/* The best alignment to use in cases where we have a choice.  */
#define FASTEST_ALIGNMENT (TARGET_SH5 ? 64 : 32)

/* Make strings word-aligned so strcpy from constants will be faster.  */
#define CONSTANT_ALIGNMENT(EXP, ALIGN)	\
  ((TREE_CODE (EXP) == STRING_CST	\
    && (ALIGN) < FASTEST_ALIGNMENT)	\
    ? FASTEST_ALIGNMENT : (ALIGN))

/* get_mode_alignment assumes complex values are always held in multiple
   registers, but that is not the case on the SH; CQImode and CHImode are
   held in a single integer register.  SH5 also holds CSImode and SCmode
   values in integer registers.  This is relevant for argument passing on
   SHcompact as we use a stack temp in order to pass CSImode by reference.  */
#define LOCAL_ALIGNMENT(TYPE, ALIGN) \
  ((GET_MODE_CLASS (TYPE_MODE (TYPE)) == MODE_COMPLEX_INT \
    || GET_MODE_CLASS (TYPE_MODE (TYPE)) == MODE_COMPLEX_FLOAT) \
   ? (unsigned) MIN (BIGGEST_ALIGNMENT, GET_MODE_BITSIZE (TYPE_MODE (TYPE))) \
   : (unsigned) DATA_ALIGNMENT(TYPE, ALIGN))

/* Make arrays of chars word-aligned for the same reasons.  */
#define DATA_ALIGNMENT(TYPE, ALIGN)		\
  (TREE_CODE (TYPE) == ARRAY_TYPE		\
   && TYPE_MODE (TREE_TYPE (TYPE)) == QImode	\
   && (ALIGN) < FASTEST_ALIGNMENT ? FASTEST_ALIGNMENT : (ALIGN))

/* Number of bits which any structure or union's size must be a
   multiple of.  Each structure or union's size is rounded up to a
   multiple of this.  */
#define STRUCTURE_SIZE_BOUNDARY (TARGET_PADSTRUCT ? 32 : 8)

/* Set this nonzero if move instructions will actually fail to work
   when given unaligned data.  */
#define STRICT_ALIGNMENT 1

/* If LABEL_AFTER_BARRIER demands an alignment, return its base 2 logarithm.  */
#define LABEL_ALIGN_AFTER_BARRIER(LABEL_AFTER_BARRIER) \
  barrier_align (LABEL_AFTER_BARRIER)

#define LOOP_ALIGN(A_LABEL) \
  ((! optimize || TARGET_HARD_SH4 || optimize_size) \
   ? 0 : sh_loop_align (A_LABEL))

#define LABEL_ALIGN(A_LABEL) \
(									\
  (PREV_INSN (A_LABEL)							\
   && NONJUMP_INSN_P (PREV_INSN (A_LABEL))				\
   && GET_CODE (PATTERN (PREV_INSN (A_LABEL))) == UNSPEC_VOLATILE	\
   && XINT (PATTERN (PREV_INSN (A_LABEL)), 1) == UNSPECV_ALIGN)		\
   /* explicit alignment insn in constant tables.  */			\
  ? INTVAL (XVECEXP (PATTERN (PREV_INSN (A_LABEL)), 0, 0))		\
  : 0)

/* Jump tables must be 32 bit aligned, no matter the size of the element.  */
#define ADDR_VEC_ALIGN(ADDR_VEC) 2

/* The base two logarithm of the known minimum alignment of an insn length.  */
#define INSN_LENGTH_ALIGNMENT(A_INSN)					\
  (NONJUMP_INSN_P (A_INSN)						\
   ? 1 << TARGET_SHMEDIA						\
   : JUMP_P (A_INSN) || CALL_P (A_INSN)					\
   ? 1 << TARGET_SHMEDIA						\
   : CACHE_LOG)

/* Standard register usage.  */

/* Register allocation for the Renesas calling convention:

        r0		arg return
	r1..r3          scratch
	r4..r7		args in
	r8..r13		call saved
	r14		frame pointer/call saved
	r15		stack pointer
	ap		arg pointer (doesn't really exist, always eliminated)
	pr		subroutine return address
	t               t bit
	mach		multiply/accumulate result, high part
	macl		multiply/accumulate result, low part.
	fpul		fp/int communication register
	rap		return address pointer register
	fr0		fp arg return
	fr1..fr3	scratch floating point registers
	fr4..fr11	fp args in
	fr12..fr15	call saved floating point registers  */

#define MAX_REGISTER_NAME_LENGTH 5
extern char sh_register_names[][MAX_REGISTER_NAME_LENGTH + 1];

#define SH_REGISTER_NAMES_INITIALIZER					\
{				                   			\
  "r0",   "r1",   "r2",   "r3",   "r4",   "r5",   "r6",   "r7", 	\
  "r8",   "r9",   "r10",  "r11",  "r12",  "r13",  "r14",  "r15",	\
  "r16",  "r17",  "r18",  "r19",  "r20",  "r21",  "r22",  "r23",	\
  "r24",  "r25",  "r26",  "r27",  "r28",  "r29",  "r30",  "r31",	\
  "r32",  "r33",  "r34",  "r35",  "r36",  "r37",  "r38",  "r39", 	\
  "r40",  "r41",  "r42",  "r43",  "r44",  "r45",  "r46",  "r47",	\
  "r48",  "r49",  "r50",  "r51",  "r52",  "r53",  "r54",  "r55",	\
  "r56",  "r57",  "r58",  "r59",  "r60",  "r61",  "r62",  "r63",	\
  "fr0",  "fr1",  "fr2",  "fr3",  "fr4",  "fr5",  "fr6",  "fr7", 	\
  "fr8",  "fr9",  "fr10", "fr11", "fr12", "fr13", "fr14", "fr15",	\
  "fr16", "fr17", "fr18", "fr19", "fr20", "fr21", "fr22", "fr23",	\
  "fr24", "fr25", "fr26", "fr27", "fr28", "fr29", "fr30", "fr31",	\
  "fr32", "fr33", "fr34", "fr35", "fr36", "fr37", "fr38", "fr39", 	\
  "fr40", "fr41", "fr42", "fr43", "fr44", "fr45", "fr46", "fr47",	\
  "fr48", "fr49", "fr50", "fr51", "fr52", "fr53", "fr54", "fr55",	\
  "fr56", "fr57", "fr58", "fr59", "fr60", "fr61", "fr62", "fr63",	\
  "tr0",  "tr1",  "tr2",  "tr3",  "tr4",  "tr5",  "tr6",  "tr7", 	\
  "xd0",  "xd2",  "xd4",  "xd6",  "xd8",  "xd10", "xd12", "xd14",	\
  "gbr",  "ap",	  "pr",   "t",    "mach", "macl", "fpul", "fpscr",	\
  "rap",  "sfp"								\
}

#define REGNAMES_ARR_INDEX_1(index) \
  (sh_register_names[index])
#define REGNAMES_ARR_INDEX_2(index) \
  REGNAMES_ARR_INDEX_1 ((index)), REGNAMES_ARR_INDEX_1 ((index)+1)
#define REGNAMES_ARR_INDEX_4(index) \
  REGNAMES_ARR_INDEX_2 ((index)), REGNAMES_ARR_INDEX_2 ((index)+2)
#define REGNAMES_ARR_INDEX_8(index) \
  REGNAMES_ARR_INDEX_4 ((index)), REGNAMES_ARR_INDEX_4 ((index)+4)
#define REGNAMES_ARR_INDEX_16(index) \
  REGNAMES_ARR_INDEX_8 ((index)), REGNAMES_ARR_INDEX_8 ((index)+8)
#define REGNAMES_ARR_INDEX_32(index) \
  REGNAMES_ARR_INDEX_16 ((index)), REGNAMES_ARR_INDEX_16 ((index)+16)
#define REGNAMES_ARR_INDEX_64(index) \
  REGNAMES_ARR_INDEX_32 ((index)), REGNAMES_ARR_INDEX_32 ((index)+32)

#define REGISTER_NAMES \
{ \
  REGNAMES_ARR_INDEX_64 (0), \
  REGNAMES_ARR_INDEX_64 (64), \
  REGNAMES_ARR_INDEX_8 (128), \
  REGNAMES_ARR_INDEX_8 (136), \
  REGNAMES_ARR_INDEX_8 (144), \
  REGNAMES_ARR_INDEX_2 (152) \
}

#define ADDREGNAMES_SIZE 32
#define MAX_ADDITIONAL_REGISTER_NAME_LENGTH 4
extern char sh_additional_register_names[ADDREGNAMES_SIZE] \
  [MAX_ADDITIONAL_REGISTER_NAME_LENGTH + 1];

#define SH_ADDITIONAL_REGISTER_NAMES_INITIALIZER			\
{									\
  "dr0",  "dr2",  "dr4",  "dr6",  "dr8",  "dr10", "dr12", "dr14",	\
  "dr16", "dr18", "dr20", "dr22", "dr24", "dr26", "dr28", "dr30",	\
  "dr32", "dr34", "dr36", "dr38", "dr40", "dr42", "dr44", "dr46",	\
  "dr48", "dr50", "dr52", "dr54", "dr56", "dr58", "dr60", "dr62"	\
}

#define ADDREGNAMES_REGNO(index) \
  ((index < 32) ? (FIRST_FP_REG + (index) * 2) \
   : (-1))

#define ADDREGNAMES_ARR_INDEX_1(index) \
  { (sh_additional_register_names[index]), ADDREGNAMES_REGNO (index) }
#define ADDREGNAMES_ARR_INDEX_2(index) \
  ADDREGNAMES_ARR_INDEX_1 ((index)), ADDREGNAMES_ARR_INDEX_1 ((index)+1)
#define ADDREGNAMES_ARR_INDEX_4(index) \
  ADDREGNAMES_ARR_INDEX_2 ((index)), ADDREGNAMES_ARR_INDEX_2 ((index)+2)
#define ADDREGNAMES_ARR_INDEX_8(index) \
  ADDREGNAMES_ARR_INDEX_4 ((index)), ADDREGNAMES_ARR_INDEX_4 ((index)+4)
#define ADDREGNAMES_ARR_INDEX_16(index) \
  ADDREGNAMES_ARR_INDEX_8 ((index)), ADDREGNAMES_ARR_INDEX_8 ((index)+8)
#define ADDREGNAMES_ARR_INDEX_32(index) \
  ADDREGNAMES_ARR_INDEX_16 ((index)), ADDREGNAMES_ARR_INDEX_16 ((index)+16)

#define ADDITIONAL_REGISTER_NAMES \
{					\
  ADDREGNAMES_ARR_INDEX_32 (0)		\
}

/* Number of actual hardware registers.
   The hardware registers are assigned numbers for the compiler
   from 0 to just below FIRST_PSEUDO_REGISTER.
   All registers that the compiler knows about must be given numbers,
   even those that are not normally considered general registers.  */

/* There are many other relevant definitions in sh.md's md_constants.  */

#define FIRST_GENERAL_REG R0_REG
#define LAST_GENERAL_REG (FIRST_GENERAL_REG + (TARGET_SHMEDIA ? 63 : 15))
#define FIRST_FP_REG DR0_REG
#define LAST_FP_REG  (FIRST_FP_REG + \
		      (TARGET_SHMEDIA_FPU ? 63 : TARGET_SH2E ? 15 : -1))
#define FIRST_XD_REG XD0_REG
#define LAST_XD_REG  (FIRST_XD_REG + ((TARGET_SH4 && TARGET_FMOVD) ? 7 : -1))
#define FIRST_TARGET_REG TR0_REG
#define LAST_TARGET_REG  (FIRST_TARGET_REG + (TARGET_SHMEDIA ? 7 : -1))

/* Registers that can be accessed through bank0 or bank1 depending on sr.md.  */

#define FIRST_BANKED_REG R0_REG
#define LAST_BANKED_REG R7_REG

#define BANKED_REGISTER_P(REGNO)                       \
  IN_RANGE ((REGNO),                                   \
	    (unsigned HOST_WIDE_INT) FIRST_BANKED_REG, \
	    (unsigned HOST_WIDE_INT) LAST_BANKED_REG)

#define GENERAL_REGISTER_P(REGNO) \
  IN_RANGE ((REGNO), \
	    (unsigned HOST_WIDE_INT) FIRST_GENERAL_REG, \
	    (unsigned HOST_WIDE_INT) LAST_GENERAL_REG)

#define GENERAL_OR_AP_REGISTER_P(REGNO) \
  (GENERAL_REGISTER_P (REGNO) || ((REGNO) == AP_REG)	\
   || ((REGNO) == FRAME_POINTER_REGNUM))

#define FP_REGISTER_P(REGNO) \
  ((int) (REGNO) >= FIRST_FP_REG && (int) (REGNO) <= LAST_FP_REG)

#define XD_REGISTER_P(REGNO) \
  ((int) (REGNO) >= FIRST_XD_REG && (int) (REGNO) <= LAST_XD_REG)

#define FP_OR_XD_REGISTER_P(REGNO) \
  (FP_REGISTER_P (REGNO) || XD_REGISTER_P (REGNO))

#define FP_ANY_REGISTER_P(REGNO) \
  (FP_REGISTER_P (REGNO) || XD_REGISTER_P (REGNO) || (REGNO) == FPUL_REG)

#define SPECIAL_REGISTER_P(REGNO) \
  ((REGNO) == GBR_REG || (REGNO) == T_REG \
   || (REGNO) == MACH_REG || (REGNO) == MACL_REG)

#define TARGET_REGISTER_P(REGNO) \
  ((int) (REGNO) >= FIRST_TARGET_REG && (int) (REGNO) <= LAST_TARGET_REG)

#define SHMEDIA_REGISTER_P(REGNO) \
  (GENERAL_REGISTER_P (REGNO) || FP_REGISTER_P (REGNO) \
   || TARGET_REGISTER_P (REGNO))

/* This is to be used in TARGET_CONDITIONAL_REGISTER_USAGE, to mark
   registers that should be fixed.  */
#define VALID_REGISTER_P(REGNO) \
  (SHMEDIA_REGISTER_P (REGNO) || XD_REGISTER_P (REGNO) \
   || (REGNO) == AP_REG || (REGNO) == RAP_REG \
   || (REGNO) == FRAME_POINTER_REGNUM \
   || (TARGET_SH1 && (SPECIAL_REGISTER_P (REGNO) || (REGNO) == PR_REG)) \
   || (TARGET_SH2E && (REGNO) == FPUL_REG))

/* The mode that should be generally used to store a register by
   itself in the stack, or to load it back.  */
#define REGISTER_NATURAL_MODE(REGNO) \
  (FP_REGISTER_P (REGNO) ? SFmode \
   : XD_REGISTER_P (REGNO) ? DFmode \
   : TARGET_SHMEDIA && ! HARD_REGNO_CALL_PART_CLOBBERED ((REGNO), DImode) \
   ? DImode \
   : SImode)

#define FIRST_PSEUDO_REGISTER 154

/* Don't count soft frame pointer.  */
#define DWARF_FRAME_REGISTERS (FIRST_PSEUDO_REGISTER - 1)

/* 1 for registers that have pervasive standard uses
   and are not available for the register allocator.

   Mach register is fixed 'cause it's only 10 bits wide for SH1.
   It is 32 bits wide for SH2.  */

#define FIXED_REGISTERS  						\
{				                   			\
/* Regular registers.  */						\
  0,      0,      0,      0,      0,      0,      0,      0,		\
  0,      0,      0,      0,      0,      0,      0,      1,		\
  /* r16 is reserved, r18 is the former pr.  */				\
  1,      0,      0,      0,      0,      0,      0,      0,		\
  /* r24 is reserved for the OS; r25, for the assembler or linker.  */	\
  /* r26 is a global variable data pointer; r27 is for constants.  */	\
  1,      1,      1,      1,      0,      0,      0,      0,		\
  0,      0,      0,      0,      0,      0,      0,      0,		\
  0,      0,      0,      0,      0,      0,      0,      0,		\
  0,      0,      0,      0,      0,      0,      0,      0,		\
  0,      0,      0,      0,      0,      0,      0,      1,		\
/* FP registers.  */							\
  0,      0,      0,      0,      0,      0,      0,      0,		\
  0,      0,      0,      0,      0,      0,      0,      0,		\
  0,      0,      0,      0,      0,      0,      0,      0,		\
  0,      0,      0,      0,      0,      0,      0,      0,		\
  0,      0,      0,      0,      0,      0,      0,      0,		\
  0,      0,      0,      0,      0,      0,      0,      0,		\
  0,      0,      0,      0,      0,      0,      0,      0,		\
  0,      0,      0,      0,      0,      0,      0,      0,		\
/* Branch target registers.  */						\
  0,      0,      0,      0,      0,      0,      0,      0,		\
/* XD registers.  */							\
  0,      0,      0,      0,      0,      0,      0,      0,		\
/*"gbr",  "ap",	  "pr",   "t",    "mach", "macl", "fpul", "fpscr", */	\
  1,      1,      1,      1,      1,      1,      0,      1,		\
/*"rap",  "sfp" */							\
  1,	  1,								\
}

/* 1 for registers not available across function calls.
   These must include the FIXED_REGISTERS and also any
   registers that can be used without being saved.
   The latter must include the registers where values are returned
   and the register where structure-value addresses are passed.
   Aside from that, you can include as many other registers as you like.  */

#define CALL_USED_REGISTERS  						\
{				                   			\
/* Regular registers.  */						\
  1,      1,      1,      1,      1,      1,      1,      1,		\
  /* R8 and R9 are call-clobbered on SH5, but not on earlier SH ABIs.	\
     Only the lower 32bits of R10-R14 are guaranteed to be preserved	\
     across SH5 function calls.  */					\
  0,      0,      0,      0,      0,      0,      0,      1,		\
  1,      1,      1,      1,      1,      1,      1,      1,		\
  1,      1,      1,      1,      0,      0,      0,      0,		\
  0,      0,      0,      0,      1,      1,      1,      1,		\
  1,      1,      1,      1,      0,      0,      0,      0,		\
  0,      0,      0,      0,      0,      0,      0,      0,		\
  0,      0,      0,      0,      1,      1,      1,      1,		\
/* FP registers.  */							\
  1,      1,      1,      1,      1,      1,      1,      1,		\
  1,      1,      1,      1,      0,      0,      0,      0,		\
  1,      1,      1,      1,      1,      1,      1,      1,		\
  1,      1,      1,      1,      1,      1,      1,      1,		\
  1,      1,      1,      1,      0,      0,      0,      0,		\
  0,      0,      0,      0,      0,      0,      0,      0,		\
  0,      0,      0,      0,      0,      0,      0,      0,		\
  0,      0,      0,      0,      0,      0,      0,      0,		\
/* Branch target registers.  */						\
  1,      1,      1,      1,      1,      0,      0,      0,		\
/* XD registers.  */							\
  1,      1,      1,      1,      1,      1,      0,      0,		\
/*"gbr",  "ap",	  "pr",   "t",    "mach", "macl", "fpul", "fpscr", */	\
  1,      1,      1,      1,      1,      1,      1,      1,		\
/*"rap",  "sfp" */							\
  1,	  1,								\
}

/* TARGET_CONDITIONAL_REGISTER_USAGE might want to make a register
   call-used, yet fixed, like PIC_OFFSET_TABLE_REGNUM.  */
#define CALL_REALLY_USED_REGISTERS CALL_USED_REGISTERS

/* Only the lower 32-bits of R10-R14 are guaranteed to be preserved
   across SHcompact function calls.  We can't tell whether a called
   function is SHmedia or SHcompact, so we assume it may be when
   compiling SHmedia code with the 32-bit ABI, since that's the only
   ABI that can be linked with SHcompact code.  */
#define HARD_REGNO_CALL_PART_CLOBBERED(REGNO,MODE) \
  (TARGET_SHMEDIA32 \
   && GET_MODE_SIZE (MODE) > 4 \
   && (((REGNO) >= FIRST_GENERAL_REG + 10 \
        && (REGNO) <= FIRST_GENERAL_REG + 15) \
       || TARGET_REGISTER_P (REGNO) \
       || (REGNO) == PR_MEDIA_REG))

/* Return number of consecutive hard regs needed starting at reg REGNO
   to hold something of mode MODE.
   This is ordinarily the length in words of a value of mode MODE
   but can be less for certain modes in special long registers.

   On the SH all but the XD regs are UNITS_PER_WORD bits wide.  */

#define HARD_REGNO_NREGS(REGNO, MODE) \
   (XD_REGISTER_P (REGNO) \
    ? ((GET_MODE_SIZE (MODE) + (2*UNITS_PER_WORD - 1)) / (2*UNITS_PER_WORD)) \
    : (TARGET_SHMEDIA && FP_REGISTER_P (REGNO)) \
    ? ((GET_MODE_SIZE (MODE) + UNITS_PER_WORD/2 - 1) / (UNITS_PER_WORD/2)) \
    : ((GET_MODE_SIZE (MODE) + UNITS_PER_WORD - 1) / UNITS_PER_WORD))

/* Value is 1 if hard register REGNO can hold a value of machine-mode MODE.  */

#define HARD_REGNO_MODE_OK(REGNO, MODE)		\
  sh_hard_regno_mode_ok ((REGNO), (MODE))

/* Value is 1 if it is a good idea to tie two pseudo registers
   when one has mode MODE1 and one has mode MODE2.
   If HARD_REGNO_MODE_OK could produce different values for MODE1 and MODE2,
   for any hard reg, then this must be 0 for correct output.
   That's the case for xd registers: we don't hold SFmode values in
   them, so we can't tie an SFmode pseudos with one in another
   floating-point mode.  */

#define MODES_TIEABLE_P(MODE1, MODE2) \
  ((MODE1) == (MODE2) \
   || (TARGET_SHMEDIA \
       && GET_MODE_SIZE (MODE1) == GET_MODE_SIZE (MODE2) \
       && INTEGRAL_MODE_P (MODE1) && INTEGRAL_MODE_P (MODE2)) \
   || (GET_MODE_CLASS (MODE1) == GET_MODE_CLASS (MODE2) \
       && (TARGET_SHMEDIA ? ((GET_MODE_SIZE (MODE1) <= 4) \
			      && (GET_MODE_SIZE (MODE2) <= 4)) \
			  : ((MODE1) != SFmode && (MODE2) != SFmode))))

/* A C expression that is nonzero if hard register NEW_REG can be
   considered for use as a rename register for OLD_REG register */

#define HARD_REGNO_RENAME_OK(OLD_REG, NEW_REG) \
   sh_hard_regno_rename_ok (OLD_REG, NEW_REG)

/* Specify the registers used for certain standard purposes.
   The values of these macros are register numbers.  */

/* Define this if the program counter is overloaded on a register.  */
/* #define PC_REGNUM		15*/

/* Register to use for pushing function arguments.  */
#define STACK_POINTER_REGNUM	SP_REG

/* Base register for access to local variables of the function.  */
#define HARD_FRAME_POINTER_REGNUM	FP_REG

/* Base register for access to local variables of the function.  */
#define FRAME_POINTER_REGNUM	153

/* Fake register that holds the address on the stack of the
   current function's return address.  */
#define RETURN_ADDRESS_POINTER_REGNUM RAP_REG

/* Register to hold the addressing base for position independent
   code access to data items.  */
#define PIC_OFFSET_TABLE_REGNUM	(flag_pic ? PIC_REG : INVALID_REGNUM)

#define GOT_SYMBOL_NAME "*_GLOBAL_OFFSET_TABLE_"

/* Definitions for register eliminations.

   We have three registers that can be eliminated on the SH.  First, the
   frame pointer register can often be eliminated in favor of the stack
   pointer register.  Secondly, the argument pointer register can always be
   eliminated; it is replaced with either the stack or frame pointer.
   Third, there is the return address pointer, which can also be replaced
   with either the stack or the frame pointer.  */

/* This is an array of structures.  Each structure initializes one pair
   of eliminable registers.  The "from" register number is given first,
   followed by "to".  Eliminations of the same "from" register are listed
   in order of preference.  */

/* If you add any registers here that are not actually hard registers,
   and that have any alternative of elimination that doesn't always
   apply, you need to amend calc_live_regs to exclude it, because
   reload spills all eliminable registers where it sees an
   can_eliminate == 0 entry, thus making them 'live' .
   If you add any hard registers that can be eliminated in different
   ways, you have to patch reload to spill them only when all alternatives
   of elimination fail.  */

#define ELIMINABLE_REGS						\
{{ HARD_FRAME_POINTER_REGNUM, STACK_POINTER_REGNUM},		\
 { FRAME_POINTER_REGNUM, STACK_POINTER_REGNUM},			\
 { FRAME_POINTER_REGNUM, HARD_FRAME_POINTER_REGNUM},		\
 { RETURN_ADDRESS_POINTER_REGNUM, STACK_POINTER_REGNUM},	\
 { RETURN_ADDRESS_POINTER_REGNUM, HARD_FRAME_POINTER_REGNUM},	\
 { ARG_POINTER_REGNUM, STACK_POINTER_REGNUM},			\
 { ARG_POINTER_REGNUM, HARD_FRAME_POINTER_REGNUM},}

/* Define the offset between two registers, one to be eliminated, and the other
   its replacement, at the start of a routine.  */

#define INITIAL_ELIMINATION_OFFSET(FROM, TO, OFFSET) \
  OFFSET = initial_elimination_offset ((FROM), (TO))

/* Base register for access to arguments of the function.  */
#define ARG_POINTER_REGNUM	AP_REG

/* Register in which the static-chain is passed to a function.  */
#define STATIC_CHAIN_REGNUM	(TARGET_SH5 ? 1 : 3)

/* Don't default to pcc-struct-return, because we have already specified
   exactly how to return structures in the TARGET_RETURN_IN_MEMORY
   target hook.  */

#define DEFAULT_PCC_STRUCT_RETURN 0

#define SHMEDIA_REGS_STACK_ADJUST() \
  (TARGET_SHCOMPACT && crtl->saves_all_registers \
   ? (8 * (/* r28-r35 */ 8 + /* r44-r59 */ 16 + /* tr5-tr7 */ 3) \
      + (TARGET_FPU_ANY ? 4 * (/* fr36 - fr63 */ 28) : 0)) \
   : 0)


/* Define the classes of registers for register constraints in the
   machine description.  Also define ranges of constants.

   One of the classes must always be named ALL_REGS and include all hard regs.
   If there is more than one class, another class must be named NO_REGS
   and contain no registers.

   The name GENERAL_REGS must be the name of a class (or an alias for
   another name such as ALL_REGS).  This is the class of registers
   that is allowed by "g" or "r" in a register constraint.
   Also, registers outside this class are allocated only when
   instructions express preferences for them.

   The classes must be numbered in nondecreasing order; that is,
   a larger-numbered class must never be contained completely
   in a smaller-numbered class.

   For any two classes, it is very desirable that there be another
   class that represents their union.  */

/* The SH has two sorts of general registers, R0 and the rest.  R0 can
   be used as the destination of some of the arithmetic ops. There are
   also some special purpose registers; the T bit register, the
   Procedure Return Register and the Multiply Accumulate Registers.  */
/* Place GENERAL_REGS after FPUL_REGS so that it will be preferred by
   reg_class_subunion.  We don't want to have an actual union class
   of these, because it would only be used when both classes are calculated
   to give the same cost, but there is only one FPUL register.
   Besides, regclass fails to notice the different REGISTER_MOVE_COSTS
   applying to the actual instruction alternative considered.  E.g., the
   y/r alternative of movsi_ie is considered to have no more cost that
   the r/r alternative, which is patently untrue.  */

enum reg_class
{
  NO_REGS,
  R0_REGS,
  PR_REGS,
  T_REGS,
  MAC_REGS,
  FPUL_REGS,
  SIBCALL_REGS,
  GENERAL_REGS,
  FP0_REGS,
  FP_REGS,
  DF_HI_REGS,
  DF_REGS,
  FPSCR_REGS,
  GENERAL_FP_REGS,
  GENERAL_DF_REGS,
  TARGET_REGS,
  ALL_REGS,
  LIM_REG_CLASSES
};

#define N_REG_CLASSES  (int) LIM_REG_CLASSES

/* Give names of register classes as strings for dump file.  */
#define REG_CLASS_NAMES	\
{			\
  "NO_REGS",		\
  "R0_REGS",		\
  "PR_REGS",		\
  "T_REGS",		\
  "MAC_REGS",		\
  "FPUL_REGS",		\
  "SIBCALL_REGS",	\
  "GENERAL_REGS",	\
  "FP0_REGS",		\
  "FP_REGS",		\
  "DF_HI_REGS",		\
  "DF_REGS",		\
  "FPSCR_REGS",		\
  "GENERAL_FP_REGS",	\
  "GENERAL_DF_REGS",	\
  "TARGET_REGS",	\
  "ALL_REGS",		\
}

/* Define which registers fit in which classes.
   This is an initializer for a vector of HARD_REG_SET
   of length N_REG_CLASSES.  */

#define REG_CLASS_CONTENTS						\
{									\
/* NO_REGS:  */								\
  { 0x00000000, 0x00000000, 0x00000000, 0x00000000, 0x00000000 },	\
/* R0_REGS:  */								\
  { 0x00000001, 0x00000000, 0x00000000, 0x00000000, 0x00000000 },	\
/* PR_REGS:  */								\
  { 0x00000000, 0x00000000, 0x00000000, 0x00000000, 0x00040000 },	\
/* T_REGS:  */								\
  { 0x00000000, 0x00000000, 0x00000000, 0x00000000, 0x00080000 },	\
/* MAC_REGS:  */							\
  { 0x00000000, 0x00000000, 0x00000000, 0x00000000, 0x00300000 },	\
/* FPUL_REGS:  */							\
  { 0x00000000, 0x00000000, 0x00000000, 0x00000000, 0x00400000 },	\
/* SIBCALL_REGS: Initialized in TARGET_CONDITIONAL_REGISTER_USAGE.  */	\
  { 0x00000000, 0x00000000, 0x00000000, 0x00000000, 0x00000000 },	\
/* GENERAL_REGS:  */							\
  { 0xffffffff, 0xffffffff, 0x00000000, 0x00000000, 0x03020000 },	\
/* FP0_REGS:  */							\
  { 0x00000000, 0x00000000, 0x00000001, 0x00000000, 0x00000000 },	\
/* FP_REGS:  */								\
  { 0x00000000, 0x00000000, 0xffffffff, 0xffffffff, 0x00000000 },	\
/* DF_HI_REGS:  Initialized in TARGET_CONDITIONAL_REGISTER_USAGE.  */		\
  { 0x00000000, 0x00000000, 0xffffffff, 0xffffffff, 0x0000ff00 },	\
/* DF_REGS:  */								\
  { 0x00000000, 0x00000000, 0xffffffff, 0xffffffff, 0x0000ff00 },	\
/* FPSCR_REGS:  */							\
  { 0x00000000, 0x00000000, 0x00000000, 0x00000000, 0x00800000 },	\
/* GENERAL_FP_REGS:  */							\
  { 0xffffffff, 0xffffffff, 0xffffffff, 0xffffffff, 0x03020000 },	\
/* GENERAL_DF_REGS:  */							\
  { 0xffffffff, 0xffffffff, 0xffffffff, 0xffffffff, 0x0302ff00 },	\
/* TARGET_REGS:  */							\
  { 0x00000000, 0x00000000, 0x00000000, 0x00000000, 0x000000ff },	\
/* ALL_REGS:  */							\
  { 0xffffffff, 0xffffffff, 0xffffffff, 0xffffffff, 0x03ffffff },	\
}

/* The same information, inverted:
   Return the class number of the smallest class containing
   reg number REGNO.  This could be a conditional expression
   or could index an array.  */

extern enum reg_class regno_reg_class[FIRST_PSEUDO_REGISTER];
#define REGNO_REG_CLASS(REGNO) regno_reg_class[(REGNO)]

/* The following macro defines cover classes for Integrated Register
   Allocator.  Cover classes is a set of non-intersected register
   classes covering all hard registers used for register allocation
   purpose.  Any move between two registers of a cover class should be
   cheaper than load or store of the registers.  The macro value is
   array of register classes with LIM_REG_CLASSES used as the end
   marker.  */

#define IRA_COVER_CLASSES						     \
{									     \
  GENERAL_REGS, FP_REGS, PR_REGS, T_REGS, MAC_REGS, TARGET_REGS,  	     \
  FPUL_REGS, LIM_REG_CLASSES						     \
}

/* When this hook returns true for MODE, the compiler allows
   registers explicitly used in the rtl to be used as spill registers
   but prevents the compiler from extending the lifetime of these
   registers.  */
#define TARGET_SMALL_REGISTER_CLASSES_FOR_MODE_P \
  sh_small_register_classes_for_mode_p

/* The order in which register should be allocated.  */
/* Sometimes FP0_REGS becomes the preferred class of a floating point pseudo,
   and GENERAL_FP_REGS the alternate class.  Since FP0 is likely to be
   spilled or used otherwise, we better have the FP_REGS allocated first.  */
#define REG_ALLOC_ORDER \
  {/* Caller-saved FPRs */ \
    65, 66, 67, 68, 69, 70, 71, 64, \
    72, 73, 74, 75, 80, 81, 82, 83, \
    84, 85, 86, 87, 88, 89, 90, 91, \
    92, 93, 94, 95, 96, 97, 98, 99, \
   /* Callee-saved FPRs */ \
    76, 77, 78, 79,100,101,102,103, \
   104,105,106,107,108,109,110,111, \
   112,113,114,115,116,117,118,119, \
   120,121,122,123,124,125,126,127, \
   136,137,138,139,140,141,142,143, \
   /* FPSCR */ 151, \
   /* Caller-saved GPRs (except 8/9 on SH1-4) */ \
     1,  2,  3,  7,  6,  5,  4,  0, \
     8,  9, 17, 19, 20, 21, 22, 23, \
    36, 37, 38, 39, 40, 41, 42, 43, \
    60, 61, 62, \
   /* SH1-4 callee-saved saved GPRs / SH5 partially-saved GPRs */ \
    10, 11, 12, 13, 14, 18, \
    /* SH5 callee-saved GPRs */ \
    28, 29, 30, 31, 32, 33, 34, 35, \
    44, 45, 46, 47, 48, 49, 50, 51, \
    52, 53, 54, 55, 56, 57, 58, 59, \
   /* FPUL */ 150, \
   /* SH5 branch target registers */ \
   128,129,130,131,132,133,134,135, \
   /* Fixed registers */ \
    15, 16, 24, 25, 26, 27, 63,144, \
   145,146,147,148,149,152,153 }

/* The class value for index registers, and the one for base regs.  */
#define INDEX_REG_CLASS \
  (!ALLOW_INDEXED_ADDRESS ? NO_REGS : TARGET_SHMEDIA ? GENERAL_REGS : R0_REGS)
#define BASE_REG_CLASS	 GENERAL_REGS

/* Defines for sh.md and constraints.md.  */

#define CONST_OK_FOR_I06(VALUE) (((HOST_WIDE_INT)(VALUE)) >= -32 \
				 && ((HOST_WIDE_INT)(VALUE)) <= 31)
#define CONST_OK_FOR_I08(VALUE) (((HOST_WIDE_INT)(VALUE))>= -128 \
				 && ((HOST_WIDE_INT)(VALUE)) <= 127)
#define CONST_OK_FOR_I10(VALUE) (((HOST_WIDE_INT)(VALUE)) >= -512 \
				 && ((HOST_WIDE_INT)(VALUE)) <= 511)
#define CONST_OK_FOR_I16(VALUE) (((HOST_WIDE_INT)(VALUE)) >= -32768 \
				 && ((HOST_WIDE_INT)(VALUE)) <= 32767)

#define CONST_OK_FOR_J16(VALUE) \
  ((HOST_BITS_PER_WIDE_INT >= 64 && (VALUE) == (HOST_WIDE_INT) 0xffffffff) \
   || (HOST_BITS_PER_WIDE_INT >= 64 && (VALUE) == (HOST_WIDE_INT) -1 << 32))

#define CONST_OK_FOR_K08(VALUE) (((HOST_WIDE_INT)(VALUE))>= 0 \
				 && ((HOST_WIDE_INT)(VALUE)) <= 255)

#if 0
#define SECONDARY_INOUT_RELOAD_CLASS(CLASS,MODE,X,ELSE) \
  ((((REGCLASS_HAS_FP_REG (CLASS) 					\
      && (REG_P (X)							\
      && (GENERAL_OR_AP_REGISTER_P (REGNO (X))				\
	  || (FP_REGISTER_P (REGNO (X)) && (MODE) == SImode		\
	      && TARGET_FMOVD))))					\
     || (REGCLASS_HAS_GENERAL_REG (CLASS) 				\
	 && REG_P (X)							\
	 && FP_REGISTER_P (REGNO (X))))					\
    && ! TARGET_SHMEDIA							\
    && ((MODE) == SFmode || (MODE) == SImode))				\
   ? FPUL_REGS								\
   : (((CLASS) == FPUL_REGS						\
       || (REGCLASS_HAS_FP_REG (CLASS)					\
	   && ! TARGET_SHMEDIA && MODE == SImode))			\
      && (MEM_P (X)							\
	  || (REG_P (X)							\
	      && (REGNO (X) >= FIRST_PSEUDO_REGISTER			\
		  || REGNO (X) == T_REG					\
		  || system_reg_operand (X, VOIDmode)))))		\
   ? GENERAL_REGS							\
   : (((CLASS) == TARGET_REGS						\
       || (TARGET_SHMEDIA && (CLASS) == SIBCALL_REGS))			\
      && !satisfies_constraint_Csy (X)					\
      && (!REG_P (X) || ! GENERAL_REGISTER_P (REGNO (X))))		\
   ? GENERAL_REGS							\
   : (((CLASS) == MAC_REGS || (CLASS) == PR_REGS)			\
      && REG_P (X) && ! GENERAL_REGISTER_P (REGNO (X))			\
      && (CLASS) != REGNO_REG_CLASS (REGNO (X)))			\
   ? GENERAL_REGS							\
   : ((CLASS) != GENERAL_REGS && REG_P (X)				\
      && TARGET_REGISTER_P (REGNO (X)))					\
   ? GENERAL_REGS : (ELSE))

#define SECONDARY_OUTPUT_RELOAD_CLASS(CLASS,MODE,X) \
 SECONDARY_INOUT_RELOAD_CLASS(CLASS,MODE,X,NO_REGS)

#define SECONDARY_INPUT_RELOAD_CLASS(CLASS,MODE,X)  \
  ((REGCLASS_HAS_FP_REG (CLASS) 					\
    && ! TARGET_SHMEDIA							\
    && immediate_operand ((X), (MODE))					\
    && ! ((fp_zero_operand (X) || fp_one_operand (X))			\
	  && (MODE) == SFmode && fldi_ok ()))				\
   ? R0_REGS								\
   : ((CLASS) == FPUL_REGS						\
      && ((REG_P (X)							\
	   && (REGNO (X) == MACL_REG || REGNO (X) == MACH_REG		\
	       || REGNO (X) == T_REG))					\
	  || GET_CODE (X) == PLUS))					\
   ? GENERAL_REGS							\
   : (CLASS) == FPUL_REGS && immediate_operand ((X), (MODE))		\
   ? (satisfies_constraint_I08 (X)					\
      ? GENERAL_REGS							\
      : R0_REGS)							\
   : ((CLASS) == FPSCR_REGS						\
      && ((REG_P (X) && REGNO (X) >= FIRST_PSEUDO_REGISTER)		\
	  || (MEM_P (X) && GET_CODE (XEXP ((X), 0)) == PLUS)))		\
   ? GENERAL_REGS							\
   : (REGCLASS_HAS_FP_REG (CLASS) 					\
      && TARGET_SHMEDIA							\
      && immediate_operand ((X), (MODE))				\
      && (X) != CONST0_RTX (GET_MODE (X))				\
      && GET_MODE (X) != V4SFmode)					\
   ? GENERAL_REGS							\
   : (((MODE) == QImode || (MODE) == HImode)				\
      && TARGET_SHMEDIA && inqhi_operand ((X), (MODE)))			\
   ? GENERAL_REGS							\
   : (TARGET_SHMEDIA && (CLASS) == GENERAL_REGS				\
      && (GET_CODE (X) == LABEL_REF || PIC_ADDR_P (X)))			\
   ? TARGET_REGS							\
   : SECONDARY_INOUT_RELOAD_CLASS((CLASS),(MODE),(X), NO_REGS))
#endif

/* Return the maximum number of consecutive registers
   needed to represent mode MODE in a register of class CLASS.

   If TARGET_SHMEDIA, we need two FP registers per word.
   Otherwise we will need at most one register per word.  */
#define CLASS_MAX_NREGS(CLASS, MODE) \
    (TARGET_SHMEDIA \
     && TEST_HARD_REG_BIT (reg_class_contents[CLASS], FIRST_FP_REG) \
     ? (GET_MODE_SIZE (MODE) + UNITS_PER_WORD/2 - 1) / (UNITS_PER_WORD/2) \
     : (GET_MODE_SIZE (MODE) + UNITS_PER_WORD - 1) / UNITS_PER_WORD)

/* If defined, gives a class of registers that cannot be used as the
   operand of a SUBREG that changes the mode of the object illegally.  */
/* ??? We need to renumber the internal numbers for the frnn registers
   when in little endian in order to allow mode size changes.  */

#define CANNOT_CHANGE_MODE_CLASS(FROM, TO, CLASS) 			    \
  sh_cannot_change_mode_class (FROM, TO, CLASS)

/* Stack layout; function entry, exit and calling.  */

/* Define the number of registers that can hold parameters.
   These macros are used only in other macro definitions below.  */

#define NPARM_REGS(MODE) \
  (TARGET_FPU_ANY && (MODE) == SFmode \
   ? (TARGET_SH5 ? 12 : 8) \
   : (TARGET_SH4 || TARGET_SH2A_DOUBLE) && (GET_MODE_CLASS (MODE) == MODE_FLOAT \
		    || GET_MODE_CLASS (MODE) == MODE_COMPLEX_FLOAT) \
   ? (TARGET_SH5 ? 12 : 8) \
   : (TARGET_SH5 ? 8 : 4))

#define FIRST_PARM_REG (FIRST_GENERAL_REG + (TARGET_SH5 ? 2 : 4))
#define FIRST_RET_REG  (FIRST_GENERAL_REG + (TARGET_SH5 ? 2 : 0))

#define FIRST_FP_PARM_REG (FIRST_FP_REG + (TARGET_SH5 ? 0 : 4))
#define FIRST_FP_RET_REG FIRST_FP_REG

/* Define this if pushing a word on the stack
   makes the stack pointer a smaller address.  */
#define STACK_GROWS_DOWNWARD

/*  Define this macro to nonzero if the addresses of local variable slots
    are at negative offsets from the frame pointer.  */
#define FRAME_GROWS_DOWNWARD 1

/* Offset from the frame pointer to the first local variable slot to
   be allocated.  */
#define STARTING_FRAME_OFFSET  0

/* If we generate an insn to push BYTES bytes,
   this says how many the stack pointer really advances by.  */
/* Don't define PUSH_ROUNDING, since the hardware doesn't do this.
   When PUSH_ROUNDING is not defined, PARM_BOUNDARY will cause gcc to
   do correct alignment.  */
#if 0
#define PUSH_ROUNDING(NPUSHED)  (((NPUSHED) + 3) & ~3)
#endif

/* Offset of first parameter from the argument pointer register value.  */
#define FIRST_PARM_OFFSET(FNDECL)  0

/* Value is the number of bytes of arguments automatically popped when
   calling a subroutine.
   CUM is the accumulated argument list.

   On SHcompact, the call trampoline pops arguments off the stack.  */
#define CALL_POPS_ARGS(CUM) (TARGET_SHCOMPACT ? (CUM).stack_regs * 8 : 0)

/* Some subroutine macros specific to this machine.  */

#define BASE_RETURN_VALUE_REG(MODE) \
  ((TARGET_FPU_ANY && ((MODE) == SFmode))			\
   ? FIRST_FP_RET_REG					\
   : TARGET_FPU_ANY && (MODE) == SCmode		\
   ? FIRST_FP_RET_REG					\
   : (TARGET_FPU_DOUBLE					\
      && ((MODE) == DFmode || (MODE) == SFmode		\
	  || (MODE) == DCmode || (MODE) == SCmode ))	\
   ? FIRST_FP_RET_REG					\
   : FIRST_RET_REG)

#define BASE_ARG_REG(MODE) \
  ((TARGET_SH2E && ((MODE) == SFmode))			\
   ? FIRST_FP_PARM_REG					\
   : (TARGET_SH4 || TARGET_SH2A_DOUBLE) && (GET_MODE_CLASS (MODE) == MODE_FLOAT	\
		    || GET_MODE_CLASS (MODE) == MODE_COMPLEX_FLOAT)\
   ? FIRST_FP_PARM_REG					\
   : FIRST_PARM_REG)

<<<<<<< HEAD
#define FUNCTION_VALUE_REGNO_P(REGNO) sh_function_value_regno_p (REGNO)

=======
>>>>>>> b56a5220
/* 1 if N is a possible register number for function argument passing.  */
/* ??? There are some callers that pass REGNO as int, and others that pass
   it as unsigned.  We get warnings unless we do casts everywhere.  */
#define FUNCTION_ARG_REGNO_P(REGNO) \
  (((unsigned) (REGNO) >= (unsigned) FIRST_PARM_REG			\
    && (unsigned) (REGNO) < (unsigned) (FIRST_PARM_REG + NPARM_REGS (SImode)))\
   || (TARGET_FPU_ANY                                                   \
       && (unsigned) (REGNO) >= (unsigned) FIRST_FP_PARM_REG		\
       && (unsigned) (REGNO) < (unsigned) (FIRST_FP_PARM_REG		\
					   + NPARM_REGS (SFmode))))

/* Define a data type for recording info about an argument list
   during the scan of that argument list.  This data type should
   hold all necessary information about the function itself
   and about the args processed so far, enough to enable macros
   such as FUNCTION_ARG to determine where the next arg should go.

   On SH, this is a single integer, which is a number of words
   of arguments scanned so far (including the invisible argument,
   if any, which holds the structure-value-address).
   Thus NARGREGS or more means all following args should go on the stack.  */

enum sh_arg_class { SH_ARG_INT = 0, SH_ARG_FLOAT = 1 };
struct sh_args {
    int arg_count[2];
    int force_mem;
  /* Nonzero if a prototype is available for the function.  */
    int prototype_p;
  /* The number of an odd floating-point register, that should be used
     for the next argument of type float.  */
    int free_single_fp_reg;
  /* Whether we're processing an outgoing function call.  */
    int outgoing;
  /* The number of general-purpose registers that should have been
     used to pass partial arguments, that are passed totally on the
     stack.  On SHcompact, a call trampoline will pop them off the
     stack before calling the actual function, and, if the called
     function is implemented in SHcompact mode, the incoming arguments
     decoder will push such arguments back onto the stack.  For
     incoming arguments, STACK_REGS also takes into account other
     arguments passed by reference, that the decoder will also push
     onto the stack.  */
    int stack_regs;
  /* The number of general-purpose registers that should have been
     used to pass arguments, if the arguments didn't have to be passed
     by reference.  */
    int byref_regs;
  /* Set as by shcompact_byref if the current argument is to be passed
     by reference.  */
    int byref;

  /* call_cookie is a bitmask used by call expanders, as well as
     function prologue and epilogues, to allow SHcompact to comply
     with the SH5 32-bit ABI, that requires 64-bit registers to be
     used even though only the lower 32-bit half is visible in
     SHcompact mode.  The strategy is to call SHmedia trampolines.

     The alternatives for each of the argument-passing registers are
     (a) leave it unchanged; (b) pop it off the stack; (c) load its
     contents from the address in it; (d) add 8 to it, storing the
     result in the next register, then (c); (e) copy it from some
     floating-point register,

     Regarding copies from floating-point registers, r2 may only be
     copied from dr0.  r3 may be copied from dr0 or dr2.  r4 maybe
     copied from dr0, dr2 or dr4.  r5 maybe copied from dr0, dr2,
     dr4 or dr6.  r6 may be copied from dr0, dr2, dr4, dr6 or dr8.
     r7 through to r9 may be copied from dr0, dr2, dr4, dr8, dr8 or
     dr10.

     The bit mask is structured as follows:

     - 1 bit to tell whether to set up a return trampoline.

     - 3 bits to count the number consecutive registers to pop off the
       stack.

     - 4 bits for each of r9, r8, r7 and r6.

     - 3 bits for each of r5, r4, r3 and r2.

     - 3 bits set to 0 (the most significant ones)

        3           2            1           0
       1098 7654 3210 9876 5432 1098 7654 3210
       FLPF LPFL PFLP FFLP FFLP FFLP FFLP SSST
       2223 3344 4555 6666 7777 8888 9999 SSS-

     - If F is set, the register must be copied from an FP register,
       whose number is encoded in the remaining bits.

     - Else, if L is set, the register must be loaded from the address
       contained in it.  If the P bit is *not* set, the address of the
       following dword should be computed first, and stored in the
       following register.

     - Else, if P is set, the register alone should be popped off the
       stack.

     - After all this processing, the number of registers represented
       in SSS will be popped off the stack.  This is an optimization
       for pushing/popping consecutive registers, typically used for
       varargs and large arguments partially passed in registers.

     - If T is set, a return trampoline will be set up for 64-bit
     return values to be split into 2 32-bit registers.  */
    long call_cookie;

  /* This is set to nonzero when the call in question must use the Renesas ABI,
     even without the -mrenesas option.  */
    int renesas_abi;
};

#define CALL_COOKIE_RET_TRAMP_SHIFT 0
#define CALL_COOKIE_RET_TRAMP(VAL) ((VAL) << CALL_COOKIE_RET_TRAMP_SHIFT)
#define CALL_COOKIE_STACKSEQ_SHIFT 1
#define CALL_COOKIE_STACKSEQ(VAL) ((VAL) << CALL_COOKIE_STACKSEQ_SHIFT)
#define CALL_COOKIE_STACKSEQ_GET(COOKIE) \
  (((COOKIE) >> CALL_COOKIE_STACKSEQ_SHIFT) & 7)
#define CALL_COOKIE_INT_REG_SHIFT(REG) \
  (4 * (7 - (REG)) + (((REG) <= 2) ? ((REG) - 2) : 1) + 3)
#define CALL_COOKIE_INT_REG(REG, VAL) \
  ((VAL) << CALL_COOKIE_INT_REG_SHIFT (REG))
#define CALL_COOKIE_INT_REG_GET(COOKIE, REG) \
  (((COOKIE) >> CALL_COOKIE_INT_REG_SHIFT (REG)) & ((REG) < 4 ? 7 : 15))

#define CUMULATIVE_ARGS  struct sh_args

#define GET_SH_ARG_CLASS(MODE) \
  ((TARGET_FPU_ANY && (MODE) == SFmode) \
   ? SH_ARG_FLOAT \
   /* There's no mention of complex float types in the SH5 ABI, so we
      should presumably handle them as aggregate types.  */ \
   : TARGET_SH5 && GET_MODE_CLASS (MODE) == MODE_COMPLEX_FLOAT \
   ? SH_ARG_INT \
   : TARGET_FPU_DOUBLE && (GET_MODE_CLASS (MODE) == MODE_FLOAT \
			   || GET_MODE_CLASS (MODE) == MODE_COMPLEX_FLOAT) \
   ? SH_ARG_FLOAT : SH_ARG_INT)

#define ROUND_ADVANCE(SIZE) \
  (((SIZE) + UNITS_PER_WORD - 1) / UNITS_PER_WORD)

/* Round a register number up to a proper boundary for an arg of mode
   MODE.

   The SH doesn't care about double alignment, so we only
   round doubles to even regs when asked to explicitly.  */

#define ROUND_REG(CUM, MODE) \
   (((TARGET_ALIGN_DOUBLE					\
      || ((TARGET_SH4 || TARGET_SH2A_DOUBLE) && ((MODE) == DFmode || (MODE) == DCmode)	\
	  && (CUM).arg_count[(int) SH_ARG_FLOAT] < NPARM_REGS (MODE)))\
     && GET_MODE_UNIT_SIZE ((MODE)) > UNITS_PER_WORD)		\
    ? ((CUM).arg_count[(int) GET_SH_ARG_CLASS (MODE)]		\
       + ((CUM).arg_count[(int) GET_SH_ARG_CLASS (MODE)] & 1))	\
    : (CUM).arg_count[(int) GET_SH_ARG_CLASS (MODE)])

/* Initialize a variable CUM of type CUMULATIVE_ARGS
   for a call to a function whose data type is FNTYPE.
   For a library call, FNTYPE is 0.

   On SH, the offset always starts at 0: the first parm reg is always
   the same reg for a given argument class.

   For TARGET_HITACHI, the structure value pointer is passed in memory.  */

#define INIT_CUMULATIVE_ARGS(CUM, FNTYPE, LIBNAME, FNDECL, N_NAMED_ARGS) \
  sh_init_cumulative_args (& (CUM), (FNTYPE), (LIBNAME), (FNDECL), (N_NAMED_ARGS), VOIDmode)

#define INIT_CUMULATIVE_LIBCALL_ARGS(CUM, MODE, LIBNAME) \
  sh_init_cumulative_args (& (CUM), NULL_TREE, (LIBNAME), NULL_TREE, 0, (MODE))

/* Return boolean indicating arg of mode MODE will be passed in a reg.
   This macro is only used in this file.  */

#define PASS_IN_REG_P(CUM, MODE, TYPE) \
  (((TYPE) == 0 \
    || (! TREE_ADDRESSABLE ((TYPE)) \
	&& (! (TARGET_HITACHI || (CUM).renesas_abi) \
	    || ! (AGGREGATE_TYPE_P (TYPE) \
		  || (!TARGET_FPU_ANY \
		      && (GET_MODE_CLASS (MODE) == MODE_FLOAT \
			  && GET_MODE_SIZE (MODE) > GET_MODE_SIZE (SFmode))))))) \
   && ! (CUM).force_mem \
   && (TARGET_SH2E \
       ? ((MODE) == BLKmode \
	  ? (((CUM).arg_count[(int) SH_ARG_INT] * UNITS_PER_WORD \
	      + int_size_in_bytes (TYPE)) \
	     <= NPARM_REGS (SImode) * UNITS_PER_WORD) \
	  : ((ROUND_REG((CUM), (MODE)) \
	      + HARD_REGNO_NREGS (BASE_ARG_REG (MODE), (MODE))) \
	     <= NPARM_REGS (MODE))) \
       : ROUND_REG ((CUM), (MODE)) < NPARM_REGS (MODE)))

/* By accident we got stuck with passing SCmode on SH4 little endian
   in two registers that are nominally successive - which is different from
   two single SFmode values, where we take endianness translation into
   account.  That does not work at all if an odd number of registers is
   already in use, so that got fixed, but library functions are still more
   likely to use complex numbers without mixing them with SFmode arguments
   (which in C would have to be structures), so for the sake of ABI
   compatibility the way SCmode values are passed when an even number of
   FP registers is in use remains different from a pair of SFmode values for
   now.
   I.e.:
   foo (double); a: fr5,fr4
   foo (float a, float b); a: fr5 b: fr4
   foo (__complex float a); a.real fr4 a.imag: fr5 - for consistency,
                            this should be the other way round...
   foo (float a, __complex float b); a: fr5 b.real: fr4 b.imag: fr7  */
#define FUNCTION_ARG_SCmode_WART 1

/* If an argument of size 5, 6 or 7 bytes is to be passed in a 64-bit
   register in SHcompact mode, it must be padded in the most
   significant end.  This means that passing it by reference wouldn't
   pad properly on a big-endian machine.  In this particular case, we
   pass this argument on the stack, in a way that the call trampoline
   will load its value into the appropriate register.  */
#define SHCOMPACT_FORCE_ON_STACK(MODE,TYPE) \
  ((MODE) == BLKmode \
   && TARGET_SHCOMPACT \
   && ! TARGET_LITTLE_ENDIAN \
   && int_size_in_bytes (TYPE) > 4 \
   && int_size_in_bytes (TYPE) < 8)

/* Minimum alignment for an argument to be passed by callee-copy
   reference.  We need such arguments to be aligned to 8 byte
   boundaries, because they'll be loaded using quad loads.  */
#define SH_MIN_ALIGN_FOR_CALLEE_COPY (8 * BITS_PER_UNIT)

/* The SH5 ABI requires floating-point arguments to be passed to
   functions without a prototype in both an FP register and a regular
   register or the stack.  When passing the argument in both FP and
   general-purpose registers, list the FP register first.  */
#define SH5_PROTOTYPELESS_FLOAT_ARG(CUM,MODE) \
  (gen_rtx_PARALLEL							\
   ((MODE),								\
    gen_rtvec (2,							\
	       gen_rtx_EXPR_LIST					\
	       (VOIDmode,						\
		((CUM).arg_count[(int) SH_ARG_INT] < NPARM_REGS (SImode) \
		 ? gen_rtx_REG ((MODE), FIRST_FP_PARM_REG		\
				+ (CUM).arg_count[(int) SH_ARG_FLOAT])	\
		 : NULL_RTX),						\
		const0_rtx),						\
	       gen_rtx_EXPR_LIST					\
	       (VOIDmode,						\
		((CUM).arg_count[(int) SH_ARG_INT] < NPARM_REGS (SImode) \
		 ? gen_rtx_REG ((MODE), FIRST_PARM_REG			\
				+ (CUM).arg_count[(int) SH_ARG_INT])	\
		 : gen_rtx_REG ((MODE), FIRST_FP_PARM_REG		\
				+ (CUM).arg_count[(int) SH_ARG_FLOAT])), \
		const0_rtx))))

/* The SH5 ABI requires regular registers or stack slots to be
   reserved for floating-point arguments.  Registers are taken care of
   in FUNCTION_ARG_ADVANCE, but stack slots must be reserved here.
   Unfortunately, there's no way to just reserve a stack slot, so
   we'll end up needlessly storing a copy of the argument in the
   stack.  For incoming arguments, however, the PARALLEL will be
   optimized to the register-only form, and the value in the stack
   slot won't be used at all.  */
#define SH5_PROTOTYPED_FLOAT_ARG(CUM,MODE,REG) \
  ((CUM).arg_count[(int) SH_ARG_INT] < NPARM_REGS (SImode)		\
   ? gen_rtx_REG ((MODE), (REG))					\
   : gen_rtx_PARALLEL ((MODE),						\
		       gen_rtvec (2,					\
				  gen_rtx_EXPR_LIST			\
				  (VOIDmode, NULL_RTX,			\
				   const0_rtx),				\
				  gen_rtx_EXPR_LIST			\
				  (VOIDmode, gen_rtx_REG ((MODE),	\
							  (REG)),	\
				   const0_rtx))))

#define SH5_WOULD_BE_PARTIAL_NREGS(CUM, MODE, TYPE, NAMED) \
  (TARGET_SH5							\
   && ((MODE) == BLKmode || (MODE) == TImode || (MODE) == CDImode \
       || (MODE) == DCmode) \
   && ((CUM).arg_count[(int) SH_ARG_INT]			\
       + (((MODE) == BLKmode ? int_size_in_bytes (TYPE)		\
			     : GET_MODE_SIZE (MODE))		\
	  + 7) / 8) > NPARM_REGS (SImode))

/* Perform any needed actions needed for a function that is receiving a
   variable number of arguments.  */

/* Call the function profiler with a given profile label.
   We use two .aligns, so as to make sure that both the .long is aligned
   on a 4 byte boundary, and that the .long is a fixed distance (2 bytes)
   from the trapa instruction.  */

#define FUNCTION_PROFILER(STREAM,LABELNO)			\
{								\
  if (TARGET_SHMEDIA)						\
    {								\
      fprintf((STREAM), "\tmovi\t33,r0\n");			\
      fprintf((STREAM), "\ttrapa\tr0\n");			\
      asm_fprintf((STREAM), "\t.long\t%LLP%d\n", (LABELNO));	\
    }								\
  else								\
    {								\
      fprintf((STREAM), "\t.align\t2\n");			\
      fprintf((STREAM), "\ttrapa\t#33\n");			\
      fprintf((STREAM), "\t.align\t2\n");			\
      asm_fprintf((STREAM), "\t.long\t%LLP%d\n", (LABELNO));	\
    }								\
}

/* Define this macro if the code for function profiling should come
   before the function prologue.  Normally, the profiling code comes
   after.  */

#define PROFILE_BEFORE_PROLOGUE

/* EXIT_IGNORE_STACK should be nonzero if, when returning from a function,
   the stack pointer does not matter.  The value is tested only in
   functions that have frame pointers.
   No definition is equivalent to always zero.  */

#define EXIT_IGNORE_STACK 1

/*
   On the SH, the trampoline looks like
   2 0002 D202     	   	mov.l	l2,r2
   1 0000 D301     		mov.l	l1,r3
   3 0004 422B     		jmp	@r2
   4 0006 0009     		nop
   5 0008 00000000 	l1:  	.long   area
   6 000c 00000000 	l2:	.long   function  */

/* Length in units of the trampoline for entering a nested function.  */
#define TRAMPOLINE_SIZE  (TARGET_SHMEDIA64 ? 40 : TARGET_SH5 ? 24 : 16)

/* Alignment required for a trampoline in bits .  */
#define TRAMPOLINE_ALIGNMENT \
  ((CACHE_LOG < 3 || (optimize_size && ! TARGET_HARVARD)) ? 32 \
   : TARGET_SHMEDIA ? 256 : 64)

/* A C expression whose value is RTL representing the value of the return
   address for the frame COUNT steps up from the current frame.
   FRAMEADDR is already the frame pointer of the COUNT frame, so we
   can ignore COUNT.  */

#define RETURN_ADDR_RTX(COUNT, FRAME)	\
  (((COUNT) == 0) ? sh_get_pr_initial_val () : (rtx) 0)

/* A C expression whose value is RTL representing the location of the
   incoming return address at the beginning of any function, before the
   prologue.  This RTL is either a REG, indicating that the return
   value is saved in REG, or a MEM representing a location in
   the stack.  */
#define INCOMING_RETURN_ADDR_RTX \
  gen_rtx_REG (Pmode, TARGET_SHMEDIA ? PR_MEDIA_REG : PR_REG)

/* Addressing modes, and classification of registers for them.  */
#define HAVE_POST_INCREMENT  TARGET_SH1
#define HAVE_PRE_DECREMENT   TARGET_SH1

#define USE_LOAD_POST_INCREMENT(mode)    ((mode == SImode || mode == DImode) \
                                           ? 0 : TARGET_SH1)
#define USE_LOAD_PRE_DECREMENT(mode)     0
#define USE_STORE_POST_INCREMENT(mode)   0
#define USE_STORE_PRE_DECREMENT(mode)    ((mode == SImode || mode == DImode) \
                                           ? 0 : TARGET_SH1)

#define MOVE_BY_PIECES_P(SIZE, ALIGN) \
  (move_by_pieces_ninsns (SIZE, ALIGN, MOVE_MAX_PIECES + 1) \
   < (optimize_size ? 2 : ((ALIGN >= 32) ? 16 : 2)))

#define STORE_BY_PIECES_P(SIZE, ALIGN) \
  (move_by_pieces_ninsns (SIZE, ALIGN, STORE_MAX_PIECES + 1) \
   < (optimize_size ? 2 : ((ALIGN >= 32) ? 16 : 2)))

#define SET_BY_PIECES_P(SIZE, ALIGN) STORE_BY_PIECES_P(SIZE, ALIGN)

/* Macros to check register numbers against specific register classes.  */

/* These assume that REGNO is a hard or pseudo reg number.
   They give nonzero only if REGNO is a hard reg of the suitable class
   or a pseudo reg currently allocated to a suitable hard reg.
   Since they use reg_renumber, they are safe only once reg_renumber
   has been allocated, which happens in local-alloc.c.  */

#define REGNO_OK_FOR_BASE_P(REGNO) \
  (GENERAL_OR_AP_REGISTER_P (REGNO) \
   || GENERAL_OR_AP_REGISTER_P (reg_renumber[(REGNO)]))
#define REGNO_OK_FOR_INDEX_P(REGNO) \
  (TARGET_SHMEDIA \
   ? (GENERAL_REGISTER_P (REGNO) \
      || GENERAL_REGISTER_P ((unsigned) reg_renumber[(REGNO)])) \
   : (REGNO) == R0_REG || (unsigned) reg_renumber[(REGNO)] == R0_REG)

/* Maximum number of registers that can appear in a valid memory
   address.  */

#define MAX_REGS_PER_ADDRESS 2

/* Recognize any constant value that is a valid address.  */

#define CONSTANT_ADDRESS_P(X)	(GET_CODE (X) == LABEL_REF)

/* Nonzero if the constant value X is a legitimate general operand.  */
/* can_store_by_pieces constructs VOIDmode CONST_DOUBLEs.  */

#define LEGITIMATE_CONSTANT_P(X) \
  (TARGET_SHMEDIA							\
   ? ((GET_MODE (X) != DFmode						\
       && GET_MODE_CLASS (GET_MODE (X)) != MODE_VECTOR_FLOAT)		\
      || (X) == CONST0_RTX (GET_MODE (X))				\
      || ! TARGET_SHMEDIA_FPU						\
      || TARGET_SHMEDIA64)						\
   : (GET_CODE (X) != CONST_DOUBLE					\
      || GET_MODE (X) == DFmode || GET_MODE (X) == SFmode		\
      || GET_MODE (X) == DImode || GET_MODE (X) == VOIDmode))

/* The macros REG_OK_FOR..._P assume that the arg is a REG rtx
   and check its validity for a certain class.
   The suitable hard regs are always accepted and all pseudo regs
   are also accepted if STRICT is not set.  */

/* Nonzero if X is a reg that can be used as a base reg.  */
#define REG_OK_FOR_BASE_P(X, STRICT)			\
  (GENERAL_OR_AP_REGISTER_P (REGNO (X))			\
   || (!STRICT && REGNO (X) >= FIRST_PSEUDO_REGISTER))

/* Nonzero if X is a reg that can be used as an index.  */
#define REG_OK_FOR_INDEX_P(X, STRICT)			\
  ((TARGET_SHMEDIA ? GENERAL_REGISTER_P (REGNO (X))	\
    : REGNO (X) == R0_REG)				\
   || (!STRICT && REGNO (X) >= FIRST_PSEUDO_REGISTER))

/* Nonzero if X/OFFSET is a reg that can be used as an index.  */
#define SUBREG_OK_FOR_INDEX_P(X, OFFSET, STRICT)	\
  ((TARGET_SHMEDIA ? GENERAL_REGISTER_P (REGNO (X))	\
    : REGNO (X) == R0_REG && OFFSET == 0)		\
   || (!STRICT && REGNO (X) >= FIRST_PSEUDO_REGISTER))

/* Macros for extra constraints.  */

#define IS_PC_RELATIVE_LOAD_ADDR_P(OP)                          	\
  ((GET_CODE ((OP)) == LABEL_REF)					\
   || (GET_CODE ((OP)) == CONST						\
       && GET_CODE (XEXP ((OP), 0)) == PLUS				\
       && GET_CODE (XEXP (XEXP ((OP), 0), 0)) == LABEL_REF		\
       && CONST_INT_P (XEXP (XEXP ((OP), 0), 1))))

#define IS_NON_EXPLICIT_CONSTANT_P(OP)					\
  (CONSTANT_P (OP)							\
   && !CONST_INT_P (OP)					\
   && GET_CODE (OP) != CONST_DOUBLE					\
   && (!flag_pic							\
       || (LEGITIMATE_PIC_OPERAND_P (OP)				\
	   && !PIC_ADDR_P (OP)						\
	   && GET_CODE (OP) != LABEL_REF)))

/* Check whether OP is a datalabel unspec.  */
#define DATALABEL_REF_NO_CONST_P(OP) \
  (GET_CODE (OP) == UNSPEC \
   && XINT ((OP), 1) == UNSPEC_DATALABEL \
   && XVECLEN ((OP), 0) == 1 \
   && GET_CODE (XVECEXP ((OP), 0, 0)) == LABEL_REF)

#define GOT_ENTRY_P(OP) \
  (GET_CODE (OP) == CONST && GET_CODE (XEXP ((OP), 0)) == UNSPEC \
   && XINT (XEXP ((OP), 0), 1) == UNSPEC_GOT)

#define GOTPLT_ENTRY_P(OP) \
  (GET_CODE (OP) == CONST && GET_CODE (XEXP ((OP), 0)) == UNSPEC \
   && XINT (XEXP ((OP), 0), 1) == UNSPEC_GOTPLT)

#define UNSPEC_GOTOFF_P(OP) \
  (GET_CODE (OP) == UNSPEC && XINT ((OP), 1) == UNSPEC_GOTOFF)

#define GOTOFF_P(OP) \
  (GET_CODE (OP) == CONST \
   && (UNSPEC_GOTOFF_P (XEXP ((OP), 0)) \
       || (GET_CODE (XEXP ((OP), 0)) == PLUS \
           && UNSPEC_GOTOFF_P (XEXP (XEXP ((OP), 0), 0)) \
	   && CONST_INT_P (XEXP (XEXP ((OP), 0), 1)))))

#define PIC_ADDR_P(OP) \
  (GET_CODE (OP) == CONST && GET_CODE (XEXP ((OP), 0)) == UNSPEC \
   && XINT (XEXP ((OP), 0), 1) == UNSPEC_PIC)

#define PCREL_SYMOFF_P(OP) \
  (GET_CODE (OP) == CONST \
   && GET_CODE (XEXP ((OP), 0)) == UNSPEC \
   && XINT (XEXP ((OP), 0), 1) == UNSPEC_PCREL_SYMOFF)

#define NON_PIC_REFERENCE_P(OP) \
  (GET_CODE (OP) == LABEL_REF || GET_CODE (OP) == SYMBOL_REF \
   || (GET_CODE (OP) == CONST \
       && (GET_CODE (XEXP ((OP), 0)) == LABEL_REF \
	   || GET_CODE (XEXP ((OP), 0)) == SYMBOL_REF \
	   || DATALABEL_REF_NO_CONST_P (XEXP ((OP), 0)))) \
   || (GET_CODE (OP) == CONST && GET_CODE (XEXP ((OP), 0)) == PLUS \
       && (GET_CODE (XEXP (XEXP ((OP), 0), 0)) == SYMBOL_REF \
	   || GET_CODE (XEXP (XEXP ((OP), 0), 0)) == LABEL_REF \
	   || DATALABEL_REF_NO_CONST_P (XEXP (XEXP ((OP), 0), 0))) \
       && CONST_INT_P (XEXP (XEXP ((OP), 0), 1))))

#define PIC_REFERENCE_P(OP) \
  (GOT_ENTRY_P (OP) || GOTPLT_ENTRY_P (OP) \
   || GOTOFF_P (OP) || PIC_ADDR_P (OP))

#define MOVI_SHORI_BASE_OPERAND_P(OP) \
  (flag_pic \
   ? (GOT_ENTRY_P (OP) || GOTPLT_ENTRY_P (OP)  || GOTOFF_P (OP) \
      || PCREL_SYMOFF_P (OP)) \
   : NON_PIC_REFERENCE_P (OP))

#define MAYBE_BASE_REGISTER_RTX_P(X, STRICT)			\
  ((REG_P (X) && REG_OK_FOR_BASE_P (X, STRICT))	\
   || (GET_CODE (X) == SUBREG					\
       && TRULY_NOOP_TRUNCATION (GET_MODE_BITSIZE (GET_MODE ((X))),	\
				 GET_MODE_BITSIZE (GET_MODE (SUBREG_REG (X)))) \
       && REG_P (SUBREG_REG (X))			\
       && REG_OK_FOR_BASE_P (SUBREG_REG (X), STRICT)))

/* Since this must be r0, which is a single register class, we must check
   SUBREGs more carefully, to be sure that we don't accept one that extends
   outside the class.  */
#define MAYBE_INDEX_REGISTER_RTX_P(X, STRICT)				\
  ((REG_P (X) && REG_OK_FOR_INDEX_P (X, STRICT))	\
   || (GET_CODE (X) == SUBREG					\
       && TRULY_NOOP_TRUNCATION (GET_MODE_BITSIZE (GET_MODE ((X))), \
				 GET_MODE_BITSIZE (GET_MODE (SUBREG_REG (X)))) \
       && REG_P (SUBREG_REG (X))		\
       && SUBREG_OK_FOR_INDEX_P (SUBREG_REG (X), SUBREG_BYTE (X), STRICT)))

#ifdef REG_OK_STRICT
#define BASE_REGISTER_RTX_P(X) MAYBE_BASE_REGISTER_RTX_P(X, true)
#define INDEX_REGISTER_RTX_P(X) MAYBE_INDEX_REGISTER_RTX_P(X, true)
#else
#define BASE_REGISTER_RTX_P(X) MAYBE_BASE_REGISTER_RTX_P(X, false)
#define INDEX_REGISTER_RTX_P(X) MAYBE_INDEX_REGISTER_RTX_P(X, false)
#endif

#define ALLOW_INDEXED_ADDRESS \
  ((!TARGET_SHMEDIA32 && !TARGET_SHCOMPACT) || TARGET_ALLOW_INDEXED_ADDRESS)

#define GO_IF_LEGITIMATE_INDEX(MODE, OP, WIN)	\
  do {						\
    if (sh_legitimate_index_p ((MODE), (OP)))	\
      goto WIN;					\
  } while (0)

/* A C compound statement that attempts to replace X, which is an address
   that needs reloading, with a valid memory address for an operand of
   mode MODE.  WIN is a C statement label elsewhere in the code.  */

#define LEGITIMIZE_RELOAD_ADDRESS(X,MODE,OPNUM,TYPE,IND_LEVELS,WIN)	\
  do {									\
    if (sh_legitimize_reload_address (&(X), (MODE), (OPNUM), (TYPE)))	\
      goto WIN;								\
  } while (0)

/* Specify the machine mode that this machine uses
   for the index in the tablejump instruction.  */
#define CASE_VECTOR_MODE ((! optimize || TARGET_BIGTABLE) ? SImode : HImode)

#define CASE_VECTOR_SHORTEN_MODE(MIN_OFFSET, MAX_OFFSET, BODY) \
((MIN_OFFSET) >= 0 && (MAX_OFFSET) <= 127 \
 ? (ADDR_DIFF_VEC_FLAGS (BODY).offset_unsigned = 0, QImode) \
 : (MIN_OFFSET) >= 0 && (MAX_OFFSET) <= 255 \
 ? (ADDR_DIFF_VEC_FLAGS (BODY).offset_unsigned = 1, QImode) \
 : (MIN_OFFSET) >= -32768 && (MAX_OFFSET) <= 32767 ? HImode \
 : SImode)

/* Define as C expression which evaluates to nonzero if the tablejump
   instruction expects the table to contain offsets from the address of the
   table.
   Do not define this if the table should contain absolute addresses.  */
#define CASE_VECTOR_PC_RELATIVE 1

/* Define it here, so that it doesn't get bumped to 64-bits on SHmedia.  */
#define FLOAT_TYPE_SIZE 32

/* Since the SH2e has only `float' support, it is desirable to make all
   floating point types equivalent to `float'.  */
#define DOUBLE_TYPE_SIZE ((TARGET_SH2E && ! TARGET_SH4 && ! TARGET_SH2A_DOUBLE) ? 32 : 64)

/* 'char' is signed by default.  */
#define DEFAULT_SIGNED_CHAR  1

/* The type of size_t unsigned int.  */
#define SIZE_TYPE (TARGET_SH5 ? "long unsigned int" : "unsigned int")

#undef  PTRDIFF_TYPE
#define PTRDIFF_TYPE (TARGET_SH5 ? "long int" : "int")

#define WCHAR_TYPE "short unsigned int"
#define WCHAR_TYPE_SIZE 16

#define SH_ELF_WCHAR_TYPE "long int"

/* Max number of bytes we can move from memory to memory
   in one reasonably fast instruction.  */
#define MOVE_MAX (TARGET_SHMEDIA ? 8 : 4)

/* Maximum value possibly taken by MOVE_MAX.  Must be defined whenever
   MOVE_MAX is not a compile-time constant.  */
#define MAX_MOVE_MAX 8

/* Max number of bytes we want move_by_pieces to be able to copy
   efficiently.  */
#define MOVE_MAX_PIECES (TARGET_SH4 || TARGET_SHMEDIA ? 8 : 4)

/* Define if operations between registers always perform the operation
   on the full register even if a narrower mode is specified.  */
#define WORD_REGISTER_OPERATIONS

/* Define if loading in MODE, an integral mode narrower than BITS_PER_WORD
   will either zero-extend or sign-extend.  The value of this macro should
   be the code that says which one of the two operations is implicitly
   done, UNKNOWN if none.  */
/* For SHmedia, we can truncate to QImode easier using zero extension.  */
/* FP registers can load SImode values, but don't implicitly sign-extend
   them to DImode.  */
#define LOAD_EXTEND_OP(MODE) \
 (((MODE) == QImode  && TARGET_SHMEDIA) ? ZERO_EXTEND \
  : (MODE) != SImode ? SIGN_EXTEND : UNKNOWN)

/* Define if loading short immediate values into registers sign extends.  */
#define SHORT_IMMEDIATES_SIGN_EXTEND

/* Nonzero if access to memory by bytes is no faster than for words.  */
#define SLOW_BYTE_ACCESS 1

/* Immediate shift counts are truncated by the output routines (or was it
   the assembler?).  Shift counts in a register are truncated by SH.  Note
   that the native compiler puts too large (> 32) immediate shift counts
   into a register and shifts by the register, letting the SH decide what
   to do instead of doing that itself.  */
/* ??? The library routines in lib1funcs.asm truncate the shift count.
   However, the SH3 has hardware shifts that do not truncate exactly as gcc
   expects - the sign bit is significant - so it appears that we need to
   leave this zero for correct SH3 code.  */
#define SHIFT_COUNT_TRUNCATED (! TARGET_SH3 && ! TARGET_SH2A)

/* All integers have the same format so truncation is easy.  */
/* But SHmedia must sign-extend DImode when truncating to SImode.  */
#define TRULY_NOOP_TRUNCATION(OUTPREC,INPREC) \
 (!TARGET_SHMEDIA || (INPREC) < 64 || (OUTPREC) >= 64)

/* Define this if addresses of constant functions
   shouldn't be put through pseudo regs where they can be cse'd.
   Desirable on machines where ordinary constants are expensive
   but a CALL with constant address is cheap.  */
/*#define NO_FUNCTION_CSE 1*/

/* The machine modes of pointers and functions.  */
#define Pmode  (TARGET_SHMEDIA64 ? DImode : SImode)
#define FUNCTION_MODE  Pmode

/* The multiply insn on the SH1 and the divide insns on the SH1 and SH2
   are actually function calls with some special constraints on arguments
   and register usage.

   These macros tell reorg that the references to arguments and
   register clobbers for insns of type sfunc do not appear to happen
   until after the millicode call.  This allows reorg to put insns
   which set the argument registers into the delay slot of the millicode
   call -- thus they act more like traditional CALL_INSNs.

   get_attr_is_sfunc will try to recognize the given insn, so make sure to
   filter out things it will not accept -- SEQUENCE, USE and CLOBBER insns
   in particular.  */

#define INSN_SETS_ARE_DELAYED(X) 		\
  ((NONJUMP_INSN_P (X)			\
    && GET_CODE (PATTERN (X)) != SEQUENCE	\
    && GET_CODE (PATTERN (X)) != USE		\
    && GET_CODE (PATTERN (X)) != CLOBBER	\
    && get_attr_is_sfunc (X)))

#define INSN_REFERENCES_ARE_DELAYED(X) 		\
  ((NONJUMP_INSN_P (X)			\
    && GET_CODE (PATTERN (X)) != SEQUENCE	\
    && GET_CODE (PATTERN (X)) != USE		\
    && GET_CODE (PATTERN (X)) != CLOBBER	\
    && get_attr_is_sfunc (X)))


/* Position Independent Code.  */

/* We can't directly access anything that contains a symbol,
   nor can we indirect via the constant pool.  */
#define LEGITIMATE_PIC_OPERAND_P(X)				\
	((! nonpic_symbol_mentioned_p (X)			\
	  && (GET_CODE (X) != SYMBOL_REF			\
	      || ! CONSTANT_POOL_ADDRESS_P (X)			\
	      || ! nonpic_symbol_mentioned_p (get_pool_constant (X)))) \
	 || (TARGET_SHMEDIA && GET_CODE (X) == LABEL_REF))

#define SYMBOLIC_CONST_P(X)	\
((GET_CODE (X) == SYMBOL_REF || GET_CODE (X) == LABEL_REF)	\
  && nonpic_symbol_mentioned_p (X))

/* Compute extra cost of moving data between one register class
   and another.  */

/* If SECONDARY*_RELOAD_CLASS says something about the src/dst pair, regclass
   uses this information.  Hence, the general register <-> floating point
   register information here is not used for SFmode.  */

#define REGCLASS_HAS_GENERAL_REG(CLASS) \
  ((CLASS) == GENERAL_REGS || (CLASS) == R0_REGS \
    || (! TARGET_SHMEDIA && (CLASS) == SIBCALL_REGS))

#define REGCLASS_HAS_FP_REG(CLASS) \
  ((CLASS) == FP0_REGS || (CLASS) == FP_REGS \
   || (CLASS) == DF_REGS || (CLASS) == DF_HI_REGS)

/* ??? Perhaps make MEMORY_MOVE_COST depend on compiler option?  This
   would be so that people with slow memory systems could generate
   different code that does fewer memory accesses.  */

/* A C expression for the cost of a branch instruction.  A value of 1
   is the default; other values are interpreted relative to that.
   The SH1 does not have delay slots, hence we get a pipeline stall
   at every branch.  The SH4 is superscalar, so the single delay slot
   is not sufficient to keep both pipelines filled.  */
#define BRANCH_COST(speed_p, predictable_p) \
	(TARGET_SH5 ? 1 : ! TARGET_SH2 || TARGET_HARD_SH4 ? 2 : 1)

/* Assembler output control.  */

/* A C string constant describing how to begin a comment in the target
   assembler language.  The compiler assumes that the comment will end at
   the end of the line.  */
#define ASM_COMMENT_START "!"

#define ASM_APP_ON  		""
#define ASM_APP_OFF  		""
#define FILE_ASM_OP 		"\t.file\n"
#define SET_ASM_OP		"\t.set\t"

/* How to change between sections.  */

#define TEXT_SECTION_ASM_OP  		(TARGET_SHMEDIA32 ? "\t.section\t.text..SHmedia32,\"ax\"" : "\t.text")
#define DATA_SECTION_ASM_OP  		"\t.data"

#if defined CRT_BEGIN || defined CRT_END
/* Arrange for TEXT_SECTION_ASM_OP to be a compile-time constant.  */
# undef TEXT_SECTION_ASM_OP
# if __SHMEDIA__ == 1 && __SH5__ == 32
#  define TEXT_SECTION_ASM_OP "\t.section\t.text..SHmedia32,\"ax\""
# else
#  define TEXT_SECTION_ASM_OP "\t.text"
# endif
#endif


/* If defined, a C expression whose value is a string containing the
   assembler operation to identify the following data as
   uninitialized global data.  If not defined, and neither
   `ASM_OUTPUT_BSS' nor `ASM_OUTPUT_ALIGNED_BSS' are defined,
   uninitialized global data will be output in the data section if
   `-fno-common' is passed, otherwise `ASM_OUTPUT_COMMON' will be
   used.  */
#ifndef BSS_SECTION_ASM_OP
#define BSS_SECTION_ASM_OP	"\t.section\t.bss"
#endif

/* Like `ASM_OUTPUT_BSS' except takes the required alignment as a
   separate, explicit argument.  If you define this macro, it is used
   in place of `ASM_OUTPUT_BSS', and gives you more flexibility in
   handling the required alignment of the variable.  The alignment is
   specified as the number of bits.

   Try to use function `asm_output_aligned_bss' defined in file
   `varasm.c' when defining this macro.  */
#ifndef ASM_OUTPUT_ALIGNED_BSS
#define ASM_OUTPUT_ALIGNED_BSS(FILE, DECL, NAME, SIZE, ALIGN) \
  asm_output_aligned_bss (FILE, DECL, NAME, SIZE, ALIGN)
#endif

/* Define this so that jump tables go in same section as the current function,
   which could be text or it could be a user defined section.  */
#define JUMP_TABLES_IN_TEXT_SECTION 1

#undef DO_GLOBAL_CTORS_BODY
#define DO_GLOBAL_CTORS_BODY			\
{						\
  typedef void (*pfunc) (void);			\
  extern pfunc __ctors[];			\
  extern pfunc __ctors_end[];			\
  pfunc *p;					\
  for (p = __ctors_end; p > __ctors; )		\
    {						\
      (*--p)();					\
    }						\
}

#undef DO_GLOBAL_DTORS_BODY
#define DO_GLOBAL_DTORS_BODY			\
{						\
  typedef void (*pfunc) (void);			\
  extern pfunc __dtors[];			\
  extern pfunc __dtors_end[];			\
  pfunc *p;					\
  for (p = __dtors; p < __dtors_end; p++)	\
    {						\
      (*p)();					\
    }						\
}

#define ASM_OUTPUT_REG_PUSH(file, v) \
{							\
  if (TARGET_SHMEDIA)					\
    {							\
      fprintf ((file), "\taddi.l\tr15,-8,r15\n");	\
      fprintf ((file), "\tst.q\tr15,0,r%d\n", (v));	\
    }							\
  else							\
    fprintf ((file), "\tmov.l\tr%d,@-r15\n", (v));	\
}

#define ASM_OUTPUT_REG_POP(file, v) \
{							\
  if (TARGET_SHMEDIA)					\
    {							\
      fprintf ((file), "\tld.q\tr15,0,r%d\n", (v));	\
      fprintf ((file), "\taddi.l\tr15,8,r15\n");	\
    }							\
  else							\
    fprintf ((file), "\tmov.l\t@r15+,r%d\n", (v));	\
}

/* DBX register number for a given compiler register number.  */
/* GDB has FPUL at 23 and FP0 at 25, so we must add one to all FP registers
   to match gdb.  */
/* expand_builtin_init_dwarf_reg_sizes uses this to test if a
   register exists, so we should return -1 for invalid register numbers.  */
#define DBX_REGISTER_NUMBER(REGNO) SH_DBX_REGISTER_NUMBER (REGNO)

/* SHcompact PR_REG used to use the encoding 241, and SHcompact FP registers
   used to use the encodings 245..260, but that doesn't make sense:
   PR_REG and PR_MEDIA_REG are actually the same register, and likewise
   the FP registers stay the same when switching between compact and media
   mode.  Hence, we also need to use the same dwarf frame columns.
   Likewise, we need to support unwind information for SHmedia registers
   even in compact code.  */
#define SH_DBX_REGISTER_NUMBER(REGNO) \
  (IN_RANGE ((REGNO), \
	     (unsigned HOST_WIDE_INT) FIRST_GENERAL_REG, \
	     FIRST_GENERAL_REG + (TARGET_SH5 ? 63U :15U)) \
   ? ((unsigned) (REGNO) - FIRST_GENERAL_REG) \
  : ((int) (REGNO) >= FIRST_FP_REG \
     && ((int) (REGNO) \
	 <= (FIRST_FP_REG + \
	     ((TARGET_SH5 && TARGET_FPU_ANY) ? 63 : TARGET_SH2E ? 15 : -1)))) \
   ? ((unsigned) (REGNO) - FIRST_FP_REG \
      + (TARGET_SH5 ? 77 : 25)) \
   : XD_REGISTER_P (REGNO) \
   ? ((unsigned) (REGNO) - FIRST_XD_REG + (TARGET_SH5 ? 289 : 87)) \
   : TARGET_REGISTER_P (REGNO) \
   ? ((unsigned) (REGNO) - FIRST_TARGET_REG + 68) \
   : (REGNO) == PR_REG \
   ? (TARGET_SH5 ? 18 : 17) \
   : (REGNO) == PR_MEDIA_REG \
   ? (TARGET_SH5 ? 18 : (unsigned) -1) \
   : (REGNO) == GBR_REG \
   ? (TARGET_SH5 ? 238 : 18) \
   : (REGNO) == MACH_REG \
   ? (TARGET_SH5 ? 239 : 20) \
   : (REGNO) == MACL_REG \
   ? (TARGET_SH5 ? 240 : 21) \
   : (REGNO) == T_REG \
   ? (TARGET_SH5 ? 242 : 22) \
   : (REGNO) == FPUL_REG \
   ? (TARGET_SH5 ? 244 : 23) \
   : (REGNO) == FPSCR_REG \
   ? (TARGET_SH5 ? 243 : 24) \
   : (unsigned) -1)

/* This is how to output a reference to a symbol_ref.  On SH5,
   references to non-code symbols must be preceded by `datalabel'.  */
#define ASM_OUTPUT_SYMBOL_REF(FILE,SYM)			\
  do 							\
    {							\
      if (TARGET_SH5 && !SYMBOL_REF_FUNCTION_P (SYM))	\
	fputs ("datalabel ", (FILE));			\
      assemble_name ((FILE), XSTR ((SYM), 0));		\
    }							\
  while (0)

/* This is how to output an assembler line
   that says to advance the location counter
   to a multiple of 2**LOG bytes.  */

#define ASM_OUTPUT_ALIGN(FILE,LOG)	\
  if ((LOG) != 0)			\
    fprintf ((FILE), "\t.align %d\n", (LOG))

/* Globalizing directive for a label.  */
#define GLOBAL_ASM_OP "\t.global\t"

/* #define ASM_OUTPUT_CASE_END(STREAM,NUM,TABLE)	    */

/* Output a relative address table.  */

#define ASM_OUTPUT_ADDR_DIFF_ELT(STREAM,BODY,VALUE,REL)  		\
  switch (GET_MODE (BODY))						\
    {									\
    case SImode:							\
      if (TARGET_SH5)							\
	{								\
	  asm_fprintf ((STREAM), "\t.long\t%LL%d-datalabel %LL%d\n",	\
		       (VALUE), (REL));					\
	  break;							\
	}								\
      asm_fprintf ((STREAM), "\t.long\t%LL%d-%LL%d\n", (VALUE),(REL));	\
      break;								\
    case HImode:							\
      if (TARGET_SH5)							\
	{								\
	  asm_fprintf ((STREAM), "\t.word\t%LL%d-datalabel %LL%d\n",	\
		       (VALUE), (REL));					\
	  break;							\
	}								\
      asm_fprintf ((STREAM), "\t.word\t%LL%d-%LL%d\n", (VALUE),(REL));	\
      break;								\
    case QImode:							\
      if (TARGET_SH5)							\
	{								\
	  asm_fprintf ((STREAM), "\t.byte\t%LL%d-datalabel %LL%d\n",	\
		       (VALUE), (REL));					\
	  break;							\
	}								\
      asm_fprintf ((STREAM), "\t.byte\t%LL%d-%LL%d\n", (VALUE),(REL));	\
      break;								\
    default:								\
      break;								\
    }

/* Output an absolute table element.  */

#define ASM_OUTPUT_ADDR_VEC_ELT(STREAM,VALUE)  				\
  if (! optimize || TARGET_BIGTABLE)					\
    asm_fprintf ((STREAM), "\t.long\t%LL%d\n", (VALUE)); 		\
  else									\
    asm_fprintf ((STREAM), "\t.word\t%LL%d\n", (VALUE));


/* A C statement to be executed just prior to the output of
   assembler code for INSN, to modify the extracted operands so
   they will be output differently.

   Here the argument OPVEC is the vector containing the operands
   extracted from INSN, and NOPERANDS is the number of elements of
   the vector which contain meaningful data for this insn.
   The contents of this vector are what will be used to convert the insn
   template into assembler code, so you can change the assembler output
   by changing the contents of the vector.  */

#define FINAL_PRESCAN_INSN(INSN, OPVEC, NOPERANDS) \
  final_prescan_insn ((INSN), (OPVEC), (NOPERANDS))


extern struct rtx_def *sh_compare_op0;
extern struct rtx_def *sh_compare_op1;

/* Which processor to schedule for.  The elements of the enumeration must
   match exactly the cpu attribute in the sh.md file.  */

enum processor_type {
  PROCESSOR_SH1,
  PROCESSOR_SH2,
  PROCESSOR_SH2E,
  PROCESSOR_SH2A,
  PROCESSOR_SH3,
  PROCESSOR_SH3E,
  PROCESSOR_SH4,
  PROCESSOR_SH4A,
  PROCESSOR_SH5
};

#define sh_cpu_attr ((enum attr_cpu)sh_cpu)
extern enum processor_type sh_cpu;

enum mdep_reorg_phase_e
{
  SH_BEFORE_MDEP_REORG,
  SH_INSERT_USES_LABELS,
  SH_SHORTEN_BRANCHES0,
  SH_FIXUP_PCLOAD,
  SH_SHORTEN_BRANCHES1,
  SH_AFTER_MDEP_REORG
};

extern enum mdep_reorg_phase_e mdep_reorg_phase;

/* Handle Renesas compiler's pragmas.  */
#define REGISTER_TARGET_PRAGMAS() do {					\
  c_register_pragma (0, "interrupt", sh_pr_interrupt);			\
  c_register_pragma (0, "trapa", sh_pr_trapa);				\
  c_register_pragma (0, "nosave_low_regs", sh_pr_nosave_low_regs);	\
} while (0)

extern tree sh_deferred_function_attributes;
extern tree *sh_deferred_function_attributes_tail;

/* Set when processing a function with interrupt attribute.  */

extern int current_function_interrupt;


/* Instructions with unfilled delay slots take up an
   extra two bytes for the nop in the delay slot.
   sh-dsp parallel processing insns are four bytes long.  */

#define ADJUST_INSN_LENGTH(X, LENGTH)				\
  (LENGTH) += sh_insn_length_adjustment (X);

/* Define this macro if it is advisable to hold scalars in registers
   in a wider mode than that declared by the program.  In such cases,
   the value is constrained to be within the bounds of the declared
   type, but kept valid in the wider mode.  The signedness of the
   extension may differ from that of the type.

   Leaving the unsignedp unchanged gives better code than always setting it
   to 0.  This is despite the fact that we have only signed char and short
   load instructions.  */
#define PROMOTE_MODE(MODE, UNSIGNEDP, TYPE) \
  if (GET_MODE_CLASS (MODE) == MODE_INT			\
      && GET_MODE_SIZE (MODE) < 4/* ! UNITS_PER_WORD */)\
    (UNSIGNEDP) = ((MODE) == SImode ? 0 : (UNSIGNEDP)),	\
    (MODE) = (TARGET_SH1 ? SImode \
	      : TARGET_SHMEDIA32 ? SImode : DImode);

#define MAX_FIXED_MODE_SIZE (TARGET_SH5 ? 128 : 64)

#define SIDI_OFF (TARGET_LITTLE_ENDIAN ? 0 : 4)

/* Better to allocate once the maximum space for outgoing args in the
   prologue rather than duplicate around each call.  */
#define ACCUMULATE_OUTGOING_ARGS TARGET_ACCUMULATE_OUTGOING_ARGS

#define SH_DYNAMIC_SHIFT_COST \
  (TARGET_HARD_SH4 ? 1 : TARGET_SH3 ? (optimize_size ? 1 : 2) : 20)


#define NUM_MODES_FOR_MODE_SWITCHING { FP_MODE_NONE }

#define OPTIMIZE_MODE_SWITCHING(ENTITY) (TARGET_SH4 || TARGET_SH2A_DOUBLE)

#define ACTUAL_NORMAL_MODE(ENTITY) \
  (TARGET_FPU_SINGLE ? FP_MODE_SINGLE : FP_MODE_DOUBLE)

#define NORMAL_MODE(ENTITY) \
  (sh_cfun_interrupt_handler_p () \
   ? (TARGET_FMOVD ? FP_MODE_DOUBLE : FP_MODE_NONE) \
   : ACTUAL_NORMAL_MODE (ENTITY))

#define MODE_ENTRY(ENTITY) NORMAL_MODE (ENTITY)

#define MODE_EXIT(ENTITY) \
  (sh_cfun_attr_renesas_p () ? FP_MODE_NONE : NORMAL_MODE (ENTITY))

#define EPILOGUE_USES(REGNO)       ((TARGET_SH2E || TARGET_SH4)		\
				    && (REGNO) == FPSCR_REG)

#define MODE_NEEDED(ENTITY, INSN)					\
  (recog_memoized (INSN) >= 0						\
   ? get_attr_fp_mode (INSN)						\
   : FP_MODE_NONE)

#define MODE_AFTER(MODE, INSN)                  \
     (TARGET_HITACHI				\
      && recog_memoized (INSN) >= 0		\
      && get_attr_fp_set (INSN) != FP_SET_NONE  \
      ? (int) get_attr_fp_set (INSN)            \
      : (MODE))

#define MODE_PRIORITY_TO_MODE(ENTITY, N) \
  ((TARGET_FPU_SINGLE != 0) ^ (N) ? FP_MODE_SINGLE : FP_MODE_DOUBLE)

#define EMIT_MODE_SET(ENTITY, MODE, HARD_REGS_LIVE) \
  fpscr_set_from_mem ((MODE), (HARD_REGS_LIVE))

#define MD_CAN_REDIRECT_BRANCH(INSN, SEQ) \
  sh_can_redirect_branch ((INSN), (SEQ))

#define DWARF_FRAME_RETURN_COLUMN \
  (TARGET_SH5 ? DWARF_FRAME_REGNUM (PR_MEDIA_REG) : DWARF_FRAME_REGNUM (PR_REG))

#define EH_RETURN_DATA_REGNO(N)	\
  ((N) < 4 ? (N) + (TARGET_SH5 ? 2U : 4U) : INVALID_REGNUM)

#define EH_RETURN_STACKADJ_REGNO STATIC_CHAIN_REGNUM
#define EH_RETURN_STACKADJ_RTX	gen_rtx_REG (Pmode, EH_RETURN_STACKADJ_REGNO)

/* We have to distinguish between code and data, so that we apply
   datalabel where and only where appropriate.  Use sdataN for data.  */
#define ASM_PREFERRED_EH_DATA_FORMAT(CODE, GLOBAL) \
 ((flag_pic && (GLOBAL) ? DW_EH_PE_indirect : 0) \
  | (flag_pic ? DW_EH_PE_pcrel : DW_EH_PE_absptr) \
  | ((CODE) ? 0 : (TARGET_SHMEDIA64 ? DW_EH_PE_sdata8 : DW_EH_PE_sdata4)))

/* Handle special EH pointer encodings.  Absolute, pc-relative, and
   indirect are handled automatically.  */
#define ASM_MAYBE_OUTPUT_ENCODED_ADDR_RTX(FILE, ENCODING, SIZE, ADDR, DONE) \
  do { \
    if (((ENCODING) & 0xf) != DW_EH_PE_sdata4 \
	&& ((ENCODING) & 0xf) != DW_EH_PE_sdata8) \
      { \
	gcc_assert (GET_CODE (ADDR) == SYMBOL_REF); \
	SYMBOL_REF_FLAGS (ADDR) |= SYMBOL_FLAG_FUNCTION; \
	if (0) goto DONE; \
      } \
  } while (0)

#if (defined CRT_BEGIN || defined CRT_END) && ! __SHMEDIA__
/* SH constant pool breaks the devices in crtstuff.c to control section
   in where code resides.  We have to write it as asm code.  */
#define CRT_CALL_STATIC_FUNCTION(SECTION_OP, FUNC) \
   asm (SECTION_OP "\n\
	mov.l	1f,r1\n\
	mova	2f,r0\n\
	braf	r1\n\
	lds	r0,pr\n\
0:	.p2align 2\n\
1:	.long	" USER_LABEL_PREFIX #FUNC " - 0b\n\
2:\n" TEXT_SECTION_ASM_OP);
#endif /* (defined CRT_BEGIN || defined CRT_END) && ! __SHMEDIA__ */

/* FIXME: middle-end support for highpart optimizations is missing.  */
#define high_life_started reload_in_progress

#endif /* ! GCC_SH_H */<|MERGE_RESOLUTION|>--- conflicted
+++ resolved
@@ -98,11 +98,6 @@
 		  ? "__LITTLE_ENDIAN__" : "__BIG_ENDIAN__"); \
 } while (0)
 
-<<<<<<< HEAD
-#define CAN_DEBUG_WITHOUT_FP 
-
-=======
->>>>>>> b56a5220
 /* Value should be nonzero if functions must have frame pointers.
    Zero means the frame pointer need not be set up (and parms may be accessed
    via the stack pointer) in functions that seem suitable.  */
@@ -427,11 +422,6 @@
 #endif
 
 #define DRIVER_SELF_SPECS "%{m2a:%{ml:%eSH2a does not support little-endian}}"
-<<<<<<< HEAD
-
-#define OPTIMIZATION_OPTIONS(LEVEL,SIZE) sh_optimization_options (LEVEL, SIZE)
-=======
->>>>>>> b56a5220
 
 #define ASSEMBLER_DIALECT assembler_dialect
 
@@ -466,13 +456,6 @@
 
 #define SUBTARGET_OVERRIDE_OPTIONS (void) 0
 
-<<<<<<< HEAD
-extern const char *sh_fixed_range_str;
-
-#define OVERRIDE_OPTIONS sh_override_options ()
-
-=======
->>>>>>> b56a5220
  
 /* Target machine storage layout.  */
@@ -1399,11 +1382,6 @@
    ? FIRST_FP_PARM_REG					\
    : FIRST_PARM_REG)
 
-<<<<<<< HEAD
-#define FUNCTION_VALUE_REGNO_P(REGNO) sh_function_value_regno_p (REGNO)
-
-=======
->>>>>>> b56a5220
 /* 1 if N is a possible register number for function argument passing.  */
 /* ??? There are some callers that pass REGNO as int, and others that pass
    it as unsigned.  We get warnings unless we do casts everywhere.  */
