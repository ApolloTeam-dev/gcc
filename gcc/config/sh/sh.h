--- conflicted
+++ resolved
@@ -1,10 +1,6 @@
 /* Definitions of target machine for GNU compiler for Renesas / SuperH SH.
    Copyright (C) 1993, 1994, 1995, 1996, 1997, 1998, 1999, 2000, 2001, 2002,
-<<<<<<< HEAD
-   2003, 2004, 2005, 2006, 2007, 2008, 2009, 2010
-=======
    2003, 2004, 2005, 2006, 2007, 2008, 2009, 2010, 2011
->>>>>>> 3082eeb7
    Free Software Foundation, Inc.
    Contributed by Steve Chamberlain (sac@cygnus.com).
    Improved by Jim Wilson (wilson@cygnus.com).
@@ -423,11 +419,6 @@
 #endif
 
 #define DRIVER_SELF_SPECS "%{m2a:%{ml:%eSH2a does not support little-endian}}"
-<<<<<<< HEAD
-
-#define OPTIMIZATION_OPTIONS(LEVEL,SIZE) sh_optimization_options (LEVEL, SIZE)
-=======
->>>>>>> 3082eeb7
 
 #define ASSEMBLER_DIALECT assembler_dialect
 
@@ -462,13 +453,6 @@
 
 #define SUBTARGET_OVERRIDE_OPTIONS (void) 0
 
-<<<<<<< HEAD
-extern const char *sh_fixed_range_str;
-
-#define OVERRIDE_OPTIONS sh_override_options ()
-
-=======
->>>>>>> 3082eeb7
  
 /* Target machine storage layout.  */
@@ -1216,22 +1200,6 @@
 #define CONST_OK_FOR_K08(VALUE) (((HOST_WIDE_INT)(VALUE))>= 0 \
 				 && ((HOST_WIDE_INT)(VALUE)) <= 255)
 
-<<<<<<< HEAD
-/* Given an rtx X being reloaded into a reg required to be
-   in class CLASS, return the class of reg to actually use.
-   In general this is just CLASS; but on some machines
-   in some cases it is preferable to use a more restrictive class.  */
-
-#define PREFERRED_RELOAD_CLASS(X, CLASS) \
-  ((CLASS) == NO_REGS && TARGET_SHMEDIA \
-   && (GET_CODE (X) == CONST_DOUBLE \
-       || GET_CODE (X) == SYMBOL_REF \
-       || PIC_ADDR_P (X)) \
-   ? GENERAL_REGS \
-   : (CLASS)) \
-
-=======
->>>>>>> 3082eeb7
 #if 0
 #define SECONDARY_INOUT_RELOAD_CLASS(CLASS,MODE,X,ELSE) \
   ((((REGCLASS_HAS_FP_REG (CLASS) 					\
@@ -1397,11 +1365,6 @@
    ? FIRST_FP_PARM_REG					\
    : FIRST_PARM_REG)
 
-<<<<<<< HEAD
-#define FUNCTION_VALUE_REGNO_P(REGNO) sh_function_value_regno_p (REGNO)
-
-=======
->>>>>>> 3082eeb7
 /* 1 if N is a possible register number for function argument passing.  */
 /* ??? There are some callers that pass REGNO as int, and others that pass
    it as unsigned.  We get warnings unless we do casts everywhere.  */
@@ -1976,15 +1939,6 @@
    floating point types equivalent to `float'.  */
 #define DOUBLE_TYPE_SIZE ((TARGET_SH2E && ! TARGET_SH4 && ! TARGET_SH2A_DOUBLE) ? 32 : 64)
 
-<<<<<<< HEAD
-#if defined(__SH2E__) || defined(__SH3E__) || defined( __SH2A_SINGLE_ONLY__) || defined( __SH4_SINGLE_ONLY__)
-#define LIBGCC2_DOUBLE_TYPE_SIZE 32
-#else
-#define LIBGCC2_DOUBLE_TYPE_SIZE 64
-#endif
-
-=======
->>>>>>> 3082eeb7
 /* 'char' is signed by default.  */
 #define DEFAULT_SIGNED_CHAR  1
 
@@ -2351,131 +2305,6 @@
 #define FINAL_PRESCAN_INSN(INSN, OPVEC, NOPERANDS) \
   final_prescan_insn ((INSN), (OPVEC), (NOPERANDS))
 
-<<<<<<< HEAD
-/* Print operand X (an rtx) in assembler syntax to file FILE.
-   CODE is a letter or dot (`z' in `%z0') or 0 if no letter was specified.
-   For `%' followed by punctuation, CODE is the punctuation and X is null.  */
-
-#define PRINT_OPERAND(STREAM, X, CODE)  print_operand ((STREAM), (X), (CODE))
-
-/* Print a memory address as an operand to reference that memory location.  */
-
-#define PRINT_OPERAND_ADDRESS(STREAM,X)  print_operand_address ((STREAM), (X))
-
-#define PRINT_OPERAND_PUNCT_VALID_P(CHAR) \
-  ((CHAR) == '.' || (CHAR) == '#' || (CHAR) == '@' || (CHAR) == ','	\
-   || (CHAR) == '$' || (CHAR) == '\'' || (CHAR) == '>')
-
-/* Recognize machine-specific patterns that may appear within
-   constants.  Used for PIC-specific UNSPECs.  */
-#define OUTPUT_ADDR_CONST_EXTRA(STREAM, X, FAIL) \
-  do									\
-    if (GET_CODE (X) == UNSPEC)						\
-      {									\
-	switch (XINT ((X), 1))						\
-	  {								\
-	  case UNSPEC_DATALABEL:					\
-	    fputs ("datalabel ", (STREAM));				\
-	    output_addr_const ((STREAM), XVECEXP ((X), 0, 0));		\
-	    break;							\
-	  case UNSPEC_PIC:						\
-	    /* GLOBAL_OFFSET_TABLE or local symbols, no suffix.  */	\
-	    output_addr_const ((STREAM), XVECEXP ((X), 0, 0));		\
-	    break;							\
-	  case UNSPEC_GOT:						\
-	    output_addr_const ((STREAM), XVECEXP ((X), 0, 0));		\
-	    fputs ("@GOT", (STREAM));					\
-	    break;							\
-	  case UNSPEC_GOTOFF:						\
-	    output_addr_const ((STREAM), XVECEXP ((X), 0, 0));		\
-	    fputs ("@GOTOFF", (STREAM));				\
-	    break;							\
-	  case UNSPEC_PLT:						\
-	    output_addr_const ((STREAM), XVECEXP ((X), 0, 0));		\
-	    fputs ("@PLT", (STREAM));					\
-	    break;							\
-	  case UNSPEC_GOTPLT:						\
-	    output_addr_const ((STREAM), XVECEXP ((X), 0, 0));		\
-	    fputs ("@GOTPLT", (STREAM));				\
-	    break;							\
-	  case UNSPEC_DTPOFF:						\
-	    output_addr_const ((STREAM), XVECEXP ((X), 0, 0));		\
-	    fputs ("@DTPOFF", (STREAM));				\
-	    break;							\
-	  case UNSPEC_GOTTPOFF:						\
-	    output_addr_const ((STREAM), XVECEXP ((X), 0, 0));		\
-	    fputs ("@GOTTPOFF", (STREAM));				\
-	    break;							\
-	  case UNSPEC_TPOFF:						\
-	    output_addr_const ((STREAM), XVECEXP ((X), 0, 0));		\
-	    fputs ("@TPOFF", (STREAM));					\
-	    break;							\
-	  case UNSPEC_CALLER:						\
-	    {								\
-	      char name[32];						\
-	      /* LPCS stands for Label for PIC Call Site.  */		\
-	      ASM_GENERATE_INTERNAL_LABEL				\
-		(name, "LPCS", INTVAL (XVECEXP ((X), 0, 0)));		\
-	      assemble_name ((STREAM), name);				\
-	    }								\
-	    break;							\
-	  case UNSPEC_EXTRACT_S16:					\
-	  case UNSPEC_EXTRACT_U16:					\
-	    {								\
-	      rtx val, shift;						\
-									\
-	      val = XVECEXP (X, 0, 0);					\
-	      shift = XVECEXP (X, 0, 1);				\
-	      fputc ('(', STREAM);					\
-	      if (shift != const0_rtx)					\
-		fputc ('(', STREAM);					\
-	      if (GET_CODE (val) == CONST				\
-		  || GET_RTX_CLASS (GET_CODE (val)) != RTX_OBJ)		\
-		{							\
-		  fputc ('(', STREAM);					\
-		  output_addr_const (STREAM, val);			\
-		  fputc (')', STREAM);					\
-		}							\
-	      else							\
-		output_addr_const (STREAM, val);			\
-	      if (shift != const0_rtx)					\
-		{							\
-		  fputs (" >> ", STREAM);				\
-		  output_addr_const (STREAM, shift);			\
-		  fputc (')', STREAM);					\
-		}							\
-	      fputs (" & 65535)", STREAM);				\
-	    }								\
-	    break;							\
-	  case UNSPEC_SYMOFF:						\
-	    output_addr_const (STREAM, XVECEXP (X, 0, 0));		\
-	    fputc ('-', STREAM);					\
-	    if (GET_CODE (XVECEXP (X, 0, 1)) == CONST)			\
-	      {								\
-		fputc ('(', STREAM);					\
-		output_addr_const (STREAM, XVECEXP (X, 0, 1));		\
-		fputc (')', STREAM);					\
-	      }								\
-	    else							\
-	      output_addr_const (STREAM, XVECEXP (X, 0, 1));		\
-	    break;							\
-	  case UNSPEC_PCREL_SYMOFF:					\
-	    output_addr_const (STREAM, XVECEXP (X, 0, 0));		\
-	    fputs ("-(", STREAM);					\
-	    output_addr_const (STREAM, XVECEXP (X, 0, 1));		\
-	    fputs ("-.)", STREAM);					\
-	    break;							\
-	  default:							\
-	    goto FAIL;							\
-	  }								\
-	break;								\
-      }									\
-    else								\
-      goto FAIL;							\
-  while (0)
-
-=======
->>>>>>> 3082eeb7
  
 extern rtx sh_compare_op0;
