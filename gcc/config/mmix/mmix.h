--- conflicted
+++ resolved
@@ -1,9 +1,5 @@
 /* Definitions of target machine for GNU compiler, for MMIX.
-<<<<<<< HEAD
    Copyright (C) 2000, 2001, 2002, 2004, 2005, 2007, 2008, 2009, 2010
-=======
-   Copyright (C) 2000, 2001, 2002, 2004, 2005, 2007, 2008, 2009
->>>>>>> e33a1692
    Free Software Foundation, Inc.
    Contributed by Hans-Peter Nilsson (hp@bitrange.com)
 
@@ -730,9 +726,6 @@
 #define ASM_APP_ON "%APP\n"
 #define ASM_APP_OFF "%NO_APP\n"
 
-#define ASM_OUTPUT_SOURCE_FILENAME(STREAM, NAME) \
- mmix_asm_output_source_filename (STREAM, NAME)
-
 #define OUTPUT_QUOTED_STRING(STREAM, STRING) \
  mmix_output_quoted_string (STREAM, STRING, strlen (STRING))
 
