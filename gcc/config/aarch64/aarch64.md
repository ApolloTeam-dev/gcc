;; Machine description for AArch64 architecture.
;; Copyright (C) 2009-2014 Free Software Foundation, Inc.
;; Contributed by ARM Ltd.
;;
;; This file is part of GCC.
;;
;; GCC is free software; you can redistribute it and/or modify it
;; under the terms of the GNU General Public License as published by
;; the Free Software Foundation; either version 3, or (at your option)
;; any later version.
;;
;; GCC is distributed in the hope that it will be useful, but
;; WITHOUT ANY WARRANTY; without even the implied warranty of
;; MERCHANTABILITY or FITNESS FOR A PARTICULAR PURPOSE.  See the GNU
;; General Public License for more details.
;;
;; You should have received a copy of the GNU General Public License
;; along with GCC; see the file COPYING3.  If not see
;; <http://www.gnu.org/licenses/>.

;; Register numbers
(define_constants
  [
    (R0_REGNUM		0)
    (R1_REGNUM		1)
    (R2_REGNUM		2)
    (R3_REGNUM		3)
    (R4_REGNUM		4)
    (R5_REGNUM		5)
    (R6_REGNUM		6)
    (R7_REGNUM		7)
    (R8_REGNUM		8)
    (R9_REGNUM		9)
    (R10_REGNUM		10)
    (R11_REGNUM		11)
    (R12_REGNUM		12)
    (R13_REGNUM		13)
    (R14_REGNUM		14)
    (R15_REGNUM		15)
    (R16_REGNUM		16)
    (IP0_REGNUM		16)
    (R17_REGNUM		17)
    (IP1_REGNUM		17)
    (R18_REGNUM		18)
    (R19_REGNUM		19)
    (R20_REGNUM		20)
    (R21_REGNUM		21)
    (R22_REGNUM		22)
    (R23_REGNUM		23)
    (R24_REGNUM		24)
    (R25_REGNUM		25)
    (R26_REGNUM		26)
    (R27_REGNUM		27)
    (R28_REGNUM		28)
    (R29_REGNUM		29)
    (R30_REGNUM		30)
    (LR_REGNUM		30)
    (SP_REGNUM		31)
    (V0_REGNUM		32)
    (V15_REGNUM		47)
    (V31_REGNUM		63)
    (SFP_REGNUM		64)
    (AP_REGNUM		65)
    (CC_REGNUM		66)
  ]
)

(define_c_enum "unspec" [
    UNSPEC_CASESI
    UNSPEC_CRC32B
    UNSPEC_CRC32CB
    UNSPEC_CRC32CH
    UNSPEC_CRC32CW
    UNSPEC_CRC32CX
    UNSPEC_CRC32H
    UNSPEC_CRC32W
    UNSPEC_CRC32X
    UNSPEC_FRECPE
    UNSPEC_FRECPS
    UNSPEC_FRECPX
    UNSPEC_FRINTA
    UNSPEC_FRINTI
    UNSPEC_FRINTM
    UNSPEC_FRINTN
    UNSPEC_FRINTP
    UNSPEC_FRINTX
    UNSPEC_FRINTZ
    UNSPEC_GOTSMALLPIC
    UNSPEC_GOTSMALLTLS
    UNSPEC_GOTTINYPIC
    UNSPEC_LD1
    UNSPEC_LD2
    UNSPEC_LD3
    UNSPEC_LD4
    UNSPEC_MB
    UNSPEC_NOP
    UNSPEC_PRLG_STK
    UNSPEC_RBIT
    UNSPEC_SISD_NEG
    UNSPEC_SISD_SSHL
    UNSPEC_SISD_USHL
    UNSPEC_SSHL_2S
    UNSPEC_SSHR64
    UNSPEC_ST1
    UNSPEC_ST2
    UNSPEC_ST3
    UNSPEC_ST4
    UNSPEC_ST2_LANE
    UNSPEC_ST3_LANE
    UNSPEC_ST4_LANE
    UNSPEC_TLS
    UNSPEC_TLSDESC
    UNSPEC_USHL_2S
    UNSPEC_USHR64
    UNSPEC_VSTRUCTDUMMY
    UNSPEC_SP_SET
    UNSPEC_SP_TEST
])

(define_c_enum "unspecv" [
    UNSPECV_EH_RETURN		; Represent EH_RETURN
    UNSPECV_GET_FPCR		; Represent fetch of FPCR content.
    UNSPECV_SET_FPCR		; Represent assign of FPCR content.
    UNSPECV_GET_FPSR		; Represent fetch of FPSR content.
    UNSPECV_SET_FPSR		; Represent assign of FPSR content.
  ]
)

;; If further include files are added the defintion of MD_INCLUDES
;; must be updated.

(include "constraints.md")
(include "predicates.md")
(include "iterators.md")

;; -------------------------------------------------------------------
;; Instruction types and attributes
;; -------------------------------------------------------------------

; The "type" attribute is is included here from AArch32 backend to be able
; to share pipeline descriptions.
(include "../arm/types.md")

;; Attribute that specifies whether or not the instruction touches fp
;; registers.
(define_attr "fp" "no,yes" (const_string "no"))

;; Attribute that specifies whether or not the instruction touches simd
;; registers.
(define_attr "simd" "no,yes" (const_string "no"))

(define_attr "length" ""
  (const_int 4))

;; Main data type used by the insn
(define_attr "mode" "unknown,none,QI,HI,SI,DI,TI,SF,DF,TF,FPSW"
  (const_string "unknown"))

;; Attribute that controls whether an alternative is enabled or not.
;; Currently it is only used to disable alternatives which touch fp or simd
;; registers when -mgeneral-regs-only is specified.
(define_attr "enabled" "no,yes"
  (cond [(ior
	(and (eq_attr "fp" "yes")
	     (eq (symbol_ref "TARGET_FLOAT") (const_int 0)))
	(and (eq_attr "simd" "yes")
	     (eq (symbol_ref "TARGET_SIMD") (const_int 0))))
	     (const_string "no")
	] (const_string "yes")))

;; -------------------------------------------------------------------
;; Pipeline descriptions and scheduling
;; -------------------------------------------------------------------

;; Processor types.
(include "aarch64-tune.md")

;; True if the generic scheduling description should be used.

(define_attr "generic_sched" "yes,no"
  (const (if_then_else
          (eq_attr "tune" "cortexa53,cortexa15,thunder")
          (const_string "no")
          (const_string "yes"))))

;; Scheduling
(include "../arm/cortex-a53.md")
(include "../arm/cortex-a15.md")
(include "thunder.md")

;; -------------------------------------------------------------------
;; Jumps and other miscellaneous insns
;; -------------------------------------------------------------------

(define_insn "indirect_jump"
  [(set (pc) (match_operand:DI 0 "register_operand" "r"))]
  ""
  "br\\t%0"
  [(set_attr "type" "branch")]
)

(define_insn "jump"
  [(set (pc) (label_ref (match_operand 0 "" "")))]
  ""
  "b\\t%l0"
  [(set_attr "type" "branch")]
)

(define_expand "cbranch<mode>4"
  [(set (pc) (if_then_else (match_operator 0 "aarch64_comparison_operator"
			    [(match_operand:GPI 1 "register_operand" "")
			     (match_operand:GPI 2 "aarch64_plus_operand" "")])
			   (label_ref (match_operand 3 "" ""))
			   (pc)))]
  ""
  "
  operands[1] = aarch64_gen_compare_reg (GET_CODE (operands[0]), operands[1],
					 operands[2]);
  operands[2] = const0_rtx;
  "
)

(define_expand "cbranch<mode>4"
  [(set (pc) (if_then_else (match_operator 0 "aarch64_comparison_operator"
			    [(match_operand:GPF 1 "register_operand" "")
			     (match_operand:GPF 2 "aarch64_reg_or_zero" "")])
			   (label_ref (match_operand 3 "" ""))
			   (pc)))]
  ""
  "
  operands[1] = aarch64_gen_compare_reg (GET_CODE (operands[0]), operands[1],
					 operands[2]);
  operands[2] = const0_rtx;
  "
)

(define_expand "cbranchcc4"
  [(set (pc) (if_then_else
	      (match_operator 0 "aarch64_comparison_operator"
	       [(match_operand 1 "cc_register" "")
	        (const_int 0)])
	      (label_ref (match_operand 3 "" ""))
	      (pc)))]
  ""
  " ")

(define_insn "*ccmp_and"
  [(set (match_operand 6 "ccmp_cc_register" "")
	(compare
	 (and:SI
	  (match_operator 4 "aarch64_comparison_operator"
	   [(match_operand 0 "ccmp_cc_register" "")
	    (match_operand 1 "aarch64_plus_operand" "")])
	  (match_operator 5 "aarch64_comparison_operator"
	   [(match_operand:GPI 2 "register_operand" "r,r,r")
	    (match_operand:GPI 3 "aarch64_ccmp_operand" "r,Uss,Usn")]))
	 (const_int 0)))]
  ""
  {
    return aarch64_output_ccmp (operands, true, which_alternative);
  }
  [(set_attr "type" "alus_sreg,alus_imm,alus_imm")]
)

(define_insn "*ccmp_ior"
  [(set (match_operand 6 "ccmp_cc_register" "")
	(compare
	 (ior:SI
	  (match_operator 4 "aarch64_comparison_operator"
	   [(match_operand 0 "ccmp_cc_register" "")
	    (match_operand 1 "aarch64_plus_operand" "")])
	  (match_operator 5 "aarch64_comparison_operator"
	   [(match_operand:GPI 2 "register_operand" "r,r,r")
	    (match_operand:GPI 3 "aarch64_ccmp_operand" "r,Uss,Usn")]))
	 (const_int 0)))]
  ""
  {
    return aarch64_output_ccmp (operands, false, which_alternative);
  }
  [(set_attr "type" "alus_sreg,alus_imm,alus_imm")]
)

(define_insn "*condjump"
  [(set (pc) (if_then_else (match_operator 0 "aarch64_comparison_operator"
			    [(match_operand 1 "cc_register" "") (const_int 0)])
			   (label_ref (match_operand 2 "" ""))
			   (pc)))]
  ""
  "b%m0\\t%l2"
  [(set_attr "type" "branch")]
)

(define_expand "casesi"
  [(match_operand:SI 0 "register_operand" "")	; Index
   (match_operand:SI 1 "const_int_operand" "")	; Lower bound
   (match_operand:SI 2 "const_int_operand" "")	; Total range
   (match_operand:DI 3 "" "")			; Table label
   (match_operand:DI 4 "" "")]			; Out of range label
  ""
  {
    if (operands[1] != const0_rtx)
      {
	rtx reg = gen_reg_rtx (SImode);

	/* Canonical RTL says that if you have:

	   (minus (X) (CONST))

           then this should be emitted as:

           (plus (X) (-CONST))

	   The use of trunc_int_for_mode ensures that the resulting
	   constant can be represented in SImode, this is important
	   for the corner case where operand[1] is INT_MIN.  */

	operands[1] = GEN_INT (trunc_int_for_mode (-INTVAL (operands[1]), SImode));

	if (!(*insn_data[CODE_FOR_addsi3].operand[2].predicate)
	      (operands[1], SImode))
	  operands[1] = force_reg (SImode, operands[1]);
	emit_insn (gen_addsi3 (reg, operands[0], operands[1]));
	operands[0] = reg;
      }

    if (!aarch64_plus_operand (operands[2], SImode))
      operands[2] = force_reg (SImode, operands[2]);
    emit_jump_insn (gen_cbranchsi4 (gen_rtx_GTU (SImode, const0_rtx,
						 const0_rtx),
				    operands[0], operands[2], operands[4]));

    operands[2] = force_reg (DImode, gen_rtx_LABEL_REF (VOIDmode, operands[3]));
    emit_jump_insn (gen_casesi_dispatch (operands[2], operands[0],
					 operands[3]));
    DONE;
  }
)

(define_insn "casesi_dispatch"
  [(parallel
    [(set (pc)
	  (mem:DI (unspec [(match_operand:DI 0 "register_operand" "r")
			   (match_operand:SI 1 "register_operand" "r")]
			UNSPEC_CASESI)))
     (clobber (reg:CC CC_REGNUM))
     (clobber (match_scratch:DI 3 "=r"))
     (clobber (match_scratch:DI 4 "=r"))
     (use (label_ref (match_operand 2 "" "")))])]
  ""
  "*
  return aarch64_output_casesi (operands);
  "
  [(set_attr "length" "16")
   (set_attr "type" "branch")]
)

(define_insn "nop"
  [(unspec[(const_int 0)] UNSPEC_NOP)]
  ""
  "nop"
  [(set_attr "type" "no_insn")]
)

(define_insn "*prefetch"
  [(prefetch (plus:DI (match_operand:DI 0 "register_operand" "r")
                      (match_operand:DI 1 "aarch64_prefetch_pimm" "")
             )
            (match_operand:QI 2 "const_int_operand" "n")
           (match_operand:QI 3 "const_int_operand" "n"))]
  ""
  "*
{
  int locality = INTVAL (operands[3]);

  gcc_assert (IN_RANGE (locality, 0, 3));

  if (locality == 0)
     /* non temporal locality */
     return (INTVAL(operands[2])) ? \"prfm\\tPSTL1STRM, [%0, %1]\" : \"prfm\\tPLDL1STRM, [%0, %1]\";

  /* temporal locality */
  return (INTVAL(operands[2])) ? \"prfm\\tPSTL%3KEEP, [%0, %1]\" : \"prfm\\tPLDL%3KEEP, [%0, %1]\";
}"
  [(set_attr "type" "prefetch")]
)

(define_insn "*prefetch"
  [(prefetch (plus:DI (match_operand:DI 0 "register_operand" "r")
                      (match_operand:DI 1 "aarch64_prefetch_unscaled" "")
             )
            (match_operand:QI 2 "const_int_operand" "n")
            (match_operand:QI 3 "const_int_operand" "n"))]
  ""
  "*
{
  int locality = INTVAL (operands[3]);

  gcc_assert (IN_RANGE (locality, 0, 3));

  if (locality == 0)
     /* non temporal locality */
     return (INTVAL(operands[2])) ? \"prfum\\tPSTL1STRM, [%0, %1]\" : \"prfm\\tPLDL1STRM, [%0, %1]\";

  /* temporal locality */
  return (INTVAL(operands[2])) ? \"prfum\\tPSTL%3KEEP, [%0, %1]\" : \"prfm\\tPLDL%3KEEP, [%0, %1]\";
}"
  [(set_attr "type" "prefetch")]
)

(define_insn "prefetch"
  [(prefetch (match_operand:DI 0 "address_operand" "r")
            (match_operand:QI 1 "const_int_operand" "n")
            (match_operand:QI 2 "const_int_operand" "n"))]
  ""
  "*
{
  int locality = INTVAL (operands[2]);

  gcc_assert (IN_RANGE (locality, 0, 3));

  if (locality == 0)
     /* non temporal locality */
     return (INTVAL(operands[1])) ? \"prfm\\tPSTL1STRM, [%0, #0]\" : \"prfm\\tPLDL1STRM, [%0, #0]\";

  /* temporal locality */
  return (INTVAL(operands[1])) ? \"prfm\\tPSTL%2KEEP, [%0, #0]\" : \"prfm\\tPLDL%2KEEP, [%0, #0]\";
}"
  [(set_attr "type" "prefetch")]
)


(define_insn "trap"
  [(trap_if (const_int 1) (const_int 8))]
  ""
  "brk #1000"
  [(set_attr "type" "trap")])

(define_expand "prologue"
  [(clobber (const_int 0))]
  ""
  "
  aarch64_expand_prologue ();
  DONE;
  "
)

(define_expand "epilogue"
  [(clobber (const_int 0))]
  ""
  "
  aarch64_expand_epilogue (false);
  DONE;
  "
)

(define_expand "sibcall_epilogue"
  [(clobber (const_int 0))]
  ""
  "
  aarch64_expand_epilogue (true);
  DONE;
  "
)

(define_insn "*do_return"
  [(return)]
  ""
  "ret"
  [(set_attr "type" "branch")]
)

(define_insn "eh_return"
  [(unspec_volatile [(match_operand:DI 0 "register_operand" "r")]
    UNSPECV_EH_RETURN)]
  ""
  "#"
  [(set_attr "type" "branch")]

)

(define_split
  [(unspec_volatile [(match_operand:DI 0 "register_operand" "")]
    UNSPECV_EH_RETURN)]
  "reload_completed"
  [(set (match_dup 1) (match_dup 0))]
  {
    operands[1] = aarch64_final_eh_return_addr ();
  }
)

(define_insn "*cb<optab><mode>1"
  [(set (pc) (if_then_else (EQL (match_operand:GPI 0 "register_operand" "r")
				(const_int 0))
			   (label_ref (match_operand 1 "" ""))
			   (pc)))]
  ""
  "<cbz>\\t%<w>0, %l1"
  [(set_attr "type" "branch")]

)

(define_insn "*tb<optab><mode>1"
  [(set (pc) (if_then_else
	      (EQL (zero_extract:DI (match_operand:GPI 0 "register_operand" "r")
				    (const_int 1)
				    (match_operand 1 "const_int_operand" "n"))
		   (const_int 0))
	     (label_ref (match_operand 2 "" ""))
	     (pc)))
   (clobber (match_scratch:DI 3 "=r"))]
  ""
  "*
  if (get_attr_length (insn) == 8)
    return \"ubfx\\t%<w>3, %<w>0, %1, #1\;<cbz>\\t%<w>3, %l2\";
  return \"<tbz>\\t%<w>0, %1, %l2\";
  "
  [(set_attr "type" "branch")
   (set (attr "length")
	(if_then_else (and (ge (minus (match_dup 2) (pc)) (const_int -32768))
			   (lt (minus (match_dup 2) (pc)) (const_int 32764)))
		      (const_int 4)
		      (const_int 8)))]
)

(define_insn "*cb<optab><mode>1"
  [(set (pc) (if_then_else (LTGE (match_operand:ALLI 0 "register_operand" "r")
				 (const_int 0))
			   (label_ref (match_operand 1 "" ""))
			   (pc)))
   (clobber (match_scratch:DI 2 "=r"))]
  ""
  "*
  if (get_attr_length (insn) == 8)
    return \"ubfx\\t%<w>2, %<w>0, <sizem1>, #1\;<cbz>\\t%<w>2, %l1\";
  return \"<tbz>\\t%<w>0, <sizem1>, %l1\";
  "
  [(set_attr "type" "branch")
   (set (attr "length")
	(if_then_else (and (ge (minus (match_dup 1) (pc)) (const_int -32768))
			   (lt (minus (match_dup 1) (pc)) (const_int 32764)))
		      (const_int 4)
		      (const_int 8)))]
)

;; -------------------------------------------------------------------
;; Subroutine calls and sibcalls
;; -------------------------------------------------------------------

(define_expand "call_internal"
  [(parallel [(call (match_operand 0 "memory_operand" "")
		    (match_operand 1 "general_operand" ""))
	      (use (match_operand 2 "" ""))
	      (clobber (reg:DI LR_REGNUM))])])

(define_expand "call"
  [(parallel [(call (match_operand 0 "memory_operand" "")
		    (match_operand 1 "general_operand" ""))
	      (use (match_operand 2 "" ""))
	      (clobber (reg:DI LR_REGNUM))])]
  ""
  "
  {
    rtx callee, pat;

    /* In an untyped call, we can get NULL for operand 2.  */
    if (operands[2] == NULL)
      operands[2] = const0_rtx;

    /* Decide if we should generate indirect calls by loading the
       64-bit address of the callee into a register before performing
       the branch-and-link.  */
    callee = XEXP (operands[0], 0);
    if (GET_CODE (callee) == SYMBOL_REF
	? aarch64_is_long_call_p (callee)
	: !REG_P (callee))
      XEXP (operands[0], 0) = force_reg (Pmode, callee);

    pat = gen_call_internal (operands[0], operands[1], operands[2]);
    aarch64_emit_call_insn (pat);
    DONE;
  }"
)

(define_insn "*call_reg"
  [(call (mem:DI (match_operand:DI 0 "register_operand" "r"))
	 (match_operand 1 "" ""))
   (use (match_operand 2 "" ""))
   (clobber (reg:DI LR_REGNUM))]
  ""
  "blr\\t%0"
  [(set_attr "type" "call")]
)

(define_insn "*call_symbol"
  [(call (mem:DI (match_operand:DI 0 "" ""))
	 (match_operand 1 "" ""))
   (use (match_operand 2 "" ""))
   (clobber (reg:DI LR_REGNUM))]
  "GET_CODE (operands[0]) == SYMBOL_REF
   && !aarch64_is_long_call_p (operands[0])"
  "bl\\t%a0"
  [(set_attr "type" "call")]
)

(define_expand "call_value_internal"
  [(parallel [(set (match_operand 0 "" "")
		   (call (match_operand 1 "memory_operand" "")
			 (match_operand 2 "general_operand" "")))
	      (use (match_operand 3 "" ""))
	      (clobber (reg:DI LR_REGNUM))])])

(define_expand "call_value"
  [(parallel [(set (match_operand 0 "" "")
		   (call (match_operand 1 "memory_operand" "")
			 (match_operand 2 "general_operand" "")))
	      (use (match_operand 3 "" ""))
	      (clobber (reg:DI LR_REGNUM))])]
  ""
  "
  {
    rtx callee, pat;

    /* In an untyped call, we can get NULL for operand 3.  */
    if (operands[3] == NULL)
      operands[3] = const0_rtx;

    /* Decide if we should generate indirect calls by loading the
       64-bit address of the callee into a register before performing
       the branch-and-link.  */
    callee = XEXP (operands[1], 0);
    if (GET_CODE (callee) == SYMBOL_REF
	? aarch64_is_long_call_p (callee)
	: !REG_P (callee))
      XEXP (operands[1], 0) = force_reg (Pmode, callee);

    pat = gen_call_value_internal (operands[0], operands[1], operands[2],
                                   operands[3]);
    aarch64_emit_call_insn (pat);
    DONE;
  }"
)

(define_insn "*call_value_reg"
  [(set (match_operand 0 "" "")
	(call (mem:DI (match_operand:DI 1 "register_operand" "r"))
		      (match_operand 2 "" "")))
   (use (match_operand 3 "" ""))
   (clobber (reg:DI LR_REGNUM))]
  ""
  "blr\\t%1"
  [(set_attr "type" "call")]

)

(define_insn "*call_value_symbol"
  [(set (match_operand 0 "" "")
	(call (mem:DI (match_operand:DI 1 "" ""))
	      (match_operand 2 "" "")))
   (use (match_operand 3 "" ""))
   (clobber (reg:DI LR_REGNUM))]
  "GET_CODE (operands[1]) == SYMBOL_REF
   && !aarch64_is_long_call_p (operands[1])"
  "bl\\t%a1"
  [(set_attr "type" "call")]
)

(define_expand "sibcall_internal"
  [(parallel [(call (match_operand 0 "memory_operand" "")
		    (match_operand 1 "general_operand" ""))
	      (return)
	      (use (match_operand 2 "" ""))])])

(define_expand "sibcall"
  [(parallel [(call (match_operand 0 "memory_operand" "")
		    (match_operand 1 "general_operand" ""))
	      (return)
	      (use (match_operand 2 "" ""))])]
  ""
  {
    rtx pat;

    if (!REG_P (XEXP (operands[0], 0))
       && (GET_CODE (XEXP (operands[0], 0)) != SYMBOL_REF))
     XEXP (operands[0], 0) = force_reg (Pmode, XEXP (operands[0], 0));

    if (operands[2] == NULL_RTX)
      operands[2] = const0_rtx;

    pat = gen_sibcall_internal (operands[0], operands[1], operands[2]);
    aarch64_emit_call_insn (pat);
    DONE;
  }
)

(define_expand "sibcall_value_internal"
  [(parallel [(set (match_operand 0 "" "")
		   (call (match_operand 1 "memory_operand" "")
			 (match_operand 2 "general_operand" "")))
	      (return)
	      (use (match_operand 3 "" ""))])])

(define_expand "sibcall_value"
  [(parallel [(set (match_operand 0 "" "")
		   (call (match_operand 1 "memory_operand" "")
			 (match_operand 2 "general_operand" "")))
	      (return)
	      (use (match_operand 3 "" ""))])]
  ""
  {
    rtx pat;

    if (!REG_P (XEXP (operands[1], 0))
       && (GET_CODE (XEXP (operands[1], 0)) != SYMBOL_REF))
     XEXP (operands[1], 0) = force_reg (Pmode, XEXP (operands[1], 0));

    if (operands[3] == NULL_RTX)
      operands[3] = const0_rtx;

    pat = gen_sibcall_value_internal (operands[0], operands[1], operands[2],
                                      operands[3]);
    aarch64_emit_call_insn (pat);
    DONE;
  }
)

(define_insn "*sibcall_insn"
  [(call (mem:DI (match_operand:DI 0 "aarch64_call_insn_operand" "Ucs, Usf"))
	 (match_operand 1 "" ""))
   (return)
   (use (match_operand 2 "" ""))]
  "SIBLING_CALL_P (insn)"
  "@
   br\\t%0
   b\\t%a0"
  [(set_attr "type" "branch, branch")]
)

(define_insn "*sibcall_value_insn"
  [(set (match_operand 0 "" "")
	(call (mem:DI (match_operand 1 "aarch64_call_insn_operand" "Ucs, Usf"))
	      (match_operand 2 "" "")))
   (return)
   (use (match_operand 3 "" ""))]
  "SIBLING_CALL_P (insn)"
  "@
   br\\t%1
   b\\t%a1"
  [(set_attr "type" "branch, branch")]
)

;; Call subroutine returning any type.

(define_expand "untyped_call"
  [(parallel [(call (match_operand 0 "")
		    (const_int 0))
	      (match_operand 1 "")
	      (match_operand 2 "")])]
  ""
{
  int i;

  emit_call_insn (GEN_CALL (operands[0], const0_rtx, NULL, const0_rtx));

  for (i = 0; i < XVECLEN (operands[2], 0); i++)
    {
      rtx set = XVECEXP (operands[2], 0, i);
      emit_move_insn (SET_DEST (set), SET_SRC (set));
    }

  /* The optimizer does not know that the call sets the function value
     registers we stored in the result block.  We avoid problems by
     claiming that all hard registers are used and clobbered at this
     point.  */
  emit_insn (gen_blockage ());
  DONE;
})

;; -------------------------------------------------------------------
;; Moves
;; -------------------------------------------------------------------

(define_expand "mov<mode>"
  [(set (match_operand:SHORT 0 "nonimmediate_operand" "")
	(match_operand:SHORT 1 "general_operand" ""))]
  ""
  "
    if (GET_CODE (operands[0]) == MEM && operands[1] != const0_rtx)
      operands[1] = force_reg (<MODE>mode, operands[1]);
  "
)

(define_insn "*mov<mode>_aarch64"
  [(set (match_operand:SHORT 0 "nonimmediate_operand" "=r,r,   *w,r,*w, m, m, r,*w,*w")
        (match_operand:SHORT 1 "general_operand"      " r,M,D<hq>,m, m,rZ,*w,*w, r,*w"))]
  "(register_operand (operands[0], <MODE>mode)
    || aarch64_reg_or_zero (operands[1], <MODE>mode))"
{
   switch (which_alternative)
     {
     case 0:
       return "mov\t%w0, %w1";
     case 1:
       return "mov\t%w0, %1";
     case 2:
       return aarch64_output_scalar_simd_mov_immediate (operands[1],
							<MODE>mode);
     case 3:
       return "ldr<size>\t%w0, %1";
     case 4:
       return "ldr\t%<size>0, %1";
     case 5:
       return "str<size>\t%w1, %0";
     case 6:
       return "str\t%<size>1, %0";
     case 7:
       return "umov\t%w0, %1.<v>[0]";
     case 8:
       return "dup\t%0.<Vallxd>, %w1";
     case 9:
       return "dup\t%<Vetype>0, %1.<v>[0]";
     default:
       gcc_unreachable ();
     }
}
  [(set_attr "type" "mov_reg,mov_imm,mov_imm,load1,load1,store1,store1,\
                     neon_from_gp<q>,neon_from_gp<q>, neon_dup")
   (set_attr "simd" "*,*,yes,*,*,*,*,yes,yes,yes")]
)

(define_expand "mov<mode>"
  [(set (match_operand:GPI 0 "nonimmediate_operand" "")
	(match_operand:GPI 1 "general_operand" ""))]
  ""
  "
    if (GET_CODE (operands[0]) == MEM && operands[1] != const0_rtx)
      operands[1] = force_reg (<MODE>mode, operands[1]);

    if (CONSTANT_P (operands[1]))
      {
	aarch64_expand_mov_immediate (operands[0], operands[1]);
	DONE;
      }
  "
)

(define_insn "*movsi_aarch64"
  [(set (match_operand:SI 0 "nonimmediate_operand" "=r,k,r,r,r,*w,m,  m,r,r  ,*w, r,*w")
	(match_operand:SI 1 "aarch64_mov_operand"  " r,r,k,M,m, m,rZ,*w,S,Ush,rZ,*w,*w"))]
  "(register_operand (operands[0], SImode)
    || aarch64_reg_or_zero (operands[1], SImode))"
  "@
   mov\\t%w0, %w1
   mov\\t%w0, %w1
   mov\\t%w0, %w1
   mov\\t%w0, %1
   ldr\\t%w0, %1
   ldr\\t%s0, %1
   str\\t%w1, %0
   str\\t%s1, %0
   adr\\t%x0, %a1
   adrp\\t%x0, %A1
   fmov\\t%s0, %w1
   fmov\\t%w0, %s1
   fmov\\t%s0, %s1"
  [(set_attr "type" "mov_reg,mov_reg,mov_reg,mov_imm,load1,load1,store1,store1,\
                     adr,adr,f_mcr,f_mrc,fmov")
   (set_attr "fp" "*,*,*,*,*,yes,*,yes,*,*,yes,yes,yes")]
)

(define_insn "*movdi_aarch64"
  [(set (match_operand:DI 0 "nonimmediate_operand" "=r,k,r,r,r,*w,m,  m,r,r,  *w, r,*w,w")
	(match_operand:DI 1 "aarch64_mov_operand"  " r,r,k,N,m, m,rZ,*w,S,Ush,rZ,*w,*w,Dd"))]
  "(register_operand (operands[0], DImode)
    || aarch64_reg_or_zero (operands[1], DImode))"
  "@
   mov\\t%x0, %x1
   mov\\t%0, %x1
   mov\\t%x0, %1
   mov\\t%x0, %1
   ldr\\t%x0, %1
   ldr\\t%d0, %1
   str\\t%x1, %0
   str\\t%d1, %0
   adr\\t%x0, %a1
   adrp\\t%x0, %A1
   fmov\\t%d0, %x1
   fmov\\t%x0, %d1
   fmov\\t%d0, %d1
   movi\\t%d0, %1"
  [(set_attr "type" "mov_reg,mov_reg,mov_reg,mov_imm,load1,load1,store1,store1,\
                     adr,adr,f_mcr,f_mrc,fmov,fmov")
   (set_attr "fp" "*,*,*,*,*,yes,*,yes,*,*,yes,yes,yes,*")
   (set_attr "simd" "*,*,*,*,*,*,*,*,*,*,*,*,*,yes")]
)

(define_insn "insv_imm<mode>"
  [(set (zero_extract:GPI (match_operand:GPI 0 "register_operand" "+r")
			  (const_int 16)
			  (match_operand:GPI 1 "const_int_operand" "n"))
	(match_operand:GPI 2 "const_int_operand" "n"))]
  "UINTVAL (operands[1]) < GET_MODE_BITSIZE (<MODE>mode)
   && UINTVAL (operands[1]) % 16 == 0"
  "movk\\t%<w>0, %X2, lsl %1"
  [(set_attr "type" "mov_imm")]
)

(define_expand "movti"
  [(set (match_operand:TI 0 "nonimmediate_operand" "")
	(match_operand:TI 1 "general_operand" ""))]
  ""
  "
    if (GET_CODE (operands[0]) == MEM && operands[1] != const0_rtx)
      operands[1] = force_reg (TImode, operands[1]);
  "
)

(define_insn "*movti_aarch64"
  [(set (match_operand:TI 0
	 "nonimmediate_operand"  "=r, *w,r ,*w,r  ,Ump,Ump,*w,m")
	(match_operand:TI 1
	 "aarch64_movti_operand" " rn,r ,*w,*w,Ump,r  ,Z  , m,*w"))]
  "(register_operand (operands[0], TImode)
    || aarch64_reg_or_zero (operands[1], TImode))"
  "@
   #
   #
   #
   orr\\t%0.16b, %1.16b, %1.16b
   ldp\\t%0, %H0, %1
   stp\\t%1, %H1, %0
   stp\\txzr, xzr, %0
   ldr\\t%q0, %1
   str\\t%q1, %0"
  [(set_attr "type" "multiple,f_mcr,f_mrc,neon_logic_q, \
		             load2,store2,store2,f_loadd,f_stored")
   (set_attr "length" "8,8,8,4,4,4,4,4,4")
   (set_attr "simd" "*,*,*,yes,*,*,*,*,*")
   (set_attr "fp" "*,*,*,*,*,*,*,yes,yes")]
)

;; Split a TImode register-register or register-immediate move into
;; its component DImode pieces, taking care to handle overlapping
;; source and dest registers.
(define_split
   [(set (match_operand:TI 0 "register_operand" "")
	 (match_operand:TI 1 "aarch64_reg_or_imm" ""))]
  "reload_completed && aarch64_split_128bit_move_p (operands[0], operands[1])"
  [(const_int 0)]
{
  aarch64_split_128bit_move (operands[0], operands[1]);
  DONE;
})

(define_expand "mov<mode>"
  [(set (match_operand:GPF 0 "nonimmediate_operand" "")
	(match_operand:GPF 1 "general_operand" ""))]
  ""
  "
    if (!TARGET_FLOAT)
     {
	sorry (\"%qs and floating point code\", \"-mgeneral-regs-only\");
	FAIL;
     }

    if (GET_CODE (operands[0]) == MEM)
      operands[1] = force_reg (<MODE>mode, operands[1]);
  "
)

(define_insn "*movsf_aarch64"
  [(set (match_operand:SF 0 "nonimmediate_operand" "=w, ?r,w,w  ,w,m,r,m ,r")
	(match_operand:SF 1 "general_operand"      "?rY, w,w,Ufc,m,w,m,rY,r"))]
  "TARGET_FLOAT && (register_operand (operands[0], SFmode)
    || register_operand (operands[1], SFmode))"
  "@
   fmov\\t%s0, %w1
   fmov\\t%w0, %s1
   fmov\\t%s0, %s1
   fmov\\t%s0, %1
   ldr\\t%s0, %1
   str\\t%s1, %0
   ldr\\t%w0, %1
   str\\t%w1, %0
   mov\\t%w0, %w1"
  [(set_attr "type" "f_mcr,f_mrc,fmov,fconsts,\
                     f_loads,f_stores,f_loads,f_stores,mov_reg")]
)

(define_insn "*movdf_aarch64"
  [(set (match_operand:DF 0 "nonimmediate_operand" "=w, ?r,w,w  ,w,m,r,m ,r")
	(match_operand:DF 1 "general_operand"      "?rY, w,w,Ufc,m,w,m,rY,r"))]
  "TARGET_FLOAT && (register_operand (operands[0], DFmode)
    || register_operand (operands[1], DFmode))"
  "@
   fmov\\t%d0, %x1
   fmov\\t%x0, %d1
   fmov\\t%d0, %d1
   fmov\\t%d0, %1
   ldr\\t%d0, %1
   str\\t%d1, %0
   ldr\\t%x0, %1
   str\\t%x1, %0
   mov\\t%x0, %x1"
  [(set_attr "type" "f_mcr,f_mrc,fmov,fconstd,\
                     f_loadd,f_stored,f_loadd,f_stored,mov_reg")]
)

(define_expand "movtf"
  [(set (match_operand:TF 0 "nonimmediate_operand" "")
	(match_operand:TF 1 "general_operand" ""))]
  ""
  "
    if (!TARGET_FLOAT)
     {
	sorry (\"%qs and floating point code\", \"-mgeneral-regs-only\");
	FAIL;
     }

    if (GET_CODE (operands[0]) == MEM)
      operands[1] = force_reg (TFmode, operands[1]);
  "
)

(define_insn "*movtf_aarch64"
  [(set (match_operand:TF 0
	 "nonimmediate_operand" "=w,?&r,w ,?r,w,?w,w,m,?r ,Ump")
	(match_operand:TF 1
	 "general_operand"      " w,?r, ?r,w ,Y,Y ,m,w,Ump,?rY"))]
  "TARGET_FLOAT && (register_operand (operands[0], TFmode)
    || register_operand (operands[1], TFmode))"
  "@
   orr\\t%0.16b, %1.16b, %1.16b
   #
   #
   #
   movi\\t%0.2d, #0
   fmov\\t%s0, wzr
   ldr\\t%q0, %1
   str\\t%q1, %0
   ldp\\t%0, %H0, %1
   stp\\t%1, %H1, %0"
  [(set_attr "type" "logic_reg,multiple,f_mcr,f_mrc,fconstd,fconstd,\
                     f_loadd,f_stored,neon_load1_2reg,neon_store1_2reg")
   (set_attr "length" "4,8,8,8,4,4,4,4,4,4")
   (set_attr "fp" "*,*,yes,yes,*,yes,yes,yes,*,*")
   (set_attr "simd" "yes,*,*,*,yes,*,*,*,*,*")]
)

(define_split
   [(set (match_operand:TF 0 "register_operand" "")
	 (match_operand:TF 1 "aarch64_reg_or_imm" ""))]
  "reload_completed && aarch64_split_128bit_move_p (operands[0], operands[1])"
  [(const_int 0)]
  {
    aarch64_split_128bit_move (operands[0], operands[1]);
    DONE;
  }
)

;; 0 is dst
;; 1 is src
;; 2 is size of move in bytes
;; 3 is alignment

(define_expand "movmemdi"
  [(match_operand:BLK 0 "memory_operand")
   (match_operand:BLK 1 "memory_operand")
   (match_operand:DI 2 "immediate_operand")
   (match_operand:DI 3 "immediate_operand")]
   "!STRICT_ALIGNMENT"
{
  if (aarch64_expand_movmem (operands))
    DONE;
  FAIL;
}
)

;; Operands 1 and 3 are tied together by the final condition; so we allow
;; fairly lax checking on the second memory operation.
(define_insn "load_pair<mode>"
  [(set (match_operand:GPI 0 "register_operand" "=r, w")
	(match_operand:GPI 1 "aarch64_mem_pair_operand" "Ump, Ump"))
   (set (match_operand:GPI 2 "register_operand" "=r, w")
        (match_operand:GPI 3 "memory_operand" "m, m"))]
  "aarch64_mems_ok_for_pair_peep (operands[1], operands[3], NULL_RTX)"
  "@
   ldp\\t%<w>0, %<w>2, %1
   ldp\\t%<v>0, %<v>2, %1"
  [(set_attr "type" "load2")]
)

(define_peephole2
  [(set (match_operand:GPI 0 "register_operand")
	(match_operand:GPI 1 "aarch64_mem_pair_operand"))
   (set (match_operand:GPI 2 "register_operand")
	(match_operand:GPI 3 "memory_operand"))]
  "aarch64_registers_ok_for_load_pair_peep (operands[0], operands[2])
   && aarch64_mems_ok_for_pair_peep (operands[1], operands[3], operands[0])"
  [(parallel [(set (match_dup 0) (match_dup 1))
	      (set (match_dup 2) (match_dup 3))])]
)

(define_peephole2
  [(set (match_operand:GPI 0 "register_operand")
	(match_operand:GPI 1 "memory_operand"))
   (set (match_operand:GPI 2 "register_operand")
	(match_operand:GPI 3 "aarch64_mem_pair_operand"))]
  "aarch64_registers_ok_for_load_pair_peep (operands[2], operands[0])
   && aarch64_mems_ok_for_pair_peep (operands[3], operands[1], operands[0])"
  [(parallel [(set (match_dup 2) (match_dup 3))
	      (set (match_dup 0) (match_dup 1))])]
)

;; Operands 0 and 2 are tied together by the final condition; so we allow
;; fairly lax checking on the second memory operation.
(define_insn "store_pair<mode>"
  [(set (match_operand:GPI 0 "aarch64_mem_pair_operand" "=Ump, Ump")
	(match_operand:GPI 1 "register_operand" "r, w"))
   (set (match_operand:GPI 2 "memory_operand" "=m, m")
        (match_operand:GPI 3 "register_operand" "r, w"))]
  "aarch64_mems_ok_for_pair_peep (operands[0], operands[2], NULL_RTX)"
  "@
   stp\\t%<w>1, %<w>3, %0
   stp\\t%<v>1, %<v>3, %0"
  [(set_attr "type" "store2")]
)

(define_peephole2
  [(set (match_operand:GPI 0 "aarch64_mem_pair_operand")
	(match_operand:GPI 1 "register_operand"))
   (set (match_operand:GPI 2 "memory_operand")
	(match_operand:GPI 3 "register_operand"))]
  "aarch64_registers_ok_for_store_pair_peep (operands[1], operands[3])
   && aarch64_mems_ok_for_pair_peep (operands[0], operands[2], NULL_RTX)"
  [(parallel [(set (match_dup 0) (match_dup 1))
	      (set (match_dup 2) (match_dup 3))])]
)

(define_peephole2
  [(set (match_operand:GPI 0 "memory_operand")
	(match_operand:GPI 1 "register_operand"))
   (set (match_operand:GPI 2 "aarch64_mem_pair_operand")
	(match_operand:GPI 3 "register_operand"))]
  "aarch64_registers_ok_for_store_pair_peep (operands[3], operands[1])
   && aarch64_mems_ok_for_pair_peep (operands[2], operands[0], NULL_RTX)"
  [(parallel [(set (match_dup 2) (match_dup 3))
	      (set (match_dup 0) (match_dup 1))])]
)

;; Operands 1 and 3 are tied together by the final condition; so we allow
;; fairly lax checking on the second memory operation.
(define_insn "load_pair<mode>"
  [(set (match_operand:GPF 0 "register_operand" "=w")
	(match_operand:GPF 1 "aarch64_mem_pair_operand" "Ump"))
   (set (match_operand:GPF 2 "register_operand" "=w")
        (match_operand:GPF 3 "memory_operand" "m"))]
  "aarch64_mems_ok_for_pair_peep (operands[1], operands[3], NULL_RTX)"
  "ldp\\t%<w>0, %<w>2, %1"
  [(set_attr "type" "neon_load1_2reg<q>")]
)

(define_peephole2
  [(set (match_operand:GPF 0 "register_operand")
	(match_operand:GPF 1 "aarch64_mem_pair_operand"))
   (set (match_operand:GPF 2 "register_operand")
	(match_operand:GPF 3 "memory_operand"))]
  "aarch64_registers_ok_for_load_pair_peep (operands[0], operands[2])
   && REGNO (operands[0]) >= 32 && REGNO (operands[2]) >= 32
   && aarch64_mems_ok_for_pair_peep (operands[1], operands[3], operands[0])"
  [(parallel [(set (match_dup 0) (match_dup 1))
	      (set (match_dup 2) (match_dup 3))])]
)

(define_peephole2
  [(set (match_operand:GPF 0 "register_operand")
	(match_operand:GPF 1 "memory_operand"))
   (set (match_operand:GPF 2 "register_operand")
	(match_operand:GPF 3 "aarch64_mem_pair_operand"))]
  "aarch64_registers_ok_for_load_pair_peep (operands[2], operands[0])
   && REGNO (operands[0]) >= 32 && REGNO (operands[2]) >= 32
   && aarch64_mems_ok_for_pair_peep (operands[3], operands[1], operands[0])"
  [(parallel [(set (match_dup 2) (match_dup 3))
	      (set (match_dup 0) (match_dup 1))])]
)

;; Operands 0 and 2 are tied together by the final condition; so we allow
;; fairly lax checking on the second memory operation.
(define_insn "store_pair<mode>"
  [(set (match_operand:GPF 0 "aarch64_mem_pair_operand" "=Ump")
	(match_operand:GPF 1 "register_operand" "w"))
   (set (match_operand:GPF 2 "memory_operand" "=m")
        (match_operand:GPF 3 "register_operand" "w"))]
  "aarch64_mems_ok_for_pair_peep (operands[0], operands[2], NULL_RTX)"
  "stp\\t%<w>1, %<w>3, %0"
  [(set_attr "type" "neon_store1_2reg<q>")]
)

<<<<<<< HEAD
(define_peephole2
  [(set (match_operand:GPF 0 "aarch64_mem_pair_operand")
	(match_operand:GPF 1 "register_operand"))
   (set (match_operand:GPF 2 "memory_operand")
	(match_operand:GPF 3 "register_operand"))]
  "aarch64_registers_ok_for_store_pair_peep (operands[1], operands[3])
   && REGNO (operands[1]) >= 32 && REGNO (operands[3]) >= 32
   && aarch64_mems_ok_for_pair_peep (operands[0], operands[2], NULL_RTX)"
  [(parallel [(set (match_dup 0) (match_dup 1))
	      (set (match_dup 2) (match_dup 3))])]
)


(define_peephole2
  [(set (match_operand:GPF 0 "memory_operand")
	(match_operand:GPF 1 "register_operand"))
   (set (match_operand:GPF 2 "aarch64_mem_pair_operand")
	(match_operand:GPF 3 "register_operand"))]
  "aarch64_registers_ok_for_store_pair_peep (operands[3], operands[1])
   && REGNO (operands[1]) >= 32 && REGNO (operands[3]) >= 32
   && aarch64_mems_ok_for_pair_peep (operands[2], operands[0], NULL_RTX)"
  [(parallel [(set (match_dup 2) (match_dup 3))
	      (set (match_dup 0) (match_dup 1))])]
)

;; Load pair with writeback.  This is primarily used in function epilogues
;; when restoring [fp,lr]
=======
;; Load pair with post-index writeback.  This is primarily used in function
;; epilogues.
>>>>>>> 2196bb69
(define_insn "loadwb_pair<GPI:mode>_<P:mode>"
  [(parallel
    [(set (match_operand:P 0 "register_operand" "=k")
          (plus:P (match_operand:P 1 "register_operand" "0")
                  (match_operand:P 4 "aarch64_mem_pair_offset" "n")))
     (set (match_operand:GPI 2 "register_operand" "=r")
          (mem:GPI (match_dup 1)))
     (set (match_operand:GPI 3 "register_operand" "=r")
          (mem:GPI (plus:P (match_dup 1)
                   (match_operand:P 5 "const_int_operand" "n"))))])]
  "INTVAL (operands[5]) == GET_MODE_SIZE (<GPI:MODE>mode)"
  "ldp\\t%<w>2, %<w>3, [%1], %4"
  [(set_attr "type" "load2")]
)

(define_insn "loadwb_pair<GPF:mode>_<P:mode>"
  [(parallel
    [(set (match_operand:P 0 "register_operand" "=k")
          (plus:P (match_operand:P 1 "register_operand" "0")
                  (match_operand:P 4 "aarch64_mem_pair_offset" "n")))
     (set (match_operand:GPF 2 "register_operand" "=w")
          (mem:GPF (match_dup 1)))
     (set (match_operand:GPF 3 "register_operand" "=w")
          (mem:GPF (plus:P (match_dup 1)
                   (match_operand:P 5 "const_int_operand" "n"))))])]
  "INTVAL (operands[5]) == GET_MODE_SIZE (<GPF:MODE>mode)"
  "ldp\\t%<w>2, %<w>3, [%1], %4"
  [(set_attr "type" "neon_load1_2reg")]
)

;; Store pair with pre-index writeback.  This is primarily used in function
;; prologues.
(define_insn "storewb_pair<GPI:mode>_<P:mode>"
  [(parallel
    [(set (match_operand:P 0 "register_operand" "=&k")
          (plus:P (match_operand:P 1 "register_operand" "0")
                  (match_operand:P 4 "aarch64_mem_pair_offset" "n")))
     (set (mem:GPI (plus:P (match_dup 0)
                   (match_dup 4)))
          (match_operand:GPI 2 "register_operand" "r"))
     (set (mem:GPI (plus:P (match_dup 0)
                   (match_operand:P 5 "const_int_operand" "n")))
          (match_operand:GPI 3 "register_operand" "r"))])]
  "INTVAL (operands[5]) == INTVAL (operands[4]) + GET_MODE_SIZE (<GPI:MODE>mode)"
  "stp\\t%<w>2, %<w>3, [%0, %4]!"
  [(set_attr "type" "store2")]
)

(define_insn "storewb_pair<GPF:mode>_<P:mode>"
  [(parallel
    [(set (match_operand:P 0 "register_operand" "=&k")
          (plus:P (match_operand:P 1 "register_operand" "0")
                  (match_operand:P 4 "aarch64_mem_pair_offset" "n")))
     (set (mem:GPF (plus:P (match_dup 0)
                   (match_dup 4)))
          (match_operand:GPF 2 "register_operand" "w"))
     (set (mem:GPF (plus:P (match_dup 0)
                   (match_operand:P 5 "const_int_operand" "n")))
          (match_operand:GPF 3 "register_operand" "w"))])]
  "INTVAL (operands[5]) == INTVAL (operands[4]) + GET_MODE_SIZE (<GPF:MODE>mode)"
  "stp\\t%<w>2, %<w>3, [%0, %4]!"
  [(set_attr "type" "neon_store1_2reg<q>")]
)

;; -------------------------------------------------------------------
;; Sign/Zero extension
;; -------------------------------------------------------------------

(define_expand "<optab>sidi2"
  [(set (match_operand:DI 0 "register_operand")
	(ANY_EXTEND:DI (match_operand:SI 1 "nonimmediate_operand")))]
  ""
)

(define_insn "*extendsidi2_aarch64"
  [(set (match_operand:DI 0 "register_operand" "=r,r")
        (sign_extend:DI (match_operand:SI 1 "nonimmediate_operand" "r,m")))]
  ""
  "@
   sxtw\t%0, %w1
   ldrsw\t%0, %1"
  [(set_attr "type" "extend,load1")]
)

(define_insn "*zero_extendsidi2_aarch64"
  [(set (match_operand:DI 0 "register_operand" "=r,r")
        (zero_extend:DI (match_operand:SI 1 "nonimmediate_operand" "r,m")))]
  ""
  "@
   uxtw\t%0, %w1
   ldr\t%w0, %1"
  [(set_attr "type" "extend,load1")]
)

(define_expand "<ANY_EXTEND:optab><SHORT:mode><GPI:mode>2"
  [(set (match_operand:GPI 0 "register_operand")
        (ANY_EXTEND:GPI (match_operand:SHORT 1 "nonimmediate_operand")))]
  ""
)

(define_insn "*extend<SHORT:mode><GPI:mode>2_aarch64"
  [(set (match_operand:GPI 0 "register_operand" "=r,r")
        (sign_extend:GPI (match_operand:SHORT 1 "nonimmediate_operand" "r,m")))]
  ""
  "@
   sxt<SHORT:size>\t%<GPI:w>0, %w1
   ldrs<SHORT:size>\t%<GPI:w>0, %1"
  [(set_attr "type" "extend,load1")]
)

(define_insn "*zero_extend<SHORT:mode><GPI:mode>2_aarch64"
  [(set (match_operand:GPI 0 "register_operand" "=r,r,*w")
        (zero_extend:GPI (match_operand:SHORT 1 "nonimmediate_operand" "r,m,m")))]
  ""
  "@
   uxt<SHORT:size>\t%<GPI:w>0, %w1
   ldr<SHORT:size>\t%w0, %1
   ldr\t%<SHORT:size>0, %1"
  [(set_attr "type" "extend,load1,load1")]
)

(define_expand "<optab>qihi2"
  [(set (match_operand:HI 0 "register_operand")
        (ANY_EXTEND:HI (match_operand:QI 1 "nonimmediate_operand")))]
  ""
)

(define_insn "*<optab>qihi2_aarch64"
  [(set (match_operand:HI 0 "register_operand" "=r,r")
        (ANY_EXTEND:HI (match_operand:QI 1 "nonimmediate_operand" "r,m")))]
  ""
  "@
   <su>xtb\t%w0, %w1
   <ldrxt>b\t%w0, %1"
  [(set_attr "type" "extend,load1")]
)

;; -------------------------------------------------------------------
;; Simple arithmetic
;; -------------------------------------------------------------------

(define_expand "add<mode>3"
  [(set
    (match_operand:GPI 0 "register_operand" "")
    (plus:GPI (match_operand:GPI 1 "register_operand" "")
	      (match_operand:GPI 2 "aarch64_pluslong_operand" "")))]
  ""
  "
  if (! aarch64_plus_operand (operands[2], VOIDmode))
    {
      rtx subtarget = ((optimize && can_create_pseudo_p ())
		       ? gen_reg_rtx (<MODE>mode) : operands[0]);
      HOST_WIDE_INT imm = INTVAL (operands[2]);

      if (imm < 0)
	imm = -(-imm & ~0xfff);
      else
        imm &= ~0xfff;

      emit_insn (gen_add<mode>3 (subtarget, operands[1], GEN_INT (imm)));
      operands[1] = subtarget;
      operands[2] = GEN_INT (INTVAL (operands[2]) - imm);
    }
  "
)

(define_insn "*addsi3_aarch64"
  [(set
    (match_operand:SI 0 "register_operand" "=rk,rk,w,rk")
    (plus:SI
     (match_operand:SI 1 "register_operand" "%rk,rk,w,rk")
     (match_operand:SI 2 "aarch64_plus_operand" "I,r,w,J")))]
  ""
  "@
  add\\t%w0, %w1, %2
  add\\t%w0, %w1, %w2
  add\\t%0.2s, %1.2s, %2.2s
  sub\\t%w0, %w1, #%n2"
  [(set_attr "type" "alu_imm,alu_sreg,neon_add,alu_imm")
   (set_attr "simd" "*,*,yes,*")]
)

;; zero_extend version of above
(define_insn "*addsi3_aarch64_uxtw"
  [(set
    (match_operand:DI 0 "register_operand" "=rk,rk,rk")
    (zero_extend:DI
     (plus:SI (match_operand:SI 1 "register_operand" "%rk,rk,rk")
              (match_operand:SI 2 "aarch64_plus_operand" "I,r,J"))))]
  ""
  "@
  add\\t%w0, %w1, %2
  add\\t%w0, %w1, %w2
  sub\\t%w0, %w1, #%n2"
  [(set_attr "type" "alu_imm,alu_sreg,alu_imm")]
)

(define_insn "*adddi3_aarch64"
  [(set
    (match_operand:DI 0 "register_operand" "=rk,rk,rk,!w")
    (plus:DI
     (match_operand:DI 1 "register_operand" "%rk,rk,rk,!w")
     (match_operand:DI 2 "aarch64_plus_operand" "I,r,J,!w")))]
  ""
  "@
  add\\t%x0, %x1, %2
  add\\t%x0, %x1, %x2
  sub\\t%x0, %x1, #%n2
  add\\t%d0, %d1, %d2"
  [(set_attr "type" "alu_imm,alu_sreg,alu_imm,alu_sreg")
   (set_attr "simd" "*,*,*,yes")]
)

(define_expand "addti3"
  [(set (match_operand:TI 0 "register_operand" "")
	(plus:TI (match_operand:TI 1 "register_operand" "")
		 (match_operand:TI 2 "register_operand" "")))]
  ""
{
  rtx low = gen_reg_rtx (DImode);
  emit_insn (gen_adddi3_compare0 (low, gen_lowpart (DImode, operands[1]),
				  gen_lowpart (DImode, operands[2])));

  rtx high = gen_reg_rtx (DImode);
  emit_insn (gen_adddi3_carryin (high, gen_highpart (DImode, operands[1]),
				 gen_highpart (DImode, operands[2])));

  emit_move_insn (gen_lowpart (DImode, operands[0]), low);
  emit_move_insn (gen_highpart (DImode, operands[0]), high);
  DONE;
})

(define_insn "add<mode>3_compare0"
  [(set (reg:CC_NZ CC_REGNUM)
	(compare:CC_NZ
	 (plus:GPI (match_operand:GPI 1 "register_operand" "%r,r,r")
		   (match_operand:GPI 2 "aarch64_plus_operand" "r,I,J"))
	 (const_int 0)))
   (set (match_operand:GPI 0 "register_operand" "=r,r,r")
	(plus:GPI (match_dup 1) (match_dup 2)))]
  ""
  "@
  adds\\t%<w>0, %<w>1, %<w>2
  adds\\t%<w>0, %<w>1, %<w>2
  subs\\t%<w>0, %<w>1, #%n2"
  [(set_attr "type" "alus_sreg,alus_imm,alus_imm")]
)

;; zero_extend version of above
(define_insn "*addsi3_compare0_uxtw"
  [(set (reg:CC_NZ CC_REGNUM)
	(compare:CC_NZ
	 (plus:SI (match_operand:SI 1 "register_operand" "%r,r,r")
		  (match_operand:SI 2 "aarch64_plus_operand" "r,I,J"))
	 (const_int 0)))
   (set (match_operand:DI 0 "register_operand" "=r,r,r")
	(zero_extend:DI (plus:SI (match_dup 1) (match_dup 2))))]
  ""
  "@
  adds\\t%w0, %w1, %w2
  adds\\t%w0, %w1, %w2
  subs\\t%w0, %w1, #%n2"
  [(set_attr "type" "alus_sreg,alus_imm,alus_imm")]
)

(define_insn "*adds_mul_imm_<mode>"
  [(set (reg:CC_NZ CC_REGNUM)
	(compare:CC_NZ
	 (plus:GPI (mult:GPI
		    (match_operand:GPI 1 "register_operand" "r")
		    (match_operand:QI 2 "aarch64_pwr_2_<mode>" "n"))
		   (match_operand:GPI 3 "register_operand" "r"))
	 (const_int 0)))
   (set (match_operand:GPI 0 "register_operand" "=r")
	(plus:GPI (mult:GPI (match_dup 1) (match_dup 2))
		  (match_dup 3)))]
  ""
  "adds\\t%<w>0, %<w>3, %<w>1, lsl %p2"
  [(set_attr "type" "alus_shift_imm")]
)

(define_insn "*subs_mul_imm_<mode>"
  [(set (reg:CC_NZ CC_REGNUM)
	(compare:CC_NZ
	 (minus:GPI (match_operand:GPI 1 "register_operand" "r")
		    (mult:GPI
		     (match_operand:GPI 2 "register_operand" "r")
		     (match_operand:QI 3 "aarch64_pwr_2_<mode>" "n")))
	 (const_int 0)))
   (set (match_operand:GPI 0 "register_operand" "=r")
	(minus:GPI (match_dup 1)
		   (mult:GPI (match_dup 2) (match_dup 3))))]
  ""
  "subs\\t%<w>0, %<w>1, %<w>2, lsl %p3"
  [(set_attr "type" "alus_shift_imm")]
)

(define_insn "*adds_<optab><ALLX:mode>_<GPI:mode>"
  [(set (reg:CC_NZ CC_REGNUM)
	(compare:CC_NZ
	 (plus:GPI
	  (ANY_EXTEND:GPI (match_operand:ALLX 1 "register_operand" "r"))
	  (match_operand:GPI 2 "register_operand" "r"))
	(const_int 0)))
   (set (match_operand:GPI 0 "register_operand" "=r")
	(plus:GPI (ANY_EXTEND:GPI (match_dup 1)) (match_dup 2)))]
  ""
  "adds\\t%<GPI:w>0, %<GPI:w>2, %<GPI:w>1, <su>xt<ALLX:size>"
  [(set_attr "type" "alus_ext")]
)

(define_insn "*subs_<optab><ALLX:mode>_<GPI:mode>"
  [(set (reg:CC_NZ CC_REGNUM)
	(compare:CC_NZ
	 (minus:GPI (match_operand:GPI 1 "register_operand" "r")
		    (ANY_EXTEND:GPI
		     (match_operand:ALLX 2 "register_operand" "r")))
	(const_int 0)))
   (set (match_operand:GPI 0 "register_operand" "=r")
	(minus:GPI (match_dup 1) (ANY_EXTEND:GPI (match_dup 2))))]
  ""
  "subs\\t%<GPI:w>0, %<GPI:w>1, %<GPI:w>2, <su>xt<ALLX:size>"
  [(set_attr "type" "alus_ext")]
)

(define_insn "*adds_<optab><mode>_multp2"
  [(set (reg:CC_NZ CC_REGNUM)
	(compare:CC_NZ
	 (plus:GPI (ANY_EXTRACT:GPI
		    (mult:GPI (match_operand:GPI 1 "register_operand" "r")
			      (match_operand 2 "aarch64_pwr_imm3" "Up3"))
		    (match_operand 3 "const_int_operand" "n")
		    (const_int 0))
		   (match_operand:GPI 4 "register_operand" "r"))
	(const_int 0)))
   (set (match_operand:GPI 0 "register_operand" "=r")
	(plus:GPI (ANY_EXTRACT:GPI (mult:GPI (match_dup 1) (match_dup 2))
				   (match_dup 3)
				   (const_int 0))
		  (match_dup 4)))]
  "aarch64_is_extend_from_extract (<MODE>mode, operands[2], operands[3])"
  "adds\\t%<w>0, %<w>4, %<w>1, <su>xt%e3 %p2"
  [(set_attr "type" "alus_ext")]
)

(define_insn "*subs_<optab><mode>_multp2"
  [(set (reg:CC_NZ CC_REGNUM)
	(compare:CC_NZ
	 (minus:GPI (match_operand:GPI 4 "register_operand" "r")
		    (ANY_EXTRACT:GPI
		     (mult:GPI (match_operand:GPI 1 "register_operand" "r")
			       (match_operand 2 "aarch64_pwr_imm3" "Up3"))
		     (match_operand 3 "const_int_operand" "n")
		     (const_int 0)))
	(const_int 0)))
   (set (match_operand:GPI 0 "register_operand" "=r")
	(minus:GPI (match_dup 4) (ANY_EXTRACT:GPI
				  (mult:GPI (match_dup 1) (match_dup 2))
				  (match_dup 3)
				  (const_int 0))))]
  "aarch64_is_extend_from_extract (<MODE>mode, operands[2], operands[3])"
  "subs\\t%<w>0, %<w>4, %<w>1, <su>xt%e3 %p2"
  [(set_attr "type" "alus_ext")]
)

(define_insn "*add<mode>3nr_compare0"
  [(set (reg:CC_NZ CC_REGNUM)
	(compare:CC_NZ
	 (plus:GPI (match_operand:GPI 0 "register_operand" "%r,r,r")
		   (match_operand:GPI 1 "aarch64_plus_operand" "r,I,J"))
	 (const_int 0)))]
  ""
  "@
  cmn\\t%<w>0, %<w>1
  cmn\\t%<w>0, %<w>1
  cmp\\t%<w>0, #%n1"
  [(set_attr "type" "alus_sreg,alus_imm,alus_imm")]
)

(define_insn "*compare_neg<mode>"
  [(set (reg:CC_Z CC_REGNUM)
	(compare:CC_Z
	 (neg:GPI (match_operand:GPI 0 "register_operand" "r"))
	 (match_operand:GPI 1 "register_operand" "r")))]
  ""
  "cmn\\t%<w>1, %<w>0"
  [(set_attr "type" "alus_sreg")]
)

(define_insn "*add_<shift>_<mode>"
  [(set (match_operand:GPI 0 "register_operand" "=r")
	(plus:GPI (ASHIFT:GPI (match_operand:GPI 1 "register_operand" "r")
			      (match_operand:QI 2 "aarch64_shift_imm_<mode>" "n"))
		  (match_operand:GPI 3 "register_operand" "r")))]
  ""
  "add\\t%<w>0, %<w>3, %<w>1, <shift> %2"
  [(set_attr "type" "alu_shift_imm")]
)

;; zero_extend version of above
(define_insn "*add_<shift>_si_uxtw"
  [(set (match_operand:DI 0 "register_operand" "=r")
	(zero_extend:DI
	 (plus:SI (ASHIFT:SI (match_operand:SI 1 "register_operand" "r")
			     (match_operand:QI 2 "aarch64_shift_imm_si" "n"))
		  (match_operand:SI 3 "register_operand" "r"))))]
  ""
  "add\\t%w0, %w3, %w1, <shift> %2"
  [(set_attr "type" "alu_shift_imm")]
)

(define_insn "*add_mul_imm_<mode>"
  [(set (match_operand:GPI 0 "register_operand" "=r")
	(plus:GPI (mult:GPI (match_operand:GPI 1 "register_operand" "r")
			    (match_operand:QI 2 "aarch64_pwr_2_<mode>" "n"))
		  (match_operand:GPI 3 "register_operand" "r")))]
  ""
  "add\\t%<w>0, %<w>3, %<w>1, lsl %p2"
  [(set_attr "type" "alu_shift_imm")]
)

(define_insn "*add_mul_imm_si_uxtw"
  [(set (match_operand:DI 0 "register_operand" "=r")
        (zero_extend:DI
	 (plus:SI (mult:SI (match_operand:SI 1 "register_operand" "r")
                           (match_operand:QI 2 "aarch64_pwr_2_si" "n"))
		  (match_operand:SI 3 "register_operand" "r"))))]
  ""
  "add\\t%w0, %w3, %w1, lsl %p2"
  [(set_attr "type" "alu_shift_imm")]
)

(define_insn "*add_<optab><ALLX:mode>_<GPI:mode>"
  [(set (match_operand:GPI 0 "register_operand" "=rk")
	(plus:GPI (ANY_EXTEND:GPI (match_operand:ALLX 1 "register_operand" "r"))
		  (match_operand:GPI 2 "register_operand" "r")))]
  ""
  "add\\t%<GPI:w>0, %<GPI:w>2, %<GPI:w>1, <su>xt<ALLX:size>"
  [(set_attr "type" "alu_ext")]
)

;; zero_extend version of above
(define_insn "*add_<optab><SHORT:mode>_si_uxtw"
  [(set (match_operand:DI 0 "register_operand" "=rk")
	(zero_extend:DI
         (plus:SI (ANY_EXTEND:SI (match_operand:SHORT 1 "register_operand" "r"))
		  (match_operand:GPI 2 "register_operand" "r"))))]
  ""
  "add\\t%w0, %w2, %w1, <su>xt<SHORT:size>"
  [(set_attr "type" "alu_ext")]
)

(define_insn "*add_<optab><ALLX:mode>_shft_<GPI:mode>"
  [(set (match_operand:GPI 0 "register_operand" "=rk")
	(plus:GPI (ashift:GPI (ANY_EXTEND:GPI
			       (match_operand:ALLX 1 "register_operand" "r"))
			      (match_operand 2 "aarch64_imm3" "Ui3"))
		  (match_operand:GPI 3 "register_operand" "r")))]
  ""
  "add\\t%<GPI:w>0, %<GPI:w>3, %<GPI:w>1, <su>xt<ALLX:size> %2"
  [(set_attr "type" "alu_ext")]
)

;; zero_extend version of above
(define_insn "*add_<optab><SHORT:mode>_shft_si_uxtw"
  [(set (match_operand:DI 0 "register_operand" "=rk")
	(zero_extend:DI
	 (plus:SI (ashift:SI (ANY_EXTEND:SI
			      (match_operand:SHORT 1 "register_operand" "r"))
			     (match_operand 2 "aarch64_imm3" "Ui3"))
		  (match_operand:SI 3 "register_operand" "r"))))]
  ""
  "add\\t%w0, %w3, %w1, <su>xt<SHORT:size> %2"
  [(set_attr "type" "alu_ext")]
)

(define_insn "*add_<optab><ALLX:mode>_mult_<GPI:mode>"
  [(set (match_operand:GPI 0 "register_operand" "=rk")
	(plus:GPI (mult:GPI (ANY_EXTEND:GPI
			     (match_operand:ALLX 1 "register_operand" "r"))
			    (match_operand 2 "aarch64_pwr_imm3" "Up3"))
		  (match_operand:GPI 3 "register_operand" "r")))]
  ""
  "add\\t%<GPI:w>0, %<GPI:w>3, %<GPI:w>1, <su>xt<ALLX:size> %p2"
  [(set_attr "type" "alu_ext")]
)

;; zero_extend version of above
(define_insn "*add_<optab><SHORT:mode>_mult_si_uxtw"
  [(set (match_operand:DI 0 "register_operand" "=rk")
	(zero_extend:DI (plus:SI (mult:SI (ANY_EXTEND:SI
			     (match_operand:SHORT 1 "register_operand" "r"))
			    (match_operand 2 "aarch64_pwr_imm3" "Up3"))
		  (match_operand:SI 3 "register_operand" "r"))))]
  ""
  "add\\t%w0, %w3, %w1, <su>xt<SHORT:size> %p2"
  [(set_attr "type" "alu_ext")]
)

(define_insn "*add_<optab><mode>_multp2"
  [(set (match_operand:GPI 0 "register_operand" "=rk")
	(plus:GPI (ANY_EXTRACT:GPI
		   (mult:GPI (match_operand:GPI 1 "register_operand" "r")
			     (match_operand 2 "aarch64_pwr_imm3" "Up3"))
		   (match_operand 3 "const_int_operand" "n")
		   (const_int 0))
		  (match_operand:GPI 4 "register_operand" "r")))]
  "aarch64_is_extend_from_extract (<MODE>mode, operands[2], operands[3])"
  "add\\t%<w>0, %<w>4, %<w>1, <su>xt%e3 %p2"
  [(set_attr "type" "alu_ext")]
)

;; zero_extend version of above
(define_insn "*add_<optab>si_multp2_uxtw"
  [(set (match_operand:DI 0 "register_operand" "=rk")
	(zero_extend:DI
         (plus:SI (ANY_EXTRACT:SI
		   (mult:SI (match_operand:SI 1 "register_operand" "r")
			    (match_operand 2 "aarch64_pwr_imm3" "Up3"))
		   (match_operand 3 "const_int_operand" "n")
                   (const_int 0))
		  (match_operand:SI 4 "register_operand" "r"))))]
  "aarch64_is_extend_from_extract (SImode, operands[2], operands[3])"
  "add\\t%w0, %w4, %w1, <su>xt%e3 %p2"
  [(set_attr "type" "alu_ext")]
)

(define_insn "add<mode>3_carryin"
  [(set
    (match_operand:GPI 0 "register_operand" "=r")
    (plus:GPI (geu:GPI (reg:CC CC_REGNUM) (const_int 0))
	      (plus:GPI
		(match_operand:GPI 1 "register_operand" "r")
		(match_operand:GPI 2 "register_operand" "r"))))]
   ""
   "adc\\t%<w>0, %<w>1, %<w>2"
  [(set_attr "type" "adc_reg")]
)

;; zero_extend version of above
(define_insn "*addsi3_carryin_uxtw"
  [(set
    (match_operand:DI 0 "register_operand" "=r")
    (zero_extend:DI
     (plus:SI (geu:SI (reg:CC CC_REGNUM) (const_int 0))
	      (plus:SI
	       (match_operand:SI 1 "register_operand" "r")
	       (match_operand:SI 2 "register_operand" "r")))))]
   ""
   "adc\\t%w0, %w1, %w2"
  [(set_attr "type" "adc_reg")]
)

(define_insn "*add<mode>3_carryin_alt1"
  [(set
    (match_operand:GPI 0 "register_operand" "=r")
    (plus:GPI (plus:GPI
		(match_operand:GPI 1 "register_operand" "r")
		(match_operand:GPI 2 "register_operand" "r"))
              (geu:GPI (reg:CC CC_REGNUM) (const_int 0))))]
   ""
   "adc\\t%<w>0, %<w>1, %<w>2"
  [(set_attr "type" "adc_reg")]
)

;; zero_extend version of above
(define_insn "*addsi3_carryin_alt1_uxtw"
  [(set
    (match_operand:DI 0 "register_operand" "=r")
    (zero_extend:DI
     (plus:SI (plus:SI
	       (match_operand:SI 1 "register_operand" "r")
	       (match_operand:SI 2 "register_operand" "r"))
              (geu:SI (reg:CC CC_REGNUM) (const_int 0)))))]
   ""
   "adc\\t%w0, %w1, %w2"
  [(set_attr "type" "adc_reg")]
)

(define_insn "*add<mode>3_carryin_alt2"
  [(set
    (match_operand:GPI 0 "register_operand" "=r")
    (plus:GPI (plus:GPI
                (geu:GPI (reg:CC CC_REGNUM) (const_int 0))
		(match_operand:GPI 1 "register_operand" "r"))
	      (match_operand:GPI 2 "register_operand" "r")))]
   ""
   "adc\\t%<w>0, %<w>1, %<w>2"
  [(set_attr "type" "adc_reg")]
)

;; zero_extend version of above
(define_insn "*addsi3_carryin_alt2_uxtw"
  [(set
    (match_operand:DI 0 "register_operand" "=r")
    (zero_extend:DI
     (plus:SI (plus:SI
               (geu:SI (reg:CC CC_REGNUM) (const_int 0))
	       (match_operand:SI 1 "register_operand" "r"))
	      (match_operand:SI 2 "register_operand" "r"))))]
   ""
   "adc\\t%w0, %w1, %w2"
  [(set_attr "type" "adc_reg")]
)

(define_insn "*add<mode>3_carryin_alt3"
  [(set
    (match_operand:GPI 0 "register_operand" "=r")
    (plus:GPI (plus:GPI
                (geu:GPI (reg:CC CC_REGNUM) (const_int 0))
		(match_operand:GPI 2 "register_operand" "r"))
	      (match_operand:GPI 1 "register_operand" "r")))]
   ""
   "adc\\t%<w>0, %<w>1, %<w>2"
  [(set_attr "type" "adc_reg")]
)

;; zero_extend version of above
(define_insn "*addsi3_carryin_alt3_uxtw"
  [(set
    (match_operand:DI 0 "register_operand" "=r")
    (zero_extend:DI
     (plus:SI (plus:SI
               (geu:SI (reg:CC CC_REGNUM) (const_int 0))
	       (match_operand:SI 2 "register_operand" "r"))
	      (match_operand:SI 1 "register_operand" "r"))))]
   ""
   "adc\\t%w0, %w1, %w2"
  [(set_attr "type" "adc_reg")]
)

(define_insn "*add_uxt<mode>_multp2"
  [(set (match_operand:GPI 0 "register_operand" "=rk")
	(plus:GPI (and:GPI
		   (mult:GPI (match_operand:GPI 1 "register_operand" "r")
			     (match_operand 2 "aarch64_pwr_imm3" "Up3"))
		   (match_operand 3 "const_int_operand" "n"))
		  (match_operand:GPI 4 "register_operand" "r")))]
  "aarch64_uxt_size (exact_log2 (INTVAL (operands[2])), INTVAL (operands[3])) != 0"
  "*
  operands[3] = GEN_INT (aarch64_uxt_size (exact_log2 (INTVAL (operands[2])),
					   INTVAL (operands[3])));
  return \"add\t%<w>0, %<w>4, %<w>1, uxt%e3 %p2\";"
  [(set_attr "type" "alu_ext")]
)

;; zero_extend version of above
(define_insn "*add_uxtsi_multp2_uxtw"
  [(set (match_operand:DI 0 "register_operand" "=rk")
	(zero_extend:DI
         (plus:SI (and:SI
		   (mult:SI (match_operand:SI 1 "register_operand" "r")
			    (match_operand 2 "aarch64_pwr_imm3" "Up3"))
		   (match_operand 3 "const_int_operand" "n"))
		  (match_operand:SI 4 "register_operand" "r"))))]
  "aarch64_uxt_size (exact_log2 (INTVAL (operands[2])), INTVAL (operands[3])) != 0"
  "*
  operands[3] = GEN_INT (aarch64_uxt_size (exact_log2 (INTVAL (operands[2])),
					   INTVAL (operands[3])));
  return \"add\t%w0, %w4, %w1, uxt%e3 %p2\";"
  [(set_attr "type" "alu_ext")]
)

(define_insn "subsi3"
  [(set (match_operand:SI 0 "register_operand" "=rk")
	(minus:SI (match_operand:SI 1 "register_operand" "r")
		   (match_operand:SI 2 "register_operand" "r")))]
  ""
  "sub\\t%w0, %w1, %w2"
  [(set_attr "type" "alu_sreg")]
)

;; zero_extend version of above
(define_insn "*subsi3_uxtw"
  [(set (match_operand:DI 0 "register_operand" "=rk")
	(zero_extend:DI
         (minus:SI (match_operand:SI 1 "register_operand" "r")
		   (match_operand:SI 2 "register_operand" "r"))))]
  ""
  "sub\\t%w0, %w1, %w2"
  [(set_attr "type" "alu_sreg")]
)

(define_insn "subdi3"
  [(set (match_operand:DI 0 "register_operand" "=rk,!w")
	(minus:DI (match_operand:DI 1 "register_operand" "r,!w")
		   (match_operand:DI 2 "register_operand" "r,!w")))]
  ""
  "@
   sub\\t%x0, %x1, %x2
   sub\\t%d0, %d1, %d2"
  [(set_attr "type" "alu_sreg, neon_sub")
   (set_attr "simd" "*,yes")]
)

(define_expand "subti3"
  [(set (match_operand:TI 0 "register_operand" "")
	(minus:TI (match_operand:TI 1 "register_operand" "")
		  (match_operand:TI 2 "register_operand" "")))]
  ""
{
  rtx low = gen_reg_rtx (DImode);
  emit_insn (gen_subdi3_compare0 (low, gen_lowpart (DImode, operands[1]),
				  gen_lowpart (DImode, operands[2])));

  rtx high = gen_reg_rtx (DImode);
  emit_insn (gen_subdi3_carryin (high, gen_highpart (DImode, operands[1]),
				 gen_highpart (DImode, operands[2])));

  emit_move_insn (gen_lowpart (DImode, operands[0]), low);
  emit_move_insn (gen_highpart (DImode, operands[0]), high);
  DONE;
})

(define_insn "sub<mode>3_compare0"
  [(set (reg:CC_NZ CC_REGNUM)
	(compare:CC_NZ (minus:GPI (match_operand:GPI 1 "register_operand" "r")
				  (match_operand:GPI 2 "register_operand" "r"))
		       (const_int 0)))
   (set (match_operand:GPI 0 "register_operand" "=r")
	(minus:GPI (match_dup 1) (match_dup 2)))]
  ""
  "subs\\t%<w>0, %<w>1, %<w>2"
  [(set_attr "type" "alus_sreg")]
)

;; zero_extend version of above
(define_insn "*subsi3_compare0_uxtw"
  [(set (reg:CC_NZ CC_REGNUM)
	(compare:CC_NZ (minus:SI (match_operand:SI 1 "register_operand" "r")
				 (match_operand:SI 2 "register_operand" "r"))
		       (const_int 0)))
   (set (match_operand:DI 0 "register_operand" "=r")
	(zero_extend:DI (minus:SI (match_dup 1) (match_dup 2))))]
  ""
  "subs\\t%w0, %w1, %w2"
  [(set_attr "type" "alus_sreg")]
)

(define_insn "*sub_<shift>_<mode>"
  [(set (match_operand:GPI 0 "register_operand" "=r")
	(minus:GPI (match_operand:GPI 3 "register_operand" "r")
		   (ASHIFT:GPI
		    (match_operand:GPI 1 "register_operand" "r")
		    (match_operand:QI 2 "aarch64_shift_imm_<mode>" "n"))))]
  ""
  "sub\\t%<w>0, %<w>3, %<w>1, <shift> %2"
  [(set_attr "type" "alu_shift_imm")]
)

;; zero_extend version of above
(define_insn "*sub_<shift>_si_uxtw"
  [(set (match_operand:DI 0 "register_operand" "=r")
	(zero_extend:DI
         (minus:SI (match_operand:SI 3 "register_operand" "r")
		   (ASHIFT:SI
		    (match_operand:SI 1 "register_operand" "r")
		    (match_operand:QI 2 "aarch64_shift_imm_si" "n")))))]
  ""
  "sub\\t%w0, %w3, %w1, <shift> %2"
  [(set_attr "type" "alu_shift_imm")]
)

(define_insn "*sub_mul_imm_<mode>"
  [(set (match_operand:GPI 0 "register_operand" "=r")
	(minus:GPI (match_operand:GPI 3 "register_operand" "r")
		   (mult:GPI
		    (match_operand:GPI 1 "register_operand" "r")
		    (match_operand:QI 2 "aarch64_pwr_2_<mode>" "n"))))]
  ""
  "sub\\t%<w>0, %<w>3, %<w>1, lsl %p2"
  [(set_attr "type" "alu_shift_imm")]
)

;; zero_extend version of above
(define_insn "*sub_mul_imm_si_uxtw"
  [(set (match_operand:DI 0 "register_operand" "=r")
	(zero_extend:DI
         (minus:SI (match_operand:SI 3 "register_operand" "r")
		   (mult:SI
		    (match_operand:SI 1 "register_operand" "r")
		    (match_operand:QI 2 "aarch64_pwr_2_si" "n")))))]
  ""
  "sub\\t%w0, %w3, %w1, lsl %p2"
  [(set_attr "type" "alu_shift_imm")]
)

(define_insn "*sub_<optab><ALLX:mode>_<GPI:mode>"
  [(set (match_operand:GPI 0 "register_operand" "=rk")
	(minus:GPI (match_operand:GPI 1 "register_operand" "r")
		   (ANY_EXTEND:GPI
		    (match_operand:ALLX 2 "register_operand" "r"))))]
  ""
  "sub\\t%<GPI:w>0, %<GPI:w>1, %<GPI:w>2, <su>xt<ALLX:size>"
  [(set_attr "type" "alu_ext")]
)

;; zero_extend version of above
(define_insn "*sub_<optab><SHORT:mode>_si_uxtw"
  [(set (match_operand:DI 0 "register_operand" "=rk")
	(zero_extend:DI
         (minus:SI (match_operand:SI 1 "register_operand" "r")
		   (ANY_EXTEND:SI
		    (match_operand:SHORT 2 "register_operand" "r")))))]
  ""
  "sub\\t%w0, %w1, %w2, <su>xt<SHORT:size>"
  [(set_attr "type" "alu_ext")]
)

(define_insn "*sub_<optab><ALLX:mode>_shft_<GPI:mode>"
  [(set (match_operand:GPI 0 "register_operand" "=rk")
	(minus:GPI (match_operand:GPI 1 "register_operand" "r")
		   (ashift:GPI (ANY_EXTEND:GPI
				(match_operand:ALLX 2 "register_operand" "r"))
			       (match_operand 3 "aarch64_imm3" "Ui3"))))]
  ""
  "sub\\t%<GPI:w>0, %<GPI:w>1, %<GPI:w>2, <su>xt<ALLX:size> %3"
  [(set_attr "type" "alu_ext")]
)

;; zero_extend version of above
(define_insn "*sub_<optab><SHORT:mode>_shft_si_uxtw"
  [(set (match_operand:DI 0 "register_operand" "=rk")
	(zero_extend:DI
         (minus:SI (match_operand:SI 1 "register_operand" "r")
		   (ashift:SI (ANY_EXTEND:SI
			       (match_operand:SHORT 2 "register_operand" "r"))
			      (match_operand 3 "aarch64_imm3" "Ui3")))))]
  ""
  "sub\\t%w0, %w1, %w2, <su>xt<SHORT:size> %3"
  [(set_attr "type" "alu_ext")]
)

(define_insn "*sub_<optab><mode>_multp2"
  [(set (match_operand:GPI 0 "register_operand" "=rk")
	(minus:GPI (match_operand:GPI 4 "register_operand" "r")
		   (ANY_EXTRACT:GPI
		    (mult:GPI (match_operand:GPI 1 "register_operand" "r")
			      (match_operand 2 "aarch64_pwr_imm3" "Up3"))
		    (match_operand 3 "const_int_operand" "n")
		    (const_int 0))))]
  "aarch64_is_extend_from_extract (<MODE>mode, operands[2], operands[3])"
  "sub\\t%<w>0, %<w>4, %<w>1, <su>xt%e3 %p2"
  [(set_attr "type" "alu_ext")]
)

;; zero_extend version of above
(define_insn "*sub_<optab>si_multp2_uxtw"
  [(set (match_operand:DI 0 "register_operand" "=rk")
	(zero_extend:DI
         (minus:SI (match_operand:SI 4 "register_operand" "r")
		   (ANY_EXTRACT:SI
		    (mult:SI (match_operand:SI 1 "register_operand" "r")
			     (match_operand 2 "aarch64_pwr_imm3" "Up3"))
		    (match_operand 3 "const_int_operand" "n")
		    (const_int 0)))))]
  "aarch64_is_extend_from_extract (SImode, operands[2], operands[3])"
  "sub\\t%w0, %w4, %w1, <su>xt%e3 %p2"
  [(set_attr "type" "alu_ext")]
)

(define_insn "sub<mode>3_carryin"
  [(set
    (match_operand:GPI 0 "register_operand" "=r")
    (minus:GPI (minus:GPI
		(match_operand:GPI 1 "register_operand" "r")
		(ltu:GPI (reg:CC CC_REGNUM) (const_int 0)))
	       (match_operand:GPI 2 "register_operand" "r")))]
   ""
   "sbc\\t%<w>0, %<w>1, %<w>2"
  [(set_attr "type" "adc_reg")]
)

;; zero_extend version of the above
(define_insn "*subsi3_carryin_uxtw"
  [(set
    (match_operand:DI 0 "register_operand" "=r")
    (zero_extend:DI
     (minus:SI (minus:SI
		(match_operand:SI 1 "register_operand" "r")
		(ltu:SI (reg:CC CC_REGNUM) (const_int 0)))
	       (match_operand:SI 2 "register_operand" "r"))))]
   ""
   "sbc\\t%w0, %w1, %w2"
  [(set_attr "type" "adc_reg")]
)

(define_insn "*sub_uxt<mode>_multp2"
  [(set (match_operand:GPI 0 "register_operand" "=rk")
	(minus:GPI (match_operand:GPI 4 "register_operand" "r")
		   (and:GPI
		    (mult:GPI (match_operand:GPI 1 "register_operand" "r")
			      (match_operand 2 "aarch64_pwr_imm3" "Up3"))
		    (match_operand 3 "const_int_operand" "n"))))]
  "aarch64_uxt_size (exact_log2 (INTVAL (operands[2])),INTVAL (operands[3])) != 0"
  "*
  operands[3] = GEN_INT (aarch64_uxt_size (exact_log2 (INTVAL (operands[2])),
					   INTVAL (operands[3])));
  return \"sub\t%<w>0, %<w>4, %<w>1, uxt%e3 %p2\";"
  [(set_attr "type" "alu_ext")]
)

;; zero_extend version of above
(define_insn "*sub_uxtsi_multp2_uxtw"
  [(set (match_operand:DI 0 "register_operand" "=rk")
	(zero_extend:DI
         (minus:SI (match_operand:SI 4 "register_operand" "r")
		   (and:SI
		    (mult:SI (match_operand:SI 1 "register_operand" "r")
			     (match_operand 2 "aarch64_pwr_imm3" "Up3"))
		    (match_operand 3 "const_int_operand" "n")))))]
  "aarch64_uxt_size (exact_log2 (INTVAL (operands[2])),INTVAL (operands[3])) != 0"
  "*
  operands[3] = GEN_INT (aarch64_uxt_size (exact_log2 (INTVAL (operands[2])),
					   INTVAL (operands[3])));
  return \"sub\t%w0, %w4, %w1, uxt%e3 %p2\";"
  [(set_attr "type" "alu_ext")]
)

(define_insn_and_split "absdi2"
  [(set (match_operand:DI 0 "register_operand" "=r,w")
	(abs:DI (match_operand:DI 1 "register_operand" "r,w")))
   (clobber (match_scratch:DI 2 "=&r,X"))]
  ""
  "@
   #
   abs\\t%d0, %d1"
  "reload_completed
   && GP_REGNUM_P (REGNO (operands[0]))
   && GP_REGNUM_P (REGNO (operands[1]))"
  [(const_int 0)]
  {
    emit_insn (gen_rtx_SET (VOIDmode, operands[2],
			    gen_rtx_XOR (DImode,
					 gen_rtx_ASHIFTRT (DImode,
							   operands[1],
							   GEN_INT (63)),
					 operands[1])));
    emit_insn (gen_rtx_SET (VOIDmode,
			    operands[0],
			    gen_rtx_MINUS (DImode,
					   operands[2],
					   gen_rtx_ASHIFTRT (DImode,
							     operands[1],
							     GEN_INT (63)))));
    DONE;
  }
  [(set_attr "type" "alu_sreg")]
)

(define_insn "neg<mode>2"
  [(set (match_operand:GPI 0 "register_operand" "=r,w")
	(neg:GPI (match_operand:GPI 1 "register_operand" "r,w")))]
  ""
  "@
   neg\\t%<w>0, %<w>1
   neg\\t%<rtn>0<vas>, %<rtn>1<vas>"
  [(set_attr "type" "alu_sreg, neon_neg<q>")
   (set_attr "simd" "*,yes")]
)

;; zero_extend version of above
(define_insn "*negsi2_uxtw"
  [(set (match_operand:DI 0 "register_operand" "=r")
	(zero_extend:DI (neg:SI (match_operand:SI 1 "register_operand" "r"))))]
  ""
  "neg\\t%w0, %w1"
  [(set_attr "type" "alu_sreg")]
)

(define_insn "*ngc<mode>"
  [(set (match_operand:GPI 0 "register_operand" "=r")
	(minus:GPI (neg:GPI (ltu:GPI (reg:CC CC_REGNUM) (const_int 0)))
		   (match_operand:GPI 1 "register_operand" "r")))]
  ""
  "ngc\\t%<w>0, %<w>1"
  [(set_attr "type" "adc_reg")]
)

(define_insn "*ngcsi_uxtw"
  [(set (match_operand:DI 0 "register_operand" "=r")
	(zero_extend:DI
	 (minus:SI (neg:SI (ltu:SI (reg:CC CC_REGNUM) (const_int 0)))
		   (match_operand:SI 1 "register_operand" "r"))))]
  ""
  "ngc\\t%w0, %w1"
  [(set_attr "type" "adc_reg")]
)

(define_insn "*neg<mode>2_compare0"
  [(set (reg:CC_NZ CC_REGNUM)
	(compare:CC_NZ (neg:GPI (match_operand:GPI 1 "register_operand" "r"))
		       (const_int 0)))
   (set (match_operand:GPI 0 "register_operand" "=r")
	(neg:GPI (match_dup 1)))]
  ""
  "negs\\t%<w>0, %<w>1"
  [(set_attr "type" "alus_sreg")]
)

;; zero_extend version of above
(define_insn "*negsi2_compare0_uxtw"
  [(set (reg:CC_NZ CC_REGNUM)
	(compare:CC_NZ (neg:SI (match_operand:SI 1 "register_operand" "r"))
		       (const_int 0)))
   (set (match_operand:DI 0 "register_operand" "=r")
	(zero_extend:DI (neg:SI (match_dup 1))))]
  ""
  "negs\\t%w0, %w1"
  [(set_attr "type" "alus_sreg")]
)

(define_insn "*neg_<shift><mode>3_compare0"
  [(set (reg:CC_NZ CC_REGNUM)
	(compare:CC_NZ
	 (neg:GPI (ASHIFT:GPI
		   (match_operand:GPI 1 "register_operand" "r")
		   (match_operand:QI 2 "aarch64_shift_imm_<mode>" "n")))
	 (const_int 0)))
   (set (match_operand:GPI 0 "register_operand" "=r")
	(neg:GPI (ASHIFT:GPI (match_dup 1) (match_dup 2))))]
  ""
  "negs\\t%<w>0, %<w>1, <shift> %2"
  [(set_attr "type" "alus_shift_imm")]
)

(define_insn "*neg_<shift>_<mode>2"
  [(set (match_operand:GPI 0 "register_operand" "=r")
	(neg:GPI (ASHIFT:GPI
		  (match_operand:GPI 1 "register_operand" "r")
		  (match_operand:QI 2 "aarch64_shift_imm_<mode>" "n"))))]
  ""
  "neg\\t%<w>0, %<w>1, <shift> %2"
  [(set_attr "type" "alu_shift_imm")]
)

;; zero_extend version of above
(define_insn "*neg_<shift>_si2_uxtw"
  [(set (match_operand:DI 0 "register_operand" "=r")
	(zero_extend:DI
         (neg:SI (ASHIFT:SI
		  (match_operand:SI 1 "register_operand" "r")
		  (match_operand:QI 2 "aarch64_shift_imm_si" "n")))))]
  ""
  "neg\\t%w0, %w1, <shift> %2"
  [(set_attr "type" "alu_shift_imm")]
)

(define_insn "*neg_mul_imm_<mode>2"
  [(set (match_operand:GPI 0 "register_operand" "=r")
	(neg:GPI (mult:GPI
		  (match_operand:GPI 1 "register_operand" "r")
		  (match_operand:QI 2 "aarch64_pwr_2_<mode>" "n"))))]
  ""
  "neg\\t%<w>0, %<w>1, lsl %p2"
  [(set_attr "type" "alu_shift_imm")]
)

;; zero_extend version of above
(define_insn "*neg_mul_imm_si2_uxtw"
  [(set (match_operand:DI 0 "register_operand" "=r")
	(zero_extend:DI
         (neg:SI (mult:SI
		  (match_operand:SI 1 "register_operand" "r")
		  (match_operand:QI 2 "aarch64_pwr_2_si" "n")))))]
  ""
  "neg\\t%w0, %w1, lsl %p2"
  [(set_attr "type" "alu_shift_imm")]
)

(define_insn "mul<mode>3"
  [(set (match_operand:GPI 0 "register_operand" "=r")
	(mult:GPI (match_operand:GPI 1 "register_operand" "r")
		  (match_operand:GPI 2 "register_operand" "r")))]
  ""
  "mul\\t%<w>0, %<w>1, %<w>2"
  [(set_attr "type" "mul")]
)

;; zero_extend version of above
(define_insn "*mulsi3_uxtw"
  [(set (match_operand:DI 0 "register_operand" "=r")
	(zero_extend:DI
         (mult:SI (match_operand:SI 1 "register_operand" "r")
		  (match_operand:SI 2 "register_operand" "r"))))]
  ""
  "mul\\t%w0, %w1, %w2"
  [(set_attr "type" "mul")]
)

(define_insn "madd<mode>"
  [(set (match_operand:GPI 0 "register_operand" "=r")
	(plus:GPI (mult:GPI (match_operand:GPI 1 "register_operand" "r")
			    (match_operand:GPI 2 "register_operand" "r"))
		  (match_operand:GPI 3 "register_operand" "r")))]
  ""
  "madd\\t%<w>0, %<w>1, %<w>2, %<w>3"
  [(set_attr "type" "mla")]
)

;; zero_extend version of above
(define_insn "*maddsi_uxtw"
  [(set (match_operand:DI 0 "register_operand" "=r")
	(zero_extend:DI
         (plus:SI (mult:SI (match_operand:SI 1 "register_operand" "r")
			   (match_operand:SI 2 "register_operand" "r"))
		  (match_operand:SI 3 "register_operand" "r"))))]
  ""
  "madd\\t%w0, %w1, %w2, %w3"
  [(set_attr "type" "mla")]
)

(define_insn "*msub<mode>"
  [(set (match_operand:GPI 0 "register_operand" "=r")
	(minus:GPI (match_operand:GPI 3 "register_operand" "r")
		   (mult:GPI (match_operand:GPI 1 "register_operand" "r")
			     (match_operand:GPI 2 "register_operand" "r"))))]

  ""
  "msub\\t%<w>0, %<w>1, %<w>2, %<w>3"
  [(set_attr "type" "mla")]
)

;; zero_extend version of above
(define_insn "*msubsi_uxtw"
  [(set (match_operand:DI 0 "register_operand" "=r")
	(zero_extend:DI
         (minus:SI (match_operand:SI 3 "register_operand" "r")
		   (mult:SI (match_operand:SI 1 "register_operand" "r")
			    (match_operand:SI 2 "register_operand" "r")))))]

  ""
  "msub\\t%w0, %w1, %w2, %w3"
  [(set_attr "type" "mla")]
)

(define_insn "*mul<mode>_neg"
  [(set (match_operand:GPI 0 "register_operand" "=r")
	(mult:GPI (neg:GPI (match_operand:GPI 1 "register_operand" "r"))
		  (match_operand:GPI 2 "register_operand" "r")))]

  ""
  "mneg\\t%<w>0, %<w>1, %<w>2"
  [(set_attr "type" "mul")]
)

;; zero_extend version of above
(define_insn "*mulsi_neg_uxtw"
  [(set (match_operand:DI 0 "register_operand" "=r")
	(zero_extend:DI
         (mult:SI (neg:SI (match_operand:SI 1 "register_operand" "r"))
		  (match_operand:SI 2 "register_operand" "r"))))]

  ""
  "mneg\\t%w0, %w1, %w2"
  [(set_attr "type" "mul")]
)

(define_insn "<su_optab>mulsidi3"
  [(set (match_operand:DI 0 "register_operand" "=r")
	(mult:DI (ANY_EXTEND:DI (match_operand:SI 1 "register_operand" "r"))
		 (ANY_EXTEND:DI (match_operand:SI 2 "register_operand" "r"))))]
  ""
  "<su>mull\\t%0, %w1, %w2"
  [(set_attr "type" "<su>mull")]
)

(define_insn "<su_optab>maddsidi4"
  [(set (match_operand:DI 0 "register_operand" "=r")
	(plus:DI (mult:DI
		  (ANY_EXTEND:DI (match_operand:SI 1 "register_operand" "r"))
		  (ANY_EXTEND:DI (match_operand:SI 2 "register_operand" "r")))
		 (match_operand:DI 3 "register_operand" "r")))]
  ""
  "<su>maddl\\t%0, %w1, %w2, %3"
  [(set_attr "type" "<su>mlal")]
)

(define_insn "<su_optab>msubsidi4"
  [(set (match_operand:DI 0 "register_operand" "=r")
	(minus:DI
	 (match_operand:DI 3 "register_operand" "r")
	 (mult:DI (ANY_EXTEND:DI (match_operand:SI 1 "register_operand" "r"))
		  (ANY_EXTEND:DI
		   (match_operand:SI 2 "register_operand" "r")))))]
  ""
  "<su>msubl\\t%0, %w1, %w2, %3"
  [(set_attr "type" "<su>mlal")]
)

(define_insn "*<su_optab>mulsidi_neg"
  [(set (match_operand:DI 0 "register_operand" "=r")
	(mult:DI (neg:DI
		  (ANY_EXTEND:DI (match_operand:SI 1 "register_operand" "r")))
		  (ANY_EXTEND:DI (match_operand:SI 2 "register_operand" "r"))))]
  ""
  "<su>mnegl\\t%0, %w1, %w2"
  [(set_attr "type" "<su>mull")]
)

(define_expand "<su_optab>mulditi3"
  [(set (match_operand:TI 0 "register_operand")
	(mult:TI (ANY_EXTEND:TI (match_operand:DI 1 "register_operand"))
		 (ANY_EXTEND:TI (match_operand:DI 2 "register_operand"))))]
  ""
{
  rtx low = gen_reg_rtx (DImode);
  emit_insn (gen_muldi3 (low, operands[1], operands[2]));

  rtx high = gen_reg_rtx (DImode);
  emit_insn (gen_<su>muldi3_highpart (high, operands[1], operands[2]));

  emit_move_insn (gen_lowpart (DImode, operands[0]), low);
  emit_move_insn (gen_highpart (DImode, operands[0]), high);
  DONE;
})

;; The default expansion of multi3 using umuldi3_highpart will perform
;; the additions in an order that fails to combine into two madd insns.
(define_expand "multi3"
  [(set (match_operand:TI 0 "register_operand")
	(mult:TI (match_operand:TI 1 "register_operand")
		 (match_operand:TI 2 "register_operand")))]
  ""
{
  rtx l0 = gen_reg_rtx (DImode);
  rtx l1 = gen_lowpart (DImode, operands[1]);
  rtx l2 = gen_lowpart (DImode, operands[2]);
  rtx h0 = gen_reg_rtx (DImode);
  rtx h1 = gen_highpart (DImode, operands[1]);
  rtx h2 = gen_highpart (DImode, operands[2]);

  emit_insn (gen_muldi3 (l0, l1, l2));
  emit_insn (gen_umuldi3_highpart (h0, l1, l2));
  emit_insn (gen_madddi (h0, h1, l2, h0));
  emit_insn (gen_madddi (h0, l1, h2, h0));

  emit_move_insn (gen_lowpart (DImode, operands[0]), l0);
  emit_move_insn (gen_highpart (DImode, operands[0]), h0);
  DONE;
})

(define_insn "<su>muldi3_highpart"
  [(set (match_operand:DI 0 "register_operand" "=r")
	(truncate:DI
	 (lshiftrt:TI
	  (mult:TI
	   (ANY_EXTEND:TI (match_operand:DI 1 "register_operand" "r"))
	   (ANY_EXTEND:TI (match_operand:DI 2 "register_operand" "r")))
	  (const_int 64))))]
  ""
  "<su>mulh\\t%0, %1, %2"
  [(set_attr "type" "<su>mull")
   (set_attr "mode" "TI")]
)

(define_insn "<su_optab>div<mode>3"
  [(set (match_operand:GPI 0 "register_operand" "=r")
	(ANY_DIV:GPI (match_operand:GPI 1 "register_operand" "r")
		     (match_operand:GPI 2 "register_operand" "r")))]
  ""
  "<su>div\\t%<w>0, %<w>1, %<w>2"
  [(set_attr "type" "<su>div")
   (set_attr "mode" "<MODE>")]
)

;; zero_extend version of above
(define_insn "*<su_optab>divsi3_uxtw"
  [(set (match_operand:DI 0 "register_operand" "=r")
	(zero_extend:DI
         (ANY_DIV:SI (match_operand:SI 1 "register_operand" "r")
		     (match_operand:SI 2 "register_operand" "r"))))]
  ""
  "<su>div\\t%w0, %w1, %w2"
  [(set_attr "type" "<su>div")
   (set_attr "mode" "SI")]
)

;; -------------------------------------------------------------------
;; Comparison insns
;; -------------------------------------------------------------------

(define_insn "*cmp<mode>"
  [(set (reg:CC CC_REGNUM)
	(compare:CC (match_operand:GPI 0 "register_operand" "r,r,r")
		    (match_operand:GPI 1 "aarch64_plus_operand" "r,I,J")))]
  ""
  "@
   cmp\\t%<w>0, %<w>1
   cmp\\t%<w>0, %<w>1
   cmn\\t%<w>0, #%n1"
  [(set_attr "type" "alus_sreg,alus_imm,alus_imm")]
)

(define_insn "*cmp<mode>"
  [(set (reg:CCFP CC_REGNUM)
        (compare:CCFP (match_operand:GPF 0 "register_operand" "w,w")
		      (match_operand:GPF 1 "aarch64_fp_compare_operand" "Y,w")))]
   "TARGET_FLOAT"
   "@
    fcmp\\t%<s>0, #0.0
    fcmp\\t%<s>0, %<s>1"
  [(set_attr "type" "fcmp<s>")]
)

(define_insn "*cmpe<mode>"
  [(set (reg:CCFPE CC_REGNUM)
        (compare:CCFPE (match_operand:GPF 0 "register_operand" "w,w")
		       (match_operand:GPF 1 "aarch64_fp_compare_operand" "Y,w")))]
   "TARGET_FLOAT"
   "@
    fcmpe\\t%<s>0, #0.0
    fcmpe\\t%<s>0, %<s>1"
  [(set_attr "type" "fcmp<s>")]
)

(define_insn "*cmp_swp_<shift>_reg<mode>"
  [(set (reg:CC_SWP CC_REGNUM)
	(compare:CC_SWP (ASHIFT:GPI
			 (match_operand:GPI 0 "register_operand" "r")
			 (match_operand:QI 1 "aarch64_shift_imm_<mode>" "n"))
			(match_operand:GPI 2 "aarch64_reg_or_zero" "rZ")))]
  ""
  "cmp\\t%<w>2, %<w>0, <shift> %1"
  [(set_attr "type" "alus_shift_imm")]
)

(define_insn "*cmp_swp_<optab><ALLX:mode>_reg<GPI:mode>"
  [(set (reg:CC_SWP CC_REGNUM)
	(compare:CC_SWP (ANY_EXTEND:GPI
			 (match_operand:ALLX 0 "register_operand" "r"))
			(match_operand:GPI 1 "register_operand" "r")))]
  ""
  "cmp\\t%<GPI:w>1, %<GPI:w>0, <su>xt<ALLX:size>"
  [(set_attr "type" "alus_ext")]
)

(define_insn "*cmp_swp_<optab><ALLX:mode>_shft_<GPI:mode>"
  [(set (reg:CC_SWP CC_REGNUM)
	(compare:CC_SWP (ashift:GPI
			 (ANY_EXTEND:GPI
			  (match_operand:ALLX 0 "register_operand" "r"))
			 (match_operand 1 "aarch64_imm3" "Ui3"))
	(match_operand:GPI 2 "register_operand" "r")))]
  ""
  "cmp\\t%<GPI:w>2, %<GPI:w>0, <su>xt<ALLX:size> %1"
  [(set_attr "type" "alus_ext")]
)

;; -------------------------------------------------------------------
;; Store-flag and conditional select insns
;; -------------------------------------------------------------------

(define_expand "cstore<mode>4"
  [(set (match_operand:SI 0 "register_operand" "")
	(match_operator:SI 1 "aarch64_comparison_operator"
	 [(match_operand:GPI 2 "register_operand" "")
	  (match_operand:GPI 3 "aarch64_plus_operand" "")]))]
  ""
  "
  operands[2] = aarch64_gen_compare_reg (GET_CODE (operands[1]), operands[2],
				      operands[3]);
  operands[3] = const0_rtx;
  "
)

(define_expand "cstore<mode>4"
  [(set (match_operand:SI 0 "register_operand" "")
	(match_operator:SI 1 "aarch64_comparison_operator"
	 [(match_operand:GPF 2 "register_operand" "")
	  (match_operand:GPF 3 "register_operand" "")]))]
  ""
  "
  operands[2] = aarch64_gen_compare_reg (GET_CODE (operands[1]), operands[2],
				      operands[3]);
  operands[3] = const0_rtx;
  "
)

(define_expand "cstorecc4"
  [(set (match_operand:DI 0 "register_operand" "")
	(match_operator:DI 1 "aarch64_comparison_operator"
	 [(match_operand 2 "cc_register")
	  (match_operand 3 "const0_operand")]))]
  ""
  "")

(define_insn "*cstore<mode>_insn"
  [(set (match_operand:ALLI 0 "register_operand" "=r")
	(match_operator:ALLI 1 "aarch64_comparison_operator"
	 [(match_operand 2 "cc_register" "") (const_int 0)]))]
  ""
  "cset\\t%<w>0, %m1"
  [(set_attr "type" "csel")]
)

;; zero_extend version of the above
(define_insn "*cstoresi_insn_uxtw"
  [(set (match_operand:DI 0 "register_operand" "=r")
	(zero_extend:DI
	 (match_operator:SI 1 "aarch64_comparison_operator"
	  [(match_operand 2 "cc_register" "") (const_int 0)])))]
  ""
  "cset\\t%w0, %m1"
  [(set_attr "type" "csel")]
)

(define_insn "cstore<mode>_neg"
  [(set (match_operand:ALLI 0 "register_operand" "=r")
	(neg:ALLI (match_operator:ALLI 1 "aarch64_comparison_operator"
		  [(match_operand 2 "cc_register" "") (const_int 0)])))]
  ""
  "csetm\\t%<w>0, %m1"
  [(set_attr "type" "csel")]
)

;; zero_extend version of the above
(define_insn "*cstoresi_neg_uxtw"
  [(set (match_operand:DI 0 "register_operand" "=r")
	(zero_extend:DI
	 (neg:SI (match_operator:SI 1 "aarch64_comparison_operator"
		  [(match_operand 2 "cc_register" "") (const_int 0)]))))]
  ""
  "csetm\\t%w0, %m1"
  [(set_attr "type" "csel")]
)

(define_expand "cmov<mode>6"
  [(set (match_operand:GPI 0 "register_operand" "")
	(if_then_else:GPI
	 (match_operator 1 "aarch64_comparison_operator"
	  [(match_operand:GPI 2 "register_operand" "")
	   (match_operand:GPI 3 "aarch64_plus_operand" "")])
	 (match_operand:GPI 4 "register_operand" "")
	 (match_operand:GPI 5 "register_operand" "")))]
  ""
  "
  operands[2] = aarch64_gen_compare_reg (GET_CODE (operands[1]), operands[2],
				      operands[3]);
  operands[3] = const0_rtx;
  "
)

(define_expand "cmov<mode>6"
  [(set (match_operand:GPF 0 "register_operand" "")
	(if_then_else:GPF
	 (match_operator 1 "aarch64_comparison_operator"
	  [(match_operand:GPF 2 "register_operand" "")
	   (match_operand:GPF 3 "register_operand" "")])
	 (match_operand:GPF 4 "register_operand" "")
	 (match_operand:GPF 5 "register_operand" "")))]
  ""
  "
  operands[2] = aarch64_gen_compare_reg (GET_CODE (operands[1]), operands[2],
				      operands[3]);
  operands[3] = const0_rtx;
  "
)

(define_insn "*cmov<mode>_insn"
  [(set (match_operand:ALLI 0 "register_operand" "=r,r,r,r,r,r,r")
	(if_then_else:ALLI
	 (match_operator 1 "aarch64_comparison_operator"
	  [(match_operand 2 "cc_register" "") (const_int 0)])
	 (match_operand:ALLI 3 "aarch64_reg_zero_or_m1_or_1" "rZ,rZ,UsM,rZ,Ui1,UsM,Ui1")
	 (match_operand:ALLI 4 "aarch64_reg_zero_or_m1_or_1" "rZ,UsM,rZ,Ui1,rZ,UsM,Ui1")))]
  "!((operands[3] == const1_rtx && operands[4] == constm1_rtx)
     || (operands[3] == constm1_rtx && operands[4] == const1_rtx))"
  ;; Final two alternatives should be unreachable, but included for completeness
  "@
   csel\\t%<w>0, %<w>3, %<w>4, %m1
   csinv\\t%<w>0, %<w>3, <w>zr, %m1
   csinv\\t%<w>0, %<w>4, <w>zr, %M1
   csinc\\t%<w>0, %<w>3, <w>zr, %m1
   csinc\\t%<w>0, %<w>4, <w>zr, %M1
   mov\\t%<w>0, -1
   mov\\t%<w>0, 1"
  [(set_attr "type" "csel")]
)

;; zero_extend version of above
(define_insn "*cmovsi_insn_uxtw"
  [(set (match_operand:DI 0 "register_operand" "=r,r,r,r,r,r,r")
	(zero_extend:DI
	 (if_then_else:SI
	  (match_operator 1 "aarch64_comparison_operator"
	   [(match_operand 2 "cc_register" "") (const_int 0)])
	  (match_operand:SI 3 "aarch64_reg_zero_or_m1_or_1" "rZ,rZ,UsM,rZ,Ui1,UsM,Ui1")
	  (match_operand:SI 4 "aarch64_reg_zero_or_m1_or_1" "rZ,UsM,rZ,Ui1,rZ,UsM,Ui1"))))]
  "!((operands[3] == const1_rtx && operands[4] == constm1_rtx)
     || (operands[3] == constm1_rtx && operands[4] == const1_rtx))"
  ;; Final two alternatives should be unreachable, but included for completeness
  "@
   csel\\t%w0, %w3, %w4, %m1
   csinv\\t%w0, %w3, wzr, %m1
   csinv\\t%w0, %w4, wzr, %M1
   csinc\\t%w0, %w3, wzr, %m1
   csinc\\t%w0, %w4, wzr, %M1
   mov\\t%w0, -1
   mov\\t%w0, 1"
  [(set_attr "type" "csel")]
)

(define_insn "*cmov<mode>_insn"
  [(set (match_operand:GPF 0 "register_operand" "=w")
	(if_then_else:GPF
	 (match_operator 1 "aarch64_comparison_operator"
	  [(match_operand 2 "cc_register" "") (const_int 0)])
	 (match_operand:GPF 3 "register_operand" "w")
	 (match_operand:GPF 4 "register_operand" "w")))]
  "TARGET_FLOAT"
  "fcsel\\t%<s>0, %<s>3, %<s>4, %m1"
  [(set_attr "type" "fcsel")]
)

(define_expand "mov<mode>cc"
  [(set (match_operand:ALLI 0 "register_operand" "")
	(if_then_else:ALLI (match_operand 1 "aarch64_comparison_operator" "")
			   (match_operand:ALLI 2 "register_operand" "")
			   (match_operand:ALLI 3 "register_operand" "")))]
  ""
  {
    rtx ccreg;
    enum rtx_code code = GET_CODE (operands[1]);

    if (code == UNEQ || code == LTGT)
      FAIL;

    if (!cc_register (XEXP (operands[1], 0), GET_MODE (XEXP (operands[1], 0))))
      {
	ccreg = aarch64_gen_compare_reg (code, XEXP (operands[1], 0),
					 XEXP (operands[1], 1));
	operands[1] = gen_rtx_fmt_ee (code, VOIDmode, ccreg, const0_rtx);
      }
  }
)

(define_expand "mov<mode>cc"
  [(set (match_operand:GPF 0 "register_operand" "")
	(if_then_else:GPF (match_operand 1 "aarch64_comparison_operator" "")
			  (match_operand:GPF 2 "register_operand" "")
			  (match_operand:GPF 3 "register_operand" "")))]
  ""
  {
    rtx ccreg;
    enum rtx_code code = GET_CODE (operands[1]);

    if (code == UNEQ || code == LTGT)
      FAIL;

    if (!cc_register (XEXP (operands[1], 0), GET_MODE (XEXP (operands[1], 0))))
      {
	ccreg = aarch64_gen_compare_reg (code, XEXP (operands[1], 0),
					 XEXP (operands[1], 1));
	operands[1] = gen_rtx_fmt_ee (code, VOIDmode, ccreg, const0_rtx);
      }
  }
)


;; CRC32 instructions.
(define_insn "aarch64_<crc_variant>"
  [(set (match_operand:SI 0 "register_operand" "=r")
        (unspec:SI [(match_operand:SI 1 "register_operand" "r")
                    (match_operand:<crc_mode> 2 "register_operand" "r")]
         CRC))]
  "TARGET_CRC32"
  {
    if (GET_MODE_BITSIZE (GET_MODE (operands[2])) >= 64)
      return "<crc_variant>\\t%w0, %w1, %x2";
    else
      return "<crc_variant>\\t%w0, %w1, %w2";
  }
  [(set_attr "type" "crc")]
)

(define_insn "*csinc2<mode>_insn"
  [(set (match_operand:GPI 0 "register_operand" "=r")
        (plus:GPI (match_operator:GPI 2 "aarch64_comparison_operator"
		  [(match_operand 3 "cc_register" "") (const_int 0)])
		 (match_operand:GPI 1 "register_operand" "r")))]
  ""
  "csinc\\t%<w>0, %<w>1, %<w>1, %M2"
  [(set_attr "type" "csel")]
)

(define_insn "csinc3<mode>_insn"
  [(set (match_operand:GPI 0 "register_operand" "=r")
        (if_then_else:GPI
	  (match_operator:GPI 1 "aarch64_comparison_operator"
	   [(match_operand 2 "cc_register" "") (const_int 0)])
	  (plus:GPI (match_operand:GPI 3 "register_operand" "r")
		    (const_int 1))
	  (match_operand:GPI 4 "aarch64_reg_or_zero" "rZ")))]
  ""
  "csinc\\t%<w>0, %<w>4, %<w>3, %M1"
  [(set_attr "type" "csel")]
)

(define_insn "*csinv3<mode>_insn"
  [(set (match_operand:GPI 0 "register_operand" "=r")
        (if_then_else:GPI
	  (match_operator:GPI 1 "aarch64_comparison_operator"
	   [(match_operand 2 "cc_register" "") (const_int 0)])
	  (not:GPI (match_operand:GPI 3 "register_operand" "r"))
	  (match_operand:GPI 4 "aarch64_reg_or_zero" "rZ")))]
  ""
  "csinv\\t%<w>0, %<w>4, %<w>3, %M1"
  [(set_attr "type" "csel")]
)

(define_insn "*csneg3<mode>_insn"
  [(set (match_operand:GPI 0 "register_operand" "=r")
        (if_then_else:GPI
	  (match_operator:GPI 1 "aarch64_comparison_operator"
	   [(match_operand 2 "cc_register" "") (const_int 0)])
	  (neg:GPI (match_operand:GPI 3 "register_operand" "r"))
	  (match_operand:GPI 4 "aarch64_reg_or_zero" "rZ")))]
  ""
  "csneg\\t%<w>0, %<w>4, %<w>3, %M1"
  [(set_attr "type" "csel")]
)

;; -------------------------------------------------------------------
;; Logical operations
;; -------------------------------------------------------------------

(define_insn "<optab><mode>3"
  [(set (match_operand:GPI 0 "register_operand" "=r,rk")
	(LOGICAL:GPI (match_operand:GPI 1 "register_operand" "%r,r")
		     (match_operand:GPI 2 "aarch64_logical_operand" "r,<lconst>")))]
  ""
  "<logical>\\t%<w>0, %<w>1, %<w>2"
  [(set_attr "type" "logic_reg,logic_imm")]
)

;; zero_extend version of above
(define_insn "*<optab>si3_uxtw"
  [(set (match_operand:DI 0 "register_operand" "=r,rk")
	(zero_extend:DI
         (LOGICAL:SI (match_operand:SI 1 "register_operand" "%r,r")
		     (match_operand:SI 2 "aarch64_logical_operand" "r,K"))))]
  ""
  "<logical>\\t%w0, %w1, %w2"
  [(set_attr "type" "logic_reg,logic_imm")]
)

(define_insn "*and<mode>3_compare0"
  [(set (reg:CC_NZ CC_REGNUM)
	(compare:CC_NZ
	 (and:GPI (match_operand:GPI 1 "register_operand" "%r,r")
		  (match_operand:GPI 2 "aarch64_logical_operand" "r,<lconst>"))
	 (const_int 0)))
   (set (match_operand:GPI 0 "register_operand" "=r,r")
	(and:GPI (match_dup 1) (match_dup 2)))]
  ""
  "ands\\t%<w>0, %<w>1, %<w>2"
  [(set_attr "type" "logics_reg,logics_imm")]
)

;; zero_extend version of above
(define_insn "*andsi3_compare0_uxtw"
  [(set (reg:CC_NZ CC_REGNUM)
	(compare:CC_NZ
	 (and:SI (match_operand:SI 1 "register_operand" "%r,r")
		 (match_operand:SI 2 "aarch64_logical_operand" "r,K"))
	 (const_int 0)))
   (set (match_operand:DI 0 "register_operand" "=r,r")
	(zero_extend:DI (and:SI (match_dup 1) (match_dup 2))))]
  ""
  "ands\\t%w0, %w1, %w2"
  [(set_attr "type" "logics_reg,logics_imm")]
)

(define_insn "*and_<SHIFT:optab><mode>3_compare0"
  [(set (reg:CC_NZ CC_REGNUM)
	(compare:CC_NZ
	 (and:GPI (SHIFT:GPI
		   (match_operand:GPI 1 "register_operand" "r")
		   (match_operand:QI 2 "aarch64_shift_imm_<mode>" "n"))
		  (match_operand:GPI 3 "register_operand" "r"))
	 (const_int 0)))
   (set (match_operand:GPI 0 "register_operand" "=r")
	(and:GPI (SHIFT:GPI (match_dup 1) (match_dup 2)) (match_dup 3)))]
  ""
  "ands\\t%<w>0, %<w>3, %<w>1, <SHIFT:shift> %2"
  [(set_attr "type" "logics_shift_imm")]
)

;; zero_extend version of above
(define_insn "*and_<SHIFT:optab>si3_compare0_uxtw"
  [(set (reg:CC_NZ CC_REGNUM)
	(compare:CC_NZ
	 (and:SI (SHIFT:SI
		  (match_operand:SI 1 "register_operand" "r")
		  (match_operand:QI 2 "aarch64_shift_imm_si" "n"))
		 (match_operand:SI 3 "register_operand" "r"))
	 (const_int 0)))
   (set (match_operand:DI 0 "register_operand" "=r")
	(zero_extend:DI (and:SI (SHIFT:SI (match_dup 1) (match_dup 2))
				(match_dup 3))))]
  ""
  "ands\\t%w0, %w3, %w1, <SHIFT:shift> %2"
  [(set_attr "type" "logics_shift_imm")]
)

(define_insn "*<LOGICAL:optab>_<SHIFT:optab><mode>3"
  [(set (match_operand:GPI 0 "register_operand" "=r")
	(LOGICAL:GPI (SHIFT:GPI
		      (match_operand:GPI 1 "register_operand" "r")
		      (match_operand:QI 2 "aarch64_shift_imm_<mode>" "n"))
		     (match_operand:GPI 3 "register_operand" "r")))]
  ""
  "<LOGICAL:logical>\\t%<w>0, %<w>3, %<w>1, <SHIFT:shift> %2"
  [(set_attr "type" "logic_shift_imm")]
)

(define_insn "*<optab>_rol<mode>3"
  [(set (match_operand:GPI 0 "register_operand" "=r")
	(LOGICAL:GPI (rotate:GPI
		      (match_operand:GPI 1 "register_operand" "r")
		      (match_operand:QI 2 "aarch64_shift_imm_<mode>" "n"))
		     (match_operand:GPI 3 "register_operand" "r")))]
  ""
  "<logical>\\t%<w>0, %<w>3, %<w>1, ror (<sizen> - %2)"
  [(set_attr "type" "logic_shift_imm")]
)

;; zero_extend versions of above
(define_insn "*<LOGICAL:optab>_<SHIFT:optab>si3_uxtw"
  [(set (match_operand:DI 0 "register_operand" "=r")
	(zero_extend:DI
	 (LOGICAL:SI (SHIFT:SI
		      (match_operand:SI 1 "register_operand" "r")
		      (match_operand:QI 2 "aarch64_shift_imm_si" "n"))
		     (match_operand:SI 3 "register_operand" "r"))))]
  ""
  "<LOGICAL:logical>\\t%w0, %w3, %w1, <SHIFT:shift> %2"
  [(set_attr "type" "logic_shift_imm")]
)

(define_insn "*<optab>_rolsi3_uxtw"
  [(set (match_operand:DI 0 "register_operand" "=r")
	(zero_extend:DI
	 (LOGICAL:SI (rotate:SI
		      (match_operand:SI 1 "register_operand" "r")
		      (match_operand:QI 2 "aarch64_shift_imm_si" "n"))
		     (match_operand:SI 3 "register_operand" "r"))))]
  ""
  "<logical>\\t%w0, %w3, %w1, ror (32 - %2)"
  [(set_attr "type" "logic_shift_imm")]
)

(define_insn "one_cmpl<mode>2"
  [(set (match_operand:GPI 0 "register_operand" "=r")
	(not:GPI (match_operand:GPI 1 "register_operand" "r")))]
  ""
  "mvn\\t%<w>0, %<w>1"
  [(set_attr "type" "logic_reg")]
)

(define_insn "*one_cmpl_<optab><mode>2"
  [(set (match_operand:GPI 0 "register_operand" "=r")
	(not:GPI (SHIFT:GPI (match_operand:GPI 1 "register_operand" "r")
			    (match_operand:QI 2 "aarch64_shift_imm_<mode>" "n"))))]
  ""
  "mvn\\t%<w>0, %<w>1, <shift> %2"
  [(set_attr "type" "logic_shift_imm")]
)

(define_insn "*<LOGICAL:optab>_one_cmpl<mode>3"
  [(set (match_operand:GPI 0 "register_operand" "=r")
	(LOGICAL:GPI (not:GPI
		      (match_operand:GPI 1 "register_operand" "r"))
		     (match_operand:GPI 2 "register_operand" "r")))]
  ""
  "<LOGICAL:nlogical>\\t%<w>0, %<w>2, %<w>1"
  [(set_attr "type" "logic_reg")]
)

(define_insn "*and_one_cmpl<mode>3_compare0"
  [(set (reg:CC_NZ CC_REGNUM)
	(compare:CC_NZ
	 (and:GPI (not:GPI
		   (match_operand:GPI 1 "register_operand" "r"))
		  (match_operand:GPI 2 "register_operand" "r"))
	 (const_int 0)))
   (set (match_operand:GPI 0 "register_operand" "=r")
	(and:GPI (not:GPI (match_dup 1)) (match_dup 2)))]
  ""
  "bics\\t%<w>0, %<w>2, %<w>1"
  [(set_attr "type" "logics_reg")]
)

;; zero_extend version of above
(define_insn "*and_one_cmplsi3_compare0_uxtw"
  [(set (reg:CC_NZ CC_REGNUM)
	(compare:CC_NZ
	 (and:SI (not:SI
		  (match_operand:SI 1 "register_operand" "r"))
		 (match_operand:SI 2 "register_operand" "r"))
	 (const_int 0)))
   (set (match_operand:DI 0 "register_operand" "=r")
	(zero_extend:DI (and:SI (not:SI (match_dup 1)) (match_dup 2))))]
  ""
  "bics\\t%w0, %w2, %w1"
  [(set_attr "type" "logics_reg")]
)

(define_insn "*<LOGICAL:optab>_one_cmpl_<SHIFT:optab><mode>3"
  [(set (match_operand:GPI 0 "register_operand" "=r")
	(LOGICAL:GPI (not:GPI
		      (SHIFT:GPI
		       (match_operand:GPI 1 "register_operand" "r")
		       (match_operand:QI 2 "aarch64_shift_imm_<mode>" "n")))
		     (match_operand:GPI 3 "register_operand" "r")))]
  ""
  "<LOGICAL:nlogical>\\t%<w>0, %<w>3, %<w>1, <SHIFT:shift> %2"
  [(set_attr "type" "logics_shift_imm")]
)

(define_insn "*and_one_cmpl_<SHIFT:optab><mode>3_compare0"
  [(set (reg:CC_NZ CC_REGNUM)
	(compare:CC_NZ
	 (and:GPI (not:GPI
		   (SHIFT:GPI
		    (match_operand:GPI 1 "register_operand" "r")
		    (match_operand:QI 2 "aarch64_shift_imm_<mode>" "n")))
		  (match_operand:GPI 3 "register_operand" "r"))
	 (const_int 0)))
   (set (match_operand:GPI 0 "register_operand" "=r")
	(and:GPI (not:GPI
		  (SHIFT:GPI
		   (match_dup 1) (match_dup 2))) (match_dup 3)))]
  ""
  "bics\\t%<w>0, %<w>3, %<w>1, <SHIFT:shift> %2"
  [(set_attr "type" "logics_shift_imm")]
)

;; zero_extend version of above
(define_insn "*and_one_cmpl_<SHIFT:optab>si3_compare0_uxtw"
  [(set (reg:CC_NZ CC_REGNUM)
	(compare:CC_NZ
	 (and:SI (not:SI
		  (SHIFT:SI
		   (match_operand:SI 1 "register_operand" "r")
		   (match_operand:QI 2 "aarch64_shift_imm_si" "n")))
		 (match_operand:SI 3 "register_operand" "r"))
	 (const_int 0)))
   (set (match_operand:DI 0 "register_operand" "=r")
	(zero_extend:DI (and:SI
			 (not:SI
			  (SHIFT:SI (match_dup 1) (match_dup 2))) (match_dup 3))))]
  ""
  "bics\\t%w0, %w3, %w1, <SHIFT:shift> %2"
  [(set_attr "type" "logics_shift_imm")]
)

(define_insn "clz<mode>2"
  [(set (match_operand:GPI 0 "register_operand" "=r")
	(clz:GPI (match_operand:GPI 1 "register_operand" "r")))]
  ""
  "clz\\t%<w>0, %<w>1"
  [(set_attr "type" "clz")]
)

(define_expand "ffs<mode>2"
  [(match_operand:GPI 0 "register_operand")
   (match_operand:GPI 1 "register_operand")]
  ""
  {
    rtx ccreg = aarch64_gen_compare_reg (EQ, operands[1], const0_rtx);
    rtx x = gen_rtx_NE (VOIDmode, ccreg, const0_rtx);

    emit_insn (gen_rbit<mode>2 (operands[0], operands[1]));
    emit_insn (gen_clz<mode>2 (operands[0], operands[0]));
    emit_insn (gen_csinc3<mode>_insn (operands[0], x, ccreg, operands[0], const0_rtx));
    DONE;
  }
)

(define_insn "clrsb<mode>2"
  [(set (match_operand:GPI 0 "register_operand" "=r")
        (clrsb:GPI (match_operand:GPI 1 "register_operand" "r")))]
  ""
  "cls\\t%<w>0, %<w>1"
  [(set_attr "type" "clz")]
)

(define_insn "rbit<mode>2"
  [(set (match_operand:GPI 0 "register_operand" "=r")
	(unspec:GPI [(match_operand:GPI 1 "register_operand" "r")] UNSPEC_RBIT))]
  ""
  "rbit\\t%<w>0, %<w>1"
  [(set_attr "type" "rbit")]
)

(define_expand "ctz<mode>2"
  [(match_operand:GPI 0 "register_operand")
   (match_operand:GPI 1 "register_operand")]
  ""
  {
    emit_insn (gen_rbit<mode>2 (operands[0], operands[1]));
    emit_insn (gen_clz<mode>2 (operands[0], operands[0]));
    DONE;
  }
)

(define_insn "*and<mode>3nr_compare0"
  [(set (reg:CC_NZ CC_REGNUM)
	(compare:CC_NZ
	 (and:GPI (match_operand:GPI 0 "register_operand" "%r,r")
		  (match_operand:GPI 1 "aarch64_logical_operand" "r,<lconst>"))
	 (const_int 0)))]
  ""
  "tst\\t%<w>0, %<w>1"
  [(set_attr "type" "logics_reg")]
)

(define_insn "*and_<SHIFT:optab><mode>3nr_compare0"
  [(set (reg:CC_NZ CC_REGNUM)
	(compare:CC_NZ
	 (and:GPI (SHIFT:GPI
		   (match_operand:GPI 0 "register_operand" "r")
		   (match_operand:QI 1 "aarch64_shift_imm_<mode>" "n"))
		  (match_operand:GPI 2 "register_operand" "r"))
	(const_int 0)))]
  ""
  "tst\\t%<w>2, %<w>0, <SHIFT:shift> %1"
  [(set_attr "type" "logics_shift_imm")]
)

;; -------------------------------------------------------------------
;; Shifts
;; -------------------------------------------------------------------

(define_expand "<optab><mode>3"
  [(set (match_operand:GPI 0 "register_operand")
	(ASHIFT:GPI (match_operand:GPI 1 "register_operand")
		    (match_operand:QI 2 "nonmemory_operand")))]
  ""
  {
    if (CONST_INT_P (operands[2]))
      {
        operands[2] = GEN_INT (INTVAL (operands[2])
                               & (GET_MODE_BITSIZE (<MODE>mode) - 1));

        if (operands[2] == const0_rtx)
          {
	    emit_insn (gen_mov<mode> (operands[0], operands[1]));
	    DONE;
          }
      }
  }
)

(define_expand "ashl<mode>3"
  [(set (match_operand:SHORT 0 "register_operand")
	(ashift:SHORT (match_operand:SHORT 1 "register_operand")
		      (match_operand:QI 2 "nonmemory_operand")))]
  ""
  {
    if (CONST_INT_P (operands[2]))
      {
        operands[2] = GEN_INT (INTVAL (operands[2])
                               & (GET_MODE_BITSIZE (<MODE>mode) - 1));

        if (operands[2] == const0_rtx)
          {
	    emit_insn (gen_mov<mode> (operands[0], operands[1]));
	    DONE;
          }
      }
  }
)

(define_expand "rotr<mode>3"
  [(set (match_operand:GPI 0 "register_operand")
	(rotatert:GPI (match_operand:GPI 1 "register_operand")
		      (match_operand:QI 2 "nonmemory_operand")))]
  ""
  {
    if (CONST_INT_P (operands[2]))
      {
        operands[2] = GEN_INT (INTVAL (operands[2])
                               & (GET_MODE_BITSIZE (<MODE>mode) - 1));

        if (operands[2] == const0_rtx)
          {
	    emit_insn (gen_mov<mode> (operands[0], operands[1]));
	    DONE;
          }
      }
  }
)

(define_expand "rotl<mode>3"
  [(set (match_operand:GPI 0 "register_operand")
	(rotatert:GPI (match_operand:GPI 1 "register_operand")
		      (match_operand:QI 2 "nonmemory_operand")))]
  ""
  {
    /* (SZ - cnt) % SZ == -cnt % SZ */
    if (CONST_INT_P (operands[2]))
      {
        operands[2] = GEN_INT ((-INTVAL (operands[2]))
			       & (GET_MODE_BITSIZE (<MODE>mode) - 1));
        if (operands[2] == const0_rtx)
          {
	    emit_insn (gen_mov<mode> (operands[0], operands[1]));
	    DONE;
          }
      }
    else
      operands[2] = expand_simple_unop (QImode, NEG, operands[2],
					NULL_RTX, 1);
  }
)

;; Logical left shift using SISD or Integer instruction
(define_insn "*aarch64_ashl_sisd_or_int_<mode>3"
  [(set (match_operand:GPI 0 "register_operand" "=!w,!w,r")
        (ashift:GPI
          (match_operand:GPI 1 "register_operand" "!w,!w,r")
          (match_operand:QI 2 "aarch64_reg_or_shift_imm_<mode>" "!Us<cmode>,!w,rUs<cmode>")))]
  ""
  "@
   shl\t%<rtn>0<vas>, %<rtn>1<vas>, %2
   ushl\t%<rtn>0<vas>, %<rtn>1<vas>, %<rtn>2<vas>
   lsl\t%<w>0, %<w>1, %<w>2"
  [(set_attr "simd" "yes,yes,no")
   (set_attr "type" "neon_shift_imm<q>, neon_shift_reg<q>,shift_reg")]
)

;; Logical right shift using SISD or Integer instruction
(define_insn "*aarch64_lshr_sisd_or_int_<mode>3"
  [(set (match_operand:GPI 0 "register_operand" "=!w,!w,r")
        (lshiftrt:GPI
          (match_operand:GPI 1 "register_operand" "!w,!w,r")
          (match_operand:QI 2 "aarch64_reg_or_shift_imm_<mode>" "!Us<cmode>,!w,rUs<cmode>")))]
  ""
  "@
   ushr\t%<rtn>0<vas>, %<rtn>1<vas>, %2
   #
   lsr\t%<w>0, %<w>1, %<w>2"
  [(set_attr "simd" "yes,yes,no")
   (set_attr "type" "neon_shift_imm<q>,neon_shift_reg<q>,shift_reg")]
)

(define_split
  [(set (match_operand:DI 0 "aarch64_simd_register")
        (lshiftrt:DI
           (match_operand:DI 1 "aarch64_simd_register")
           (match_operand:QI 2 "aarch64_simd_register")))]
  "TARGET_SIMD && reload_completed"
  [(set (match_dup 2)
        (unspec:QI [(match_dup 2)] UNSPEC_SISD_NEG))
   (set (match_dup 0)
        (unspec:DI [(match_dup 1) (match_dup 2)] UNSPEC_SISD_USHL))]
  ""
)

(define_split
  [(set (match_operand:SI 0 "aarch64_simd_register")
        (lshiftrt:SI
           (match_operand:SI 1 "aarch64_simd_register")
           (match_operand:QI 2 "aarch64_simd_register")))]
  "TARGET_SIMD && reload_completed"
  [(set (match_dup 2)
        (unspec:QI [(match_dup 2)] UNSPEC_SISD_NEG))
   (set (match_dup 0)
        (unspec:SI [(match_dup 1) (match_dup 2)] UNSPEC_USHL_2S))]
  ""
)

;; Arithmetic right shift using SISD or Integer instruction
(define_insn "*aarch64_ashr_sisd_or_int_<mode>3"
  [(set (match_operand:GPI 0 "register_operand" "=!w,!&w,!&w,r")
        (ashiftrt:GPI
          (match_operand:GPI 1 "register_operand" "!w,!w,!w,r")
          (match_operand:QI 2 "aarch64_reg_or_shift_imm_di" "!Us<cmode>,!w,!0,rUs<cmode>")))]
  ""
  "@
   sshr\t%<rtn>0<vas>, %<rtn>1<vas>, %2
   #
   #
   asr\t%<w>0, %<w>1, %<w>2"
  [(set_attr "simd" "yes,yes,yes,no")
   (set_attr "type" "neon_shift_imm<q>,neon_shift_reg<q>,neon_shift_reg<q>,shift_reg")]
)

(define_split
  [(set (match_operand:DI 0 "aarch64_simd_register")
        (ashiftrt:DI
           (match_operand:DI 1 "aarch64_simd_register")
           (match_operand:QI 2 "aarch64_simd_register")))]
  "TARGET_SIMD && reload_completed"
  [(set (match_dup 3)
        (unspec:QI [(match_dup 2)] UNSPEC_SISD_NEG))
   (set (match_dup 0)
        (unspec:DI [(match_dup 1) (match_dup 3)] UNSPEC_SISD_SSHL))]
{
  operands[3] = gen_lowpart (QImode, operands[0]);
}
)

(define_split
  [(set (match_operand:SI 0 "aarch64_simd_register")
        (ashiftrt:SI
           (match_operand:SI 1 "aarch64_simd_register")
           (match_operand:QI 2 "aarch64_simd_register")))]
  "TARGET_SIMD && reload_completed"
  [(set (match_dup 3)
        (unspec:QI [(match_dup 2)] UNSPEC_SISD_NEG))
   (set (match_dup 0)
        (unspec:SI [(match_dup 1) (match_dup 3)] UNSPEC_SSHL_2S))]
{
  operands[3] = gen_lowpart (QImode, operands[0]);
}
)

(define_insn "*aarch64_sisd_ushl"
  [(set (match_operand:DI 0 "register_operand" "=w")
        (unspec:DI [(match_operand:DI 1 "register_operand" "w")
                    (match_operand:QI 2 "register_operand" "w")]
                   UNSPEC_SISD_USHL))]
  "TARGET_SIMD"
  "ushl\t%d0, %d1, %d2"
  [(set_attr "simd" "yes")
   (set_attr "type" "neon_shift_reg")]
)

(define_insn "*aarch64_ushl_2s"
  [(set (match_operand:SI 0 "register_operand" "=w")
        (unspec:SI [(match_operand:SI 1 "register_operand" "w")
                    (match_operand:QI 2 "register_operand" "w")]
                   UNSPEC_USHL_2S))]
  "TARGET_SIMD"
  "ushl\t%0.2s, %1.2s, %2.2s"
  [(set_attr "simd" "yes")
   (set_attr "type" "neon_shift_reg")]
)

(define_insn "*aarch64_sisd_sshl"
  [(set (match_operand:DI 0 "register_operand" "=w")
        (unspec:DI [(match_operand:DI 1 "register_operand" "w")
                    (match_operand:QI 2 "register_operand" "w")]
                   UNSPEC_SISD_SSHL))]
  "TARGET_SIMD"
  "sshl\t%d0, %d1, %d2"
  [(set_attr "simd" "yes")
   (set_attr "type" "neon_shift_reg")]
)

(define_insn "*aarch64_sshl_2s"
  [(set (match_operand:SI 0 "register_operand" "=w")
        (unspec:SI [(match_operand:SI 1 "register_operand" "w")
                    (match_operand:QI 2 "register_operand" "w")]
                   UNSPEC_SSHL_2S))]
  "TARGET_SIMD"
  "sshl\t%0.2s, %1.2s, %2.2s"
  [(set_attr "simd" "yes")
   (set_attr "type" "neon_shift_reg")]
)

(define_insn "*aarch64_sisd_neg_qi"
  [(set (match_operand:QI 0 "register_operand" "=w")
        (unspec:QI [(match_operand:QI 1 "register_operand" "w")]
                   UNSPEC_SISD_NEG))]
  "TARGET_SIMD"
  "neg\t%d0, %d1"
  [(set_attr "simd" "yes")
   (set_attr "type" "neon_neg")]
)

;; Rotate right
(define_insn "*ror<mode>3_insn"
  [(set (match_operand:GPI 0 "register_operand" "=r")
        (rotatert:GPI
          (match_operand:GPI 1 "register_operand" "r")
          (match_operand:QI 2 "aarch64_reg_or_shift_imm_<mode>" "rUs<cmode>")))]
  ""
  "ror\\t%<w>0, %<w>1, %<w>2"
  [(set_attr "type" "shift_reg")]
)

;; zero_extend version of above
(define_insn "*<optab>si3_insn_uxtw"
  [(set (match_operand:DI 0 "register_operand" "=r")
	(zero_extend:DI (SHIFT:SI
	 (match_operand:SI 1 "register_operand" "r")
	 (match_operand:QI 2 "aarch64_reg_or_shift_imm_si" "rUss"))))]
  ""
  "<shift>\\t%w0, %w1, %w2"
  [(set_attr "type" "shift_reg")]
)

(define_insn "*ashl<mode>3_insn"
  [(set (match_operand:SHORT 0 "register_operand" "=r")
	(ashift:SHORT (match_operand:SHORT 1 "register_operand" "r")
		      (match_operand:QI 2 "aarch64_reg_or_shift_imm_si" "rUss")))]
  ""
  "lsl\\t%<w>0, %<w>1, %<w>2"
  [(set_attr "type" "shift_reg")]
)

(define_insn "*<optab><mode>3_insn"
  [(set (match_operand:SHORT 0 "register_operand" "=r")
	(ASHIFT:SHORT (match_operand:SHORT 1 "register_operand" "r")
		      (match_operand 2 "const_int_operand" "n")))]
  "UINTVAL (operands[2]) < GET_MODE_BITSIZE (<MODE>mode)"
{
  operands[3] = GEN_INT (<sizen> - UINTVAL (operands[2]));
  return "<bfshift>\t%w0, %w1, %2, %3";
}
  [(set_attr "type" "bfm")]
)

(define_insn "*extr<mode>5_insn"
  [(set (match_operand:GPI 0 "register_operand" "=r")
	(ior:GPI (ashift:GPI (match_operand:GPI 1 "register_operand" "r")
			     (match_operand 3 "const_int_operand" "n"))
		 (lshiftrt:GPI (match_operand:GPI 2 "register_operand" "r")
			       (match_operand 4 "const_int_operand" "n"))))]
  "UINTVAL (operands[3]) < GET_MODE_BITSIZE (<MODE>mode) &&
   (UINTVAL (operands[3]) + UINTVAL (operands[4]) == GET_MODE_BITSIZE (<MODE>mode))"
  "extr\\t%<w>0, %<w>1, %<w>2, %4"
  [(set_attr "type" "shift_imm")]
)

;; zero_extend version of the above
(define_insn "*extrsi5_insn_uxtw"
  [(set (match_operand:DI 0 "register_operand" "=r")
	(zero_extend:DI
	 (ior:SI (ashift:SI (match_operand:SI 1 "register_operand" "r")
			    (match_operand 3 "const_int_operand" "n"))
		 (lshiftrt:SI (match_operand:SI 2 "register_operand" "r")
			      (match_operand 4 "const_int_operand" "n")))))]
  "UINTVAL (operands[3]) < 32 &&
   (UINTVAL (operands[3]) + UINTVAL (operands[4]) == 32)"
  "extr\\t%w0, %w1, %w2, %4"
  [(set_attr "type" "shift_imm")]
)

(define_insn "*ror<mode>3_insn"
  [(set (match_operand:GPI 0 "register_operand" "=r")
	(rotate:GPI (match_operand:GPI 1 "register_operand" "r")
		    (match_operand 2 "const_int_operand" "n")))]
  "UINTVAL (operands[2]) < GET_MODE_BITSIZE (<MODE>mode)"
{
  operands[3] = GEN_INT (<sizen> - UINTVAL (operands[2]));
  return "ror\\t%<w>0, %<w>1, %3";
}
  [(set_attr "type" "shift_imm")]
)

;; zero_extend version of the above
(define_insn "*rorsi3_insn_uxtw"
  [(set (match_operand:DI 0 "register_operand" "=r")
	(zero_extend:DI
	 (rotate:SI (match_operand:SI 1 "register_operand" "r")
		    (match_operand 2 "const_int_operand" "n"))))]
  "UINTVAL (operands[2]) < 32"
{
  operands[3] = GEN_INT (32 - UINTVAL (operands[2]));
  return "ror\\t%w0, %w1, %3";
}
  [(set_attr "type" "shift_imm")]
)

(define_insn "*<ANY_EXTEND:optab><GPI:mode>_ashl<SHORT:mode>"
  [(set (match_operand:GPI 0 "register_operand" "=r")
	(ANY_EXTEND:GPI
	 (ashift:SHORT (match_operand:SHORT 1 "register_operand" "r")
		       (match_operand 2 "const_int_operand" "n"))))]
  "UINTVAL (operands[2]) < GET_MODE_BITSIZE (<SHORT:MODE>mode)"
{
  operands[3] = GEN_INT (<SHORT:sizen> - UINTVAL (operands[2]));
  return "<su>bfiz\t%<GPI:w>0, %<GPI:w>1, %2, %3";
}
  [(set_attr "type" "bfm")]
)

(define_insn "*zero_extend<GPI:mode>_lshr<SHORT:mode>"
  [(set (match_operand:GPI 0 "register_operand" "=r")
	(zero_extend:GPI
	 (lshiftrt:SHORT (match_operand:SHORT 1 "register_operand" "r")
			 (match_operand 2 "const_int_operand" "n"))))]
  "UINTVAL (operands[2]) < GET_MODE_BITSIZE (<SHORT:MODE>mode)"
{
  operands[3] = GEN_INT (<SHORT:sizen> - UINTVAL (operands[2]));
  return "ubfx\t%<GPI:w>0, %<GPI:w>1, %2, %3";
}
  [(set_attr "type" "bfm")]
)

(define_insn "*extend<GPI:mode>_ashr<SHORT:mode>"
  [(set (match_operand:GPI 0 "register_operand" "=r")
	(sign_extend:GPI
	 (ashiftrt:SHORT (match_operand:SHORT 1 "register_operand" "r")
			 (match_operand 2 "const_int_operand" "n"))))]
  "UINTVAL (operands[2]) < GET_MODE_BITSIZE (<SHORT:MODE>mode)"
{
  operands[3] = GEN_INT (<SHORT:sizen> - UINTVAL (operands[2]));
  return "sbfx\\t%<GPI:w>0, %<GPI:w>1, %2, %3";
}
  [(set_attr "type" "bfm")]
)

;; -------------------------------------------------------------------
;; Bitfields
;; -------------------------------------------------------------------

(define_expand "<optab>"
  [(set (match_operand:DI 0 "register_operand" "=r")
	(ANY_EXTRACT:DI (match_operand:DI 1 "register_operand" "r")
			(match_operand 2 "const_int_operand" "n")
			(match_operand 3 "const_int_operand" "n")))]
  ""
  ""
)

(define_insn "*<optab><mode>"
  [(set (match_operand:GPI 0 "register_operand" "=r")
	(ANY_EXTRACT:GPI (match_operand:GPI 1 "register_operand" "r")
			 (match_operand 2 "const_int_operand" "n")
			 (match_operand 3 "const_int_operand" "n")))]
  ""
  "<su>bfx\\t%<w>0, %<w>1, %3, %2"
  [(set_attr "type" "bfm")]
)

;; Bitfield Insert (insv)
(define_expand "insv<mode>"
  [(set (zero_extract:GPI (match_operand:GPI 0 "register_operand")
			  (match_operand 1 "const_int_operand")
			  (match_operand 2 "const_int_operand"))
	(match_operand:GPI 3 "general_operand"))]
  ""
{
  unsigned HOST_WIDE_INT width = UINTVAL (operands[1]);
  unsigned HOST_WIDE_INT pos = UINTVAL (operands[2]);
  rtx value = operands[3];

  if (width == 0 || (pos + width) > GET_MODE_BITSIZE (<MODE>mode))
    FAIL;

  if (CONST_INT_P (value))
    {
      unsigned HOST_WIDE_INT mask = ((unsigned HOST_WIDE_INT)1 << width) - 1;

      /* Prefer AND/OR for inserting all zeros or all ones.  */
      if ((UINTVAL (value) & mask) == 0
	   || (UINTVAL (value) & mask) == mask)
	FAIL;

      /* 16-bit aligned 16-bit wide insert is handled by insv_imm.  */
      if (width == 16 && (pos % 16) == 0)
	DONE;
    }
  operands[3] = force_reg (<MODE>mode, value);
})

(define_insn "*insv_reg<mode>"
  [(set (zero_extract:GPI (match_operand:GPI 0 "register_operand" "+r")
			  (match_operand 1 "const_int_operand" "n")
			  (match_operand 2 "const_int_operand" "n"))
	(match_operand:GPI 3 "register_operand" "r"))]
  "!(UINTVAL (operands[1]) == 0
     || (UINTVAL (operands[2]) + UINTVAL (operands[1])
	 > GET_MODE_BITSIZE (<MODE>mode)))"
  "bfi\\t%<w>0, %<w>3, %2, %1"
  [(set_attr "type" "bfm")]
)

(define_insn "*extr_insv_lower_reg<mode>"
  [(set (zero_extract:GPI (match_operand:GPI 0 "register_operand" "+r")
			  (match_operand 1 "const_int_operand" "n")
			  (const_int 0))
	(zero_extract:GPI (match_operand:GPI 2 "register_operand" "r")
			  (match_dup 1)
			  (match_operand 3 "const_int_operand" "n")))]
  "!(UINTVAL (operands[1]) == 0
     || (UINTVAL (operands[3]) + UINTVAL (operands[1])
	 > GET_MODE_BITSIZE (<MODE>mode)))"
  "bfxil\\t%<w>0, %<w>2, %3, %1"
  [(set_attr "type" "bfm")]
)

(define_insn "*extr_insv_lower_reg<mode>1"
  [(set (zero_extract:GPI (match_operand:GPI 0 "register_operand" "+r")
			  (match_operand 1 "const_int_operand" "n")
			  (const_int 0))
	(lshiftrt:GPI (match_operand:GPI 2 "register_operand" "r")
		      (match_operand 3 "const_int_operand" "n")))]
  "!(UINTVAL (operands[1]) == 0
     || (UINTVAL (operands[3]) + UINTVAL (operands[1])
	 > GET_MODE_BITSIZE (<MODE>mode)))"
  "bfxil\\t%<w>0, %<w>2, %3, %1"
  [(set_attr "type" "bfm")]
)

(define_insn "*<optab><ALLX:mode>_shft_<GPI:mode>"
  [(set (match_operand:GPI 0 "register_operand" "=r")
	(ashift:GPI (ANY_EXTEND:GPI
		     (match_operand:ALLX 1 "register_operand" "r"))
		    (match_operand 2 "const_int_operand" "n")))]
  "UINTVAL (operands[2]) < <GPI:sizen>"
{
  operands[3] = (<ALLX:sizen> <= (<GPI:sizen> - UINTVAL (operands[2])))
	      ? GEN_INT (<ALLX:sizen>)
	      : GEN_INT (<GPI:sizen> - UINTVAL (operands[2]));
  return "<su>bfiz\t%<GPI:w>0, %<GPI:w>1, %2, %3";
}
  [(set_attr "type" "bfm")]
)

;; XXX We should match (any_extend (ashift)) here, like (and (ashift)) below

(define_insn "*andim_ashift<mode>_bfiz"
  [(set (match_operand:GPI 0 "register_operand" "=r")
	(and:GPI (ashift:GPI (match_operand:GPI 1 "register_operand" "r")
			     (match_operand 2 "const_int_operand" "n"))
		 (match_operand 3 "const_int_operand" "n")))]
  "exact_log2 ((INTVAL (operands[3]) >> INTVAL (operands[2])) + 1) >= 0
   && (INTVAL (operands[3]) & ((1 << INTVAL (operands[2])) - 1)) == 0"
  "ubfiz\\t%<w>0, %<w>1, %2, %P3"
  [(set_attr "type" "bfm")]
)

(define_insn "bswap<mode>2"
  [(set (match_operand:GPI 0 "register_operand" "=r")
        (bswap:GPI (match_operand:GPI 1 "register_operand" "r")))]
  ""
  "rev\\t%<w>0, %<w>1"
  [(set_attr "type" "rev")]
)

(define_insn "bswaphi2"
  [(set (match_operand:HI 0 "register_operand" "=r")
        (bswap:HI (match_operand:HI 1 "register_operand" "r")))]
  ""
  "rev16\\t%w0, %w1"
  [(set_attr "type" "rev")]
)

;; There are no canonicalisation rules for the position of the lshiftrt, ashift
;; operations within an IOR/AND RTX, therefore we have two patterns matching
;; each valid permutation.

(define_insn "rev16<mode>2"
  [(set (match_operand:GPI 0 "register_operand" "=r")
        (ior:GPI (and:GPI (ashift:GPI (match_operand:GPI 1 "register_operand" "r")
                                      (const_int 8))
                          (match_operand:GPI 3 "const_int_operand" "n"))
                 (and:GPI (lshiftrt:GPI (match_dup 1)
                                        (const_int 8))
                          (match_operand:GPI 2 "const_int_operand" "n"))))]
  "aarch_rev16_shleft_mask_imm_p (operands[3], <MODE>mode)
   && aarch_rev16_shright_mask_imm_p (operands[2], <MODE>mode)"
  "rev16\\t%<w>0, %<w>1"
  [(set_attr "type" "rev")]
)

(define_insn "rev16<mode>2_alt"
  [(set (match_operand:GPI 0 "register_operand" "=r")
        (ior:GPI (and:GPI (lshiftrt:GPI (match_operand:GPI 1 "register_operand" "r")
                                        (const_int 8))
                          (match_operand:GPI 2 "const_int_operand" "n"))
                 (and:GPI (ashift:GPI (match_dup 1)
                                      (const_int 8))
                          (match_operand:GPI 3 "const_int_operand" "n"))))]
  "aarch_rev16_shleft_mask_imm_p (operands[3], <MODE>mode)
   && aarch_rev16_shright_mask_imm_p (operands[2], <MODE>mode)"
  "rev16\\t%<w>0, %<w>1"
  [(set_attr "type" "rev")]
)

;; zero_extend version of above
(define_insn "*bswapsi2_uxtw"
  [(set (match_operand:DI 0 "register_operand" "=r")
        (zero_extend:DI (bswap:SI (match_operand:SI 1 "register_operand" "r"))))]
  ""
  "rev\\t%w0, %w1"
  [(set_attr "type" "rev")]
)

;; -------------------------------------------------------------------
;; Floating-point intrinsics
;; -------------------------------------------------------------------

;; frint floating-point round to integral standard patterns.
;; Expands to btrunc, ceil, floor, nearbyint, rint, round, frintn.

(define_insn "<frint_pattern><mode>2"
  [(set (match_operand:GPF 0 "register_operand" "=w")
	(unspec:GPF [(match_operand:GPF 1 "register_operand" "w")]
	 FRINT))]
  "TARGET_FLOAT"
  "frint<frint_suffix>\\t%<s>0, %<s>1"
  [(set_attr "type" "f_rint<s>")]
)

;; frcvt floating-point round to integer and convert standard patterns.
;; Expands to lbtrunc, lceil, lfloor, lround.
(define_insn "l<fcvt_pattern><su_optab><GPF:mode><GPI:mode>2"
  [(set (match_operand:GPI 0 "register_operand" "=r")
	(FIXUORS:GPI (unspec:GPF [(match_operand:GPF 1 "register_operand" "w")]
		      FCVT)))]
  "TARGET_FLOAT"
  "fcvt<frint_suffix><su>\\t%<GPI:w>0, %<GPF:s>1"
  [(set_attr "type" "f_cvtf2i")]
)

;; fma - no throw

(define_insn "fma<mode>4"
  [(set (match_operand:GPF 0 "register_operand" "=w")
        (fma:GPF (match_operand:GPF 1 "register_operand" "w")
		 (match_operand:GPF 2 "register_operand" "w")
		 (match_operand:GPF 3 "register_operand" "w")))]
  "TARGET_FLOAT"
  "fmadd\\t%<s>0, %<s>1, %<s>2, %<s>3"
  [(set_attr "type" "fmac<s>")]
)

(define_insn "fnma<mode>4"
  [(set (match_operand:GPF 0 "register_operand" "=w")
	(fma:GPF (neg:GPF (match_operand:GPF 1 "register_operand" "w"))
		 (match_operand:GPF 2 "register_operand" "w")
		 (match_operand:GPF 3 "register_operand" "w")))]
  "TARGET_FLOAT"
  "fmsub\\t%<s>0, %<s>1, %<s>2, %<s>3"
  [(set_attr "type" "fmac<s>")]
)

(define_insn "fms<mode>4"
  [(set (match_operand:GPF 0 "register_operand" "=w")
        (fma:GPF (match_operand:GPF 1 "register_operand" "w")
		 (match_operand:GPF 2 "register_operand" "w")
		 (neg:GPF (match_operand:GPF 3 "register_operand" "w"))))]
  "TARGET_FLOAT"
  "fnmsub\\t%<s>0, %<s>1, %<s>2, %<s>3"
  [(set_attr "type" "fmac<s>")]
)

(define_insn "fnms<mode>4"
  [(set (match_operand:GPF 0 "register_operand" "=w")
	(fma:GPF (neg:GPF (match_operand:GPF 1 "register_operand" "w"))
		 (match_operand:GPF 2 "register_operand" "w")
		 (neg:GPF (match_operand:GPF 3 "register_operand" "w"))))]
  "TARGET_FLOAT"
  "fnmadd\\t%<s>0, %<s>1, %<s>2, %<s>3"
  [(set_attr "type" "fmac<s>")]
)

;; If signed zeros are ignored, -(a * b + c) = -a * b - c.
(define_insn "*fnmadd<mode>4"
  [(set (match_operand:GPF 0 "register_operand" "=w")
	(neg:GPF (fma:GPF (match_operand:GPF 1 "register_operand" "w")
			  (match_operand:GPF 2 "register_operand" "w")
			  (match_operand:GPF 3 "register_operand" "w"))))]
  "!HONOR_SIGNED_ZEROS (<MODE>mode) && TARGET_FLOAT"
  "fnmadd\\t%<s>0, %<s>1, %<s>2, %<s>3"
  [(set_attr "type" "fmac<s>")]
)

;; -------------------------------------------------------------------
;; Floating-point conversions
;; -------------------------------------------------------------------

(define_insn "extendsfdf2"
  [(set (match_operand:DF 0 "register_operand" "=w")
        (float_extend:DF (match_operand:SF 1 "register_operand" "w")))]
  "TARGET_FLOAT"
  "fcvt\\t%d0, %s1"
  [(set_attr "type" "f_cvt")]
)

(define_insn "truncdfsf2"
  [(set (match_operand:SF 0 "register_operand" "=w")
        (float_truncate:SF (match_operand:DF 1 "register_operand" "w")))]
  "TARGET_FLOAT"
  "fcvt\\t%s0, %d1"
  [(set_attr "type" "f_cvt")]
)

(define_insn "fix_trunc<GPF:mode><GPI:mode>2"
  [(set (match_operand:GPI 0 "register_operand" "=r")
        (fix:GPI (match_operand:GPF 1 "register_operand" "w")))]
  "TARGET_FLOAT"
  "fcvtzs\\t%<GPI:w>0, %<GPF:s>1"
  [(set_attr "type" "f_cvtf2i")]
)

(define_insn "fixuns_trunc<GPF:mode><GPI:mode>2"
  [(set (match_operand:GPI 0 "register_operand" "=r")
        (unsigned_fix:GPI (match_operand:GPF 1 "register_operand" "w")))]
  "TARGET_FLOAT"
  "fcvtzu\\t%<GPI:w>0, %<GPF:s>1"
  [(set_attr "type" "f_cvtf2i")]
)

(define_insn "<optab><fcvt_target><GPF:mode>2"
  [(set (match_operand:GPF 0 "register_operand" "=w,w")
        (FLOATUORS:GPF (match_operand:<FCVT_TARGET> 1 "register_operand" "w,r")))]
  ""
  "@
   <su_optab>cvtf\t%<GPF:s>0, %<s>1
   <su_optab>cvtf\t%<GPF:s>0, %<w1>1"
  [(set_attr "simd" "yes,no")
   (set_attr "fp" "no,yes")
   (set_attr "type" "neon_int_to_fp_<Vetype>,f_cvti2f")]
)

(define_insn "<optab><fcvt_iesize><GPF:mode>2"
  [(set (match_operand:GPF 0 "register_operand" "=w")
        (FLOATUORS:GPF (match_operand:<FCVT_IESIZE> 1 "register_operand" "r")))]
  "TARGET_FLOAT"
  "<su_optab>cvtf\t%<GPF:s>0, %<w2>1"
  [(set_attr "type" "f_cvti2f")]
)

;; -------------------------------------------------------------------
;; Floating-point arithmetic
;; -------------------------------------------------------------------

(define_insn "add<mode>3"
  [(set (match_operand:GPF 0 "register_operand" "=w")
        (plus:GPF
         (match_operand:GPF 1 "register_operand" "w")
         (match_operand:GPF 2 "register_operand" "w")))]
  "TARGET_FLOAT"
  "fadd\\t%<s>0, %<s>1, %<s>2"
  [(set_attr "type" "fadd<s>")]
)

(define_insn "sub<mode>3"
  [(set (match_operand:GPF 0 "register_operand" "=w")
        (minus:GPF
         (match_operand:GPF 1 "register_operand" "w")
         (match_operand:GPF 2 "register_operand" "w")))]
  "TARGET_FLOAT"
  "fsub\\t%<s>0, %<s>1, %<s>2"
  [(set_attr "type" "fadd<s>")]
)

(define_insn "mul<mode>3"
  [(set (match_operand:GPF 0 "register_operand" "=w")
        (mult:GPF
         (match_operand:GPF 1 "register_operand" "w")
         (match_operand:GPF 2 "register_operand" "w")))]
  "TARGET_FLOAT"
  "fmul\\t%<s>0, %<s>1, %<s>2"
  [(set_attr "type" "fmul<s>")]
)

(define_insn "*fnmul<mode>3"
  [(set (match_operand:GPF 0 "register_operand" "=w")
        (mult:GPF
		 (neg:GPF (match_operand:GPF 1 "register_operand" "w"))
		 (match_operand:GPF 2 "register_operand" "w")))]
  "TARGET_FLOAT"
  "fnmul\\t%<s>0, %<s>1, %<s>2"
  [(set_attr "type" "fmul<s>")]
)

(define_insn "div<mode>3"
  [(set (match_operand:GPF 0 "register_operand" "=w")
        (div:GPF
         (match_operand:GPF 1 "register_operand" "w")
         (match_operand:GPF 2 "register_operand" "w")))]
  "TARGET_FLOAT"
  "fdiv\\t%<s>0, %<s>1, %<s>2"
  [(set_attr "type" "fdiv<s>")]
)

(define_insn "neg<mode>2"
  [(set (match_operand:GPF 0 "register_operand" "=w")
        (neg:GPF (match_operand:GPF 1 "register_operand" "w")))]
  "TARGET_FLOAT"
  "fneg\\t%<s>0, %<s>1"
  [(set_attr "type" "ffarith<s>")]
)

(define_insn "sqrt<mode>2"
  [(set (match_operand:GPF 0 "register_operand" "=w")
        (sqrt:GPF (match_operand:GPF 1 "register_operand" "w")))]
  "TARGET_FLOAT"
  "fsqrt\\t%<s>0, %<s>1"
  [(set_attr "type" "fsqrt<s>")]
)

(define_insn "abs<mode>2"
  [(set (match_operand:GPF 0 "register_operand" "=w")
        (abs:GPF (match_operand:GPF 1 "register_operand" "w")))]
  "TARGET_FLOAT"
  "fabs\\t%<s>0, %<s>1"
  [(set_attr "type" "ffarith<s>")]
)

;; Given that smax/smin do not specify the result when either input is NaN,
;; we could use either FMAXNM or FMAX for smax, and either FMINNM or FMIN
;; for smin.

(define_insn "smax<mode>3"
  [(set (match_operand:GPF 0 "register_operand" "=w")
        (smax:GPF (match_operand:GPF 1 "register_operand" "w")
		  (match_operand:GPF 2 "register_operand" "w")))]
  "TARGET_FLOAT"
  "fmaxnm\\t%<s>0, %<s>1, %<s>2"
  [(set_attr "type" "f_minmax<s>")]
)

(define_insn "smin<mode>3"
  [(set (match_operand:GPF 0 "register_operand" "=w")
        (smin:GPF (match_operand:GPF 1 "register_operand" "w")
		  (match_operand:GPF 2 "register_operand" "w")))]
  "TARGET_FLOAT"
  "fminnm\\t%<s>0, %<s>1, %<s>2"
  [(set_attr "type" "f_minmax<s>")]
)

;; -------------------------------------------------------------------
;; Reload support
;; -------------------------------------------------------------------

(define_expand "aarch64_reload_mov<mode>"
  [(set (match_operand:TX 0 "register_operand" "=w")
        (match_operand:TX 1 "register_operand" "w"))
   (clobber (match_operand:DI 2 "register_operand" "=&r"))
  ]
  ""
  {
    rtx op0 = simplify_gen_subreg (TImode, operands[0], <MODE>mode, 0);
    rtx op1 = simplify_gen_subreg (TImode, operands[1], <MODE>mode, 0);
    gen_aarch64_movtilow_tilow (op0, op1);
    gen_aarch64_movdi_tihigh (operands[2], op1);
    gen_aarch64_movtihigh_di (op0, operands[2]);
    DONE;
  }
)

;; The following secondary reload helpers patterns are invoked
;; after or during reload as we don't want these patterns to start
;; kicking in during the combiner.

(define_insn "aarch64_movdi_<mode>low"
  [(set (match_operand:DI 0 "register_operand" "=r")
        (truncate:DI (match_operand:TX 1 "register_operand" "w")))]
  "reload_completed || reload_in_progress"
  "fmov\\t%x0, %d1"
  [(set_attr "type" "f_mrc")
   (set_attr "length" "4")
  ])

(define_insn "aarch64_movdi_<mode>high"
  [(set (match_operand:DI 0 "register_operand" "=r")
        (truncate:DI
	  (lshiftrt:TX (match_operand:TX 1 "register_operand" "w")
		       (const_int 64))))]
  "reload_completed || reload_in_progress"
  "fmov\\t%x0, %1.d[1]"
  [(set_attr "type" "f_mrc")
   (set_attr "length" "4")
  ])

(define_insn "aarch64_mov<mode>high_di"
  [(set (zero_extract:TX (match_operand:TX 0 "register_operand" "+w")
                         (const_int 64) (const_int 64))
        (zero_extend:TX (match_operand:DI 1 "register_operand" "r")))]
  "reload_completed || reload_in_progress"
  "fmov\\t%0.d[1], %x1"
  [(set_attr "type" "f_mcr")
   (set_attr "length" "4")
  ])

(define_insn "aarch64_mov<mode>low_di"
  [(set (match_operand:TX 0 "register_operand" "=w")
        (zero_extend:TX (match_operand:DI 1 "register_operand" "r")))]
  "reload_completed || reload_in_progress"
  "fmov\\t%d0, %x1"
  [(set_attr "type" "f_mcr")
   (set_attr "length" "4")
  ])

(define_insn "aarch64_movtilow_tilow"
  [(set (match_operand:TI 0 "register_operand" "=w")
        (zero_extend:TI 
	  (truncate:DI (match_operand:TI 1 "register_operand" "w"))))]
  "reload_completed || reload_in_progress"
  "fmov\\t%d0, %d1"
  [(set_attr "type" "fmov")
   (set_attr "length" "4")
  ])

;; There is a deliberate reason why the parameters of high and lo_sum's
;; don't have modes for ADRP and ADD instructions.  This is to allow high
;; and lo_sum's to be used with the labels defining the jump tables in
;; rodata section.

(define_expand "add_losym"
  [(set (match_operand 0 "register_operand" "=r")
	(lo_sum (match_operand 1 "register_operand" "r")
		(match_operand 2 "aarch64_valid_symref" "S")))]
  ""
{
  enum machine_mode mode = GET_MODE (operands[0]);

  emit_insn ((mode == DImode
	      ? gen_add_losym_di
	      : gen_add_losym_si) (operands[0],
				   operands[1],
				   operands[2]));
  DONE;
})

(define_insn "add_losym_<mode>"
  [(set (match_operand:P 0 "register_operand" "=r")
	(lo_sum:P (match_operand:P 1 "register_operand" "r")
		  (match_operand 2 "aarch64_valid_symref" "S")))]
  ""
  "add\\t%<w>0, %<w>1, :lo12:%a2"
  [(set_attr "type" "alu_imm")]
)

(define_insn "ldr_got_small_<mode>"
  [(set (match_operand:PTR 0 "register_operand" "=r")
	(unspec:PTR [(mem:PTR (lo_sum:PTR
			      (match_operand:PTR 1 "register_operand" "r")
			      (match_operand:PTR 2 "aarch64_valid_symref" "S")))]
		    UNSPEC_GOTSMALLPIC))]
  ""
  "ldr\\t%<w>0, [%1, #:got_lo12:%a2]"
  [(set_attr "type" "load1")]
)

(define_insn "ldr_got_small_sidi"
  [(set (match_operand:DI 0 "register_operand" "=r")
	(zero_extend:DI
	 (unspec:SI [(mem:SI (lo_sum:DI
			     (match_operand:DI 1 "register_operand" "r")
			     (match_operand:DI 2 "aarch64_valid_symref" "S")))]
		    UNSPEC_GOTSMALLPIC)))]
  "TARGET_ILP32"
  "ldr\\t%w0, [%1, #:got_lo12:%a2]"
  [(set_attr "type" "load1")]
)

(define_insn "ldr_got_tiny"
  [(set (match_operand:DI 0 "register_operand" "=r")
	(unspec:DI [(match_operand:DI 1 "aarch64_valid_symref" "S")]
		   UNSPEC_GOTTINYPIC))]
  ""
  "ldr\\t%0, %L1"
  [(set_attr "type" "load1")]
)

(define_insn "aarch64_load_tp_hard"
  [(set (match_operand:DI 0 "register_operand" "=r")
	(unspec:DI [(const_int 0)] UNSPEC_TLS))]
  ""
  "mrs\\t%0, tpidr_el0"
  [(set_attr "type" "mrs")]
)

;; The TLS ABI specifically requires that the compiler does not schedule
;; instructions in the TLS stubs, in order to enable linker relaxation.
;; Therefore we treat the stubs as an atomic sequence.
(define_expand "tlsgd_small"
 [(parallel [(set (match_operand 0 "register_operand" "")
                  (call (mem:DI (match_dup 2)) (const_int 1)))
	     (unspec:DI [(match_operand:DI 1 "aarch64_valid_symref" "")] UNSPEC_GOTSMALLTLS)
	     (clobber (reg:DI LR_REGNUM))])]
 ""
{
  operands[2] = aarch64_tls_get_addr ();
})

(define_insn "*tlsgd_small"
  [(set (match_operand 0 "register_operand" "")
	(call (mem:DI (match_operand:DI 2 "" "")) (const_int 1)))
   (unspec:DI [(match_operand:DI 1 "aarch64_valid_symref" "S")] UNSPEC_GOTSMALLTLS)
   (clobber (reg:DI LR_REGNUM))
  ]
  ""
  "adrp\\tx0, %A1\;add\\tx0, x0, %L1\;bl\\t%2\;nop"
  [(set_attr "type" "call")
   (set_attr "length" "16")])

(define_insn "tlsie_small_<mode>"
  [(set (match_operand:PTR 0 "register_operand" "=r")
        (unspec:PTR [(match_operand 1 "aarch64_tls_ie_symref" "S")]
		   UNSPEC_GOTSMALLTLS))]
  ""
  "adrp\\t%0, %A1\;ldr\\t%<w>0, [%0, #%L1]"
  [(set_attr "type" "load1")
   (set_attr "length" "8")]
)

(define_insn "tlsie_small_sidi"
  [(set (match_operand:DI 0 "register_operand" "=r")
	(zero_extend:DI
          (unspec:SI [(match_operand 1 "aarch64_tls_ie_symref" "S")]
		      UNSPEC_GOTSMALLTLS)))]
  ""
  "adrp\\t%0, %A1\;ldr\\t%w0, [%0, #%L1]"
  [(set_attr "type" "load1")
   (set_attr "length" "8")]
)

(define_expand "tlsle_small"
  [(set (match_operand 0 "register_operand" "=r")
        (unspec [(match_operand 1 "register_operand" "r")
                   (match_operand 2 "aarch64_tls_le_symref" "S")]
                   UNSPEC_GOTSMALLTLS))]
  ""
{
  enum machine_mode mode = GET_MODE (operands[0]);
  emit_insn ((mode == DImode
	      ? gen_tlsle_small_di
	      : gen_tlsle_small_si) (operands[0],
				     operands[1],
				     operands[2]));
  DONE;
})

(define_insn "tlsle_small_<mode>"
  [(set (match_operand:P 0 "register_operand" "=r")
        (unspec:P [(match_operand:P 1 "register_operand" "r")
                   (match_operand 2 "aarch64_tls_le_symref" "S")]
		   UNSPEC_GOTSMALLTLS))]
  ""
  "add\\t%<w>0, %<w>1, #%G2\;add\\t%<w>0, %<w>0, #%L2"
  [(set_attr "type" "alu_sreg")
   (set_attr "length" "8")]
)

(define_insn "tlsdesc_small_<mode>"
  [(set (reg:PTR R0_REGNUM)
        (unspec:PTR [(match_operand 0 "aarch64_valid_symref" "S")]
		   UNSPEC_TLSDESC))
   (clobber (reg:DI LR_REGNUM))
   (clobber (reg:CC CC_REGNUM))
   (clobber (match_scratch:DI 1 "=r"))]
  "TARGET_TLS_DESC"
  "adrp\\tx0, %A0\;ldr\\t%<w>1, [x0, #%L0]\;add\\t<w>0, <w>0, %L0\;.tlsdesccall\\t%0\;blr\\t%1"
  [(set_attr "type" "call")
   (set_attr "length" "16")])

(define_insn "stack_tie"
  [(set (mem:BLK (scratch))
	(unspec:BLK [(match_operand:DI 0 "register_operand" "rk")
		     (match_operand:DI 1 "register_operand" "rk")]
		    UNSPEC_PRLG_STK))]
  ""
  ""
  [(set_attr "length" "0")]
)

;; Named pattern for expanding thread pointer reference.
(define_expand "get_thread_pointerdi"
  [(match_operand:DI 0 "register_operand" "=r")]
  ""
{
  rtx tmp = aarch64_load_tp (operands[0]);
  if (tmp != operands[0])
    emit_move_insn (operands[0], tmp);
  DONE;
})

;; Named patterns for stack smashing protection.
(define_expand "stack_protect_set"
  [(match_operand 0 "memory_operand")
   (match_operand 1 "memory_operand")]
  ""
{
  enum machine_mode mode = GET_MODE (operands[0]);

  emit_insn ((mode == DImode
	      ? gen_stack_protect_set_di
	      : gen_stack_protect_set_si) (operands[0], operands[1]));
  DONE;
})

(define_insn "stack_protect_set_<mode>"
  [(set (match_operand:PTR 0 "memory_operand" "=m")
	(unspec:PTR [(match_operand:PTR 1 "memory_operand" "m")]
	 UNSPEC_SP_SET))
   (set (match_scratch:PTR 2 "=&r") (const_int 0))]
  ""
  "ldr\\t%<w>2, %1\;str\\t%<w>2, %0\;mov\t%<w>2,0"
  [(set_attr "length" "12")
   (set_attr "type" "multiple")])

(define_expand "stack_protect_test"
  [(match_operand 0 "memory_operand")
   (match_operand 1 "memory_operand")
   (match_operand 2)]
  ""
{
  rtx result;
  enum machine_mode mode = GET_MODE (operands[0]);

  result = gen_reg_rtx(mode);

  emit_insn ((mode == DImode
	      ? gen_stack_protect_test_di
	      : gen_stack_protect_test_si) (result,
					    operands[0],
					    operands[1]));

  if (mode == DImode)
    emit_jump_insn (gen_cbranchdi4 (gen_rtx_EQ (VOIDmode, result, const0_rtx),
				    result, const0_rtx, operands[2]));
  else
    emit_jump_insn (gen_cbranchsi4 (gen_rtx_EQ (VOIDmode, result, const0_rtx),
				    result, const0_rtx, operands[2]));
  DONE;
})

(define_insn "stack_protect_test_<mode>"
  [(set (match_operand:PTR 0 "register_operand")
	(unspec:PTR [(match_operand:PTR 1 "memory_operand" "m")
		     (match_operand:PTR 2 "memory_operand" "m")]
	 UNSPEC_SP_TEST))
   (clobber (match_scratch:PTR 3 "=&r"))]
  ""
  "ldr\t%<w>3, %x1\;ldr\t%<w>0, %x2\;eor\t%<w>0, %<w>3, %<w>0"
  [(set_attr "length" "12")
   (set_attr "type" "multiple")])

;; Write Floating-point Control Register.
(define_insn "set_fpcr"
  [(unspec_volatile [(match_operand:SI 0 "register_operand" "r")] UNSPECV_SET_FPCR)]
  ""
  "msr\\tfpcr, %0"
  [(set_attr "type" "mrs")])

;; Read Floating-point Control Register.
(define_insn "get_fpcr"
  [(set (match_operand:SI 0 "register_operand" "=r")
        (unspec_volatile:SI [(const_int 0)] UNSPECV_GET_FPCR))]
  ""
  "mrs\\t%0, fpcr"
  [(set_attr "type" "mrs")])

;; Write Floating-point Status Register.
(define_insn "set_fpsr"
  [(unspec_volatile [(match_operand:SI 0 "register_operand" "r")] UNSPECV_SET_FPSR)]
  ""
  "msr\\tfpsr, %0"
  [(set_attr "type" "mrs")])

;; Read Floating-point Status Register.
(define_insn "get_fpsr"
  [(set (match_operand:SI 0 "register_operand" "=r")
        (unspec_volatile:SI [(const_int 0)] UNSPECV_GET_FPSR))]
  ""
  "mrs\\t%0, fpsr"
  [(set_attr "type" "mrs")])


;; AdvSIMD Stuff
(include "aarch64-simd.md")

;; Atomic Operations
(include "atomics.md")<|MERGE_RESOLUTION|>--- conflicted
+++ resolved
@@ -1195,7 +1195,6 @@
   [(set_attr "type" "neon_store1_2reg<q>")]
 )
 
-<<<<<<< HEAD
 (define_peephole2
   [(set (match_operand:GPF 0 "aarch64_mem_pair_operand")
 	(match_operand:GPF 1 "register_operand"))
@@ -1221,12 +1220,8 @@
 	      (set (match_dup 0) (match_dup 1))])]
 )
 
-;; Load pair with writeback.  This is primarily used in function epilogues
-;; when restoring [fp,lr]
-=======
 ;; Load pair with post-index writeback.  This is primarily used in function
 ;; epilogues.
->>>>>>> 2196bb69
 (define_insn "loadwb_pair<GPI:mode>_<P:mode>"
   [(parallel
     [(set (match_operand:P 0 "register_operand" "=k")
