--- conflicted
+++ resolved
@@ -191,12 +191,9 @@
 
 /* Crypto is an optional extension to AdvSIMD.  */
 #define TARGET_CRYPTO (TARGET_SIMD && AARCH64_ISA_CRYPTO)
-<<<<<<< HEAD
-=======
 
 /* CRC instructions that can be enabled through +crc arch extension.  */
 #define TARGET_CRC32 (AARCH64_ISA_CRC)
->>>>>>> 331c6259
 
 /* Standard register usage.  */
 
@@ -538,8 +535,6 @@
      been saved.  */
   HOST_WIDE_INT padding0;
   HOST_WIDE_INT hardfp_offset;	/* HARD_FRAME_POINTER_REGNUM */
-<<<<<<< HEAD
-=======
 
   /* Offset from the base of the frame (incomming SP) to the
      hard_frame_pointer.  This value is always a multiple of
@@ -551,7 +546,6 @@
    * a multiple of STACK_BOUNDARY.  */
 
   HOST_WIDE_INT frame_size;
->>>>>>> 331c6259
 
   bool laid_out;
 };
