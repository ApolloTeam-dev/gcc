/* Target definitions for Darwin (Mac OS X) systems.
   Copyright (C) 2006, 2007, 2010 Free Software Foundation, Inc.
   Contributed by Apple Inc.

This file is part of GCC.

GCC is free software; you can redistribute it and/or modify
it under the terms of the GNU General Public License as published by
the Free Software Foundation; either version 3, or (at your option)
any later version.

GCC is distributed in the hope that it will be useful,
but WITHOUT ANY WARRANTY; without even the implied warranty of
MERCHANTABILITY or FITNESS FOR A PARTICULAR PURPOSE.  See the
GNU General Public License for more details.

You should have received a copy of the GNU General Public License
along with GCC; see the file COPYING3.  If not see
<http://www.gnu.org/licenses/>.  */

/* Prefer DWARF2.  */
#undef PREFERRED_DEBUGGING_TYPE
#define PREFERRED_DEBUGGING_TYPE DWARF2_DEBUG
#define DARWIN_PREFER_DWARF

/* Since DWARF2 is default, conditions for running dsymutil are different.  */
<<<<<<< HEAD
#undef LINK_COMMAND_SPEC
#define LINK_COMMAND_SPEC "\
%{!fdump=*:%{!fsyntax-only:%{!c:%{!M:%{!MM:%{!E:%{!S:\
    %(linker) %l %X %{d} %{s} %{t} %{Z} \
    %{A} %{e*} %{m} %{r} %{x} \
    %{o*}%{!o:-o a.out} \
    %{!A:%{!nostdlib:%{!nostartfiles:%S}}} \
    %{L*} %(link_libgcc) %o %{fprofile-arcs|fprofile-generate*|coverage:-lgcov} \
    %{flto} %{fwhopr} \
    %{fopenmp|ftree-parallelize-loops=*: \
      %{static|static-libgcc|static-libstdc++|static-libgfortran: libgomp.a%s; : -lgomp } } \
    %{!nostdlib:%{!nodefaultlibs:  %(link_ssp) %G %L }} \
    %{!A:%{!nostdlib:%{!nostartfiles:%E}}} %{T*} %{F*} }}}}}}}\n\
%{!fdump=*:%{!fsyntax-only:%{!c:%{!M:%{!MM:%{!E:%{!S:\
    %{.c|.cc|.C|.cpp|.cp|.c++|.cxx|.CPP|.m|.mm: \
    %{g*:%{!gstabs*:%{!g0: dsymutil %{o*:%*}%{!o:a.out}}}}}}}}}}}}"
=======
#undef DSYMUTIL_SPEC
#define DSYMUTIL_SPEC \
   "%{!fdump=*:%{!fsyntax-only:%{!c:%{!M:%{!MM:%{!E:%{!S:\
    %{v} \
    %{g*:%{!gstabs*:%{!g0: -idsym}}}\
    %{.c|.cc|.C|.cpp|.cp|.c++|.cxx|.CPP|.m|.mm|.s|.f|.f90|.f95|.f03|.f77|.for|.F|.F90|.F95|.F03: \
    %{g*:%{!gstabs*:%{!g0: -dsym}}}}}}}}}}}"

/* Tell collect2 to run dsymutil for us as necessary.  */
#define COLLECT_RUN_DSYMUTIL 1
>>>>>>> b56a5220

/* libSystem contains unwind information for signal frames.  */
#define DARWIN_LIBSYSTEM_HAS_UNWIND

#undef  ASM_OUTPUT_ALIGNED_COMMON
#define ASM_OUTPUT_ALIGNED_COMMON(FILE, NAME, SIZE, ALIGN)		\
  do {									\
    unsigned HOST_WIDE_INT _new_size = (SIZE);				\
    fprintf ((FILE), "\t.comm ");						\
    assemble_name ((FILE), (NAME));					\
    if (_new_size == 0) _new_size = 1;					\
    fprintf ((FILE), ","HOST_WIDE_INT_PRINT_UNSIGNED",%u\n",		\
	     _new_size, floor_log2 ((ALIGN) / BITS_PER_UNIT));		\
  } while (0)<|MERGE_RESOLUTION|>--- conflicted
+++ resolved
@@ -24,24 +24,6 @@
 #define DARWIN_PREFER_DWARF
 
 /* Since DWARF2 is default, conditions for running dsymutil are different.  */
-<<<<<<< HEAD
-#undef LINK_COMMAND_SPEC
-#define LINK_COMMAND_SPEC "\
-%{!fdump=*:%{!fsyntax-only:%{!c:%{!M:%{!MM:%{!E:%{!S:\
-    %(linker) %l %X %{d} %{s} %{t} %{Z} \
-    %{A} %{e*} %{m} %{r} %{x} \
-    %{o*}%{!o:-o a.out} \
-    %{!A:%{!nostdlib:%{!nostartfiles:%S}}} \
-    %{L*} %(link_libgcc) %o %{fprofile-arcs|fprofile-generate*|coverage:-lgcov} \
-    %{flto} %{fwhopr} \
-    %{fopenmp|ftree-parallelize-loops=*: \
-      %{static|static-libgcc|static-libstdc++|static-libgfortran: libgomp.a%s; : -lgomp } } \
-    %{!nostdlib:%{!nodefaultlibs:  %(link_ssp) %G %L }} \
-    %{!A:%{!nostdlib:%{!nostartfiles:%E}}} %{T*} %{F*} }}}}}}}\n\
-%{!fdump=*:%{!fsyntax-only:%{!c:%{!M:%{!MM:%{!E:%{!S:\
-    %{.c|.cc|.C|.cpp|.cp|.c++|.cxx|.CPP|.m|.mm: \
-    %{g*:%{!gstabs*:%{!g0: dsymutil %{o*:%*}%{!o:a.out}}}}}}}}}}}}"
-=======
 #undef DSYMUTIL_SPEC
 #define DSYMUTIL_SPEC \
    "%{!fdump=*:%{!fsyntax-only:%{!c:%{!M:%{!MM:%{!E:%{!S:\
@@ -52,7 +34,6 @@
 
 /* Tell collect2 to run dsymutil for us as necessary.  */
 #define COLLECT_RUN_DSYMUTIL 1
->>>>>>> b56a5220
 
 /* libSystem contains unwind information for signal frames.  */
 #define DARWIN_LIBSYSTEM_HAS_UNWIND
