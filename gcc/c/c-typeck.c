--- conflicted
+++ resolved
@@ -12245,17 +12245,10 @@
    Remove any elements from the list that are invalid.  */
 
 tree
-<<<<<<< HEAD
-c_finish_omp_clauses (tree clauses, bool oacc, bool declare_simd)
+c_finish_omp_clauses (tree clauses, bool is_oacc, bool is_omp, bool declare_simd)
 {
   bitmap_head generic_head, firstprivate_head, lastprivate_head;
-  bitmap_head aligned_head, oacc_data_head, oacc_reduction_head;
-=======
-c_finish_omp_clauses (tree clauses, bool is_omp, bool declare_simd)
-{
-  bitmap_head generic_head, firstprivate_head, lastprivate_head;
-  bitmap_head aligned_head, map_head;
->>>>>>> 9c23418f
+  bitmap_head aligned_head, map_head, oacc_data_head, oacc_reduction_head;
   tree c, t, type, *pc;
   tree simdlen = NULL_TREE, safelen = NULL_TREE;
   bool branch_seen = false;
@@ -12267,12 +12260,9 @@
   bitmap_initialize (&firstprivate_head, &bitmap_default_obstack);
   bitmap_initialize (&lastprivate_head, &bitmap_default_obstack);
   bitmap_initialize (&aligned_head, &bitmap_default_obstack);
-<<<<<<< HEAD
+  bitmap_initialize (&map_head, &bitmap_default_obstack);
   bitmap_initialize (&oacc_data_head, &bitmap_default_obstack);
   bitmap_initialize (&oacc_reduction_head, &bitmap_default_obstack);
-=======
-  bitmap_initialize (&map_head, &bitmap_default_obstack);
->>>>>>> 9c23418f
 
   for (pc = &clauses, c = clauses; c ; c = *pc)
     {
@@ -12292,22 +12282,18 @@
 	  need_complete = true;
 	  oacc_data = true;
 	  need_implicitly_determined = true;
-	  if (oacc)
+	  if (is_oacc)
 	    goto check_dup_oacc;
 	  else
 	    goto check_dup_generic;
 
 	case OMP_CLAUSE_REDUCTION:
-	  need_implicitly_determined = !oacc;
+	  need_implicitly_determined = !is_oacc;
 	  reduction = true;
 	  t = OMP_CLAUSE_DECL (c);
 	  if (TREE_CODE (t) == TREE_LIST)
 	    {
-<<<<<<< HEAD
-	      if (handle_omp_array_sections (c))
-=======
 	      if (handle_omp_array_sections (c, is_omp))
->>>>>>> 9c23418f
 		{
 		  remove = true;
 		  break;
@@ -12507,14 +12493,10 @@
 	      if (TREE_CODE (t) == ADDR_EXPR)
 		t = TREE_OPERAND (t, 0);
 	    }
-<<<<<<< HEAD
-	  if (oacc)
+	  if (is_oacc)
 	    goto check_dup_oacc_t;
 	  else
 	    goto check_dup_generic_t;
-=======
-	  goto check_dup_generic_t;
->>>>>>> 9c23418f
 
 	case OMP_CLAUSE_COPYPRIVATE:
 	  copyprivate_seen = true;
@@ -12613,7 +12595,7 @@
 	    }
 	  else if (reduction)
 	    {
-	      if (oacc && bitmap_bit_p (&oacc_reduction_head, DECL_UID (t)))
+	      if (is_oacc && bitmap_bit_p (&oacc_reduction_head, DECL_UID (t)))
 		{
 		  error_at (OMP_CLAUSE_LOCATION (c),
 			    "%qE appears in multiple reduction clauses", t);
@@ -12645,7 +12627,7 @@
 			"%qE is not a variable in clause %<firstprivate%>", t);
 	      remove = true;
 	    }
-	  else if (oacc)
+	  else if (is_oacc)
 	    {
 	      if (bitmap_bit_p (&oacc_data_head, DECL_UID (t)))
 		{
@@ -12726,8 +12708,6 @@
 			  == OMP_CLAUSE_DEPEND_SOURCE);
 	      break;
 	    }
-<<<<<<< HEAD
-=======
 	  if (OMP_CLAUSE_DEPEND_KIND (c) == OMP_CLAUSE_DEPEND_SINK)
 	    {
 	      gcc_assert (TREE_CODE (t) == TREE_LIST);
@@ -12754,7 +12734,6 @@
 		}
 	      break;
 	    }
->>>>>>> 9c23418f
 	  if (TREE_CODE (t) == TREE_LIST)
 	    {
 	      if (handle_omp_array_sections (c, is_omp))
@@ -12786,7 +12765,7 @@
 		{
 		  t = OMP_CLAUSE_DECL (c);
 		  if (!lang_hooks.types.omp_mappable_type (TREE_TYPE (t),
-							   oacc))
+							   is_oacc))
 		    {
 		      error_at (OMP_CLAUSE_LOCATION (c),
 				"array section does not have mappable type "
@@ -12822,19 +12801,15 @@
 			 || (OMP_CLAUSE_MAP_KIND (c)
 			     == GOMP_MAP_FORCE_DEVICEPTR)))
 		   && !lang_hooks.types.omp_mappable_type (TREE_TYPE (t),
-							   oacc))
+							   is_oacc))
 	    {
 	      error_at (OMP_CLAUSE_LOCATION (c),
 			"%qD does not have a mappable type in %qs clause", t,
 			omp_clause_code_name[OMP_CLAUSE_CODE (c)]);
 	      remove = true;
 	    }
-<<<<<<< HEAD
-	  if ((oacc && bitmap_bit_p (&oacc_data_head, DECL_UID (t)))
-	      || bitmap_bit_p (&generic_head, DECL_UID (t)))
-=======
-	  else if (bitmap_bit_p (&map_head, DECL_UID (t)))
->>>>>>> 9c23418f
+	  else if ((is_oacc && bitmap_bit_p (&oacc_data_head, DECL_UID (t)))
+		   || bitmap_bit_p (&map_head, DECL_UID (t)))
 	    {
 	      if (OMP_CLAUSE_CODE (c) != OMP_CLAUSE_MAP)
 		error ("%qD appears more than once in motion clauses", t);
@@ -12842,7 +12817,7 @@
 		error ("%qD appears more than once in map clauses", t);
 	      remove = true;
 	    }
-	  else if (oacc)
+	  else if (is_oacc)
 	    bitmap_set_bit (&oacc_data_head, DECL_UID (t));
 	  else
 	    bitmap_set_bit (&map_head, DECL_UID (t));
@@ -12869,7 +12844,7 @@
 			omp_clause_code_name[OMP_CLAUSE_CODE (c)]);
 	      remove = true;
 	    }
-	  else if (!lang_hooks.types.omp_mappable_type (TREE_TYPE (t)))
+	  else if (!lang_hooks.types.omp_mappable_type (TREE_TYPE (t), is_oacc))
 	    {
 	      error_at (OMP_CLAUSE_LOCATION (c),
 			"%qD does not have a mappable type in %qs clause", t,
@@ -12944,10 +12919,7 @@
 	case OMP_CLAUSE_THREADS:
 	case OMP_CLAUSE_SIMD:
 	case OMP_CLAUSE_HINT:
-<<<<<<< HEAD
-=======
 	case OMP_CLAUSE_DEFAULTMAP:
->>>>>>> 9c23418f
 	case OMP_CLAUSE__CILK_FOR_COUNT_:
 	case OMP_CLAUSE_NUM_GANGS:
 	case OMP_CLAUSE_NUM_WORKERS:
@@ -12969,17 +12941,8 @@
 
         case OMP_CLAUSE_DEVICE_TYPE:
 	  OMP_CLAUSE_DEVICE_TYPE_CLAUSES (c)
-	    = c_finish_omp_clauses (OMP_CLAUSE_DEVICE_TYPE_CLAUSES (c), oacc,
-				    false);
-	  pc = &OMP_CLAUSE_CHAIN (c);
-	  continue;
-
-	case OMP_CLAUSE_SAFELEN:
-	  safelen = c;
-	  pc = &OMP_CLAUSE_CHAIN (c);
-	  continue;
-	case OMP_CLAUSE_SIMDLEN:
-	  simdlen = c;
+	    = c_finish_omp_clauses (OMP_CLAUSE_DEVICE_TYPE_CLAUSES (c),
+				    is_oacc, is_omp);
 	  pc = &OMP_CLAUSE_CHAIN (c);
 	  continue;
 
