/* Build expressions with type checking for C compiler.
   Copyright (C) 1987-2013 Free Software Foundation, Inc.

This file is part of GCC.

GCC is free software; you can redistribute it and/or modify it under
the terms of the GNU General Public License as published by the Free
Software Foundation; either version 3, or (at your option) any later
version.

GCC is distributed in the hope that it will be useful, but WITHOUT ANY
WARRANTY; without even the implied warranty of MERCHANTABILITY or
FITNESS FOR A PARTICULAR PURPOSE.  See the GNU General Public License
for more details.

You should have received a copy of the GNU General Public License
along with GCC; see the file COPYING3.  If not see
<http://www.gnu.org/licenses/>.  */


/* This file is part of the C front end.
   It contains routines to build C expressions given their operands,
   including computing the types of the result, C-specific error checks,
   and some optimization.  */

#include "config.h"
#include "system.h"
#include "coretypes.h"
#include "tm.h"
#include "tree.h"
#include "langhooks.h"
#include "c-tree.h"
#include "c-lang.h"
#include "flags.h"
#include "intl.h"
#include "target.h"
#include "tree-iterator.h"
#include "bitmap.h"
#include "gimple.h"
#include "c-family/c-objc.h"
#include "c-family/c-common.h"

/* Possible cases of implicit bad conversions.  Used to select
   diagnostic messages in convert_for_assignment.  */
enum impl_conv {
  ic_argpass,
  ic_assign,
  ic_init,
  ic_return
};

/* The level of nesting inside "__alignof__".  */
int in_alignof;

/* The level of nesting inside "sizeof".  */
int in_sizeof;

/* The level of nesting inside "typeof".  */
int in_typeof;

/* The argument of last parsed sizeof expression, only to be tested
   if expr.original_code == SIZEOF_EXPR.  */
tree c_last_sizeof_arg;

/* Nonzero if we've already printed a "missing braces around initializer"
   message within this initializer.  */
static int missing_braces_mentioned;

static int require_constant_value;
static int require_constant_elements;

static bool null_pointer_constant_p (const_tree);
static tree qualify_type (tree, tree);
static int tagged_types_tu_compatible_p (const_tree, const_tree, bool *,
					 bool *);
static int comp_target_types (location_t, tree, tree);
static int function_types_compatible_p (const_tree, const_tree, bool *,
					bool *);
static int type_lists_compatible_p (const_tree, const_tree, bool *, bool *);
static tree lookup_field (tree, tree);
static int convert_arguments (tree, vec<tree, va_gc> *, vec<tree, va_gc> *,
			      tree, tree);
static tree pointer_diff (location_t, tree, tree);
static tree convert_for_assignment (location_t, tree, tree, tree,
				    enum impl_conv, bool, tree, tree, int);
static tree valid_compound_expr_initializer (tree, tree);
static void push_string (const char *);
static void push_member_name (tree);
static int spelling_length (void);
static char *print_spelling (char *);
static void warning_init (int, const char *);
static tree digest_init (location_t, tree, tree, tree, bool, bool, int);
static void output_init_element (tree, tree, bool, tree, tree, int, bool,
				 struct obstack *);
static void output_pending_init_elements (int, struct obstack *);
static int set_designator (int, struct obstack *);
static void push_range_stack (tree, struct obstack *);
static void add_pending_init (tree, tree, tree, bool, struct obstack *);
static void set_nonincremental_init (struct obstack *);
static void set_nonincremental_init_from_string (tree, struct obstack *);
static tree find_init_member (tree, struct obstack *);
static void readonly_warning (tree, enum lvalue_use);
static int lvalue_or_else (location_t, const_tree, enum lvalue_use);
static void record_maybe_used_decl (tree);
static int comptypes_internal (const_tree, const_tree, bool *, bool *);

/* Return true if EXP is a null pointer constant, false otherwise.  */

static bool
null_pointer_constant_p (const_tree expr)
{
  /* This should really operate on c_expr structures, but they aren't
     yet available everywhere required.  */
  tree type = TREE_TYPE (expr);
  return (TREE_CODE (expr) == INTEGER_CST
	  && !TREE_OVERFLOW (expr)
	  && integer_zerop (expr)
	  && (INTEGRAL_TYPE_P (type)
	      || (TREE_CODE (type) == POINTER_TYPE
		  && VOID_TYPE_P (TREE_TYPE (type))
		  && TYPE_QUALS (TREE_TYPE (type)) == TYPE_UNQUALIFIED)));
}

/* EXPR may appear in an unevaluated part of an integer constant
   expression, but not in an evaluated part.  Wrap it in a
   C_MAYBE_CONST_EXPR, or mark it with TREE_OVERFLOW if it is just an
   INTEGER_CST and we cannot create a C_MAYBE_CONST_EXPR.  */

static tree
note_integer_operands (tree expr)
{
  tree ret;
  if (TREE_CODE (expr) == INTEGER_CST && in_late_binary_op)
    {
      ret = copy_node (expr);
      TREE_OVERFLOW (ret) = 1;
    }
  else
    {
      ret = build2 (C_MAYBE_CONST_EXPR, TREE_TYPE (expr), NULL_TREE, expr);
      C_MAYBE_CONST_EXPR_INT_OPERANDS (ret) = 1;
    }
  return ret;
}

/* Having checked whether EXPR may appear in an unevaluated part of an
   integer constant expression and found that it may, remove any
   C_MAYBE_CONST_EXPR noting this fact and return the resulting
   expression.  */

static inline tree
remove_c_maybe_const_expr (tree expr)
{
  if (TREE_CODE (expr) == C_MAYBE_CONST_EXPR)
    return C_MAYBE_CONST_EXPR_EXPR (expr);
  else
    return expr;
}

/* This is a cache to hold if two types are compatible or not.  */

struct tagged_tu_seen_cache {
  const struct tagged_tu_seen_cache * next;
  const_tree t1;
  const_tree t2;
  /* The return value of tagged_types_tu_compatible_p if we had seen
     these two types already.  */
  int val;
};

static const struct tagged_tu_seen_cache * tagged_tu_seen_base;
static void free_all_tagged_tu_seen_up_to (const struct tagged_tu_seen_cache *);

/* Do `exp = require_complete_type (exp);' to make sure exp
   does not have an incomplete type.  (That includes void types.)  */

tree
require_complete_type (tree value)
{
  tree type = TREE_TYPE (value);

  if (value == error_mark_node || type == error_mark_node)
    return error_mark_node;

  /* First, detect a valid value with a complete type.  */
  if (COMPLETE_TYPE_P (type))
    return value;

  c_incomplete_type_error (value, type);
  return error_mark_node;
}

/* Print an error message for invalid use of an incomplete type.
   VALUE is the expression that was used (or 0 if that isn't known)
   and TYPE is the type that was invalid.  */

void
c_incomplete_type_error (const_tree value, const_tree type)
{
  const char *type_code_string;

  /* Avoid duplicate error message.  */
  if (TREE_CODE (type) == ERROR_MARK)
    return;

  if (value != 0 && (TREE_CODE (value) == VAR_DECL
		     || TREE_CODE (value) == PARM_DECL))
    error ("%qD has an incomplete type", value);
  else
    {
    retry:
      /* We must print an error message.  Be clever about what it says.  */

      switch (TREE_CODE (type))
	{
	case RECORD_TYPE:
	  type_code_string = "struct";
	  break;

	case UNION_TYPE:
	  type_code_string = "union";
	  break;

	case ENUMERAL_TYPE:
	  type_code_string = "enum";
	  break;

	case VOID_TYPE:
	  error ("invalid use of void expression");
	  return;

	case ARRAY_TYPE:
	  if (TYPE_DOMAIN (type))
	    {
	      if (TYPE_MAX_VALUE (TYPE_DOMAIN (type)) == NULL)
		{
		  error ("invalid use of flexible array member");
		  return;
		}
	      type = TREE_TYPE (type);
	      goto retry;
	    }
	  error ("invalid use of array with unspecified bounds");
	  return;

	default:
	  gcc_unreachable ();
	}

      if (TREE_CODE (TYPE_NAME (type)) == IDENTIFIER_NODE)
	error ("invalid use of undefined type %<%s %E%>",
	       type_code_string, TYPE_NAME (type));
      else
	/* If this type has a typedef-name, the TYPE_NAME is a TYPE_DECL.  */
	error ("invalid use of incomplete typedef %qD", TYPE_NAME (type));
    }
}

/* Given a type, apply default promotions wrt unnamed function
   arguments and return the new type.  */

tree
c_type_promotes_to (tree type)
{
  if (TYPE_MAIN_VARIANT (type) == float_type_node)
    return double_type_node;

  if (c_promoting_integer_type_p (type))
    {
      /* Preserve unsignedness if not really getting any wider.  */
      if (TYPE_UNSIGNED (type)
	  && (TYPE_PRECISION (type) == TYPE_PRECISION (integer_type_node)))
	return unsigned_type_node;
      return integer_type_node;
    }

  return type;
}

/* Return true if between two named address spaces, whether there is a superset
   named address space that encompasses both address spaces.  If there is a
   superset, return which address space is the superset.  */

static bool
addr_space_superset (addr_space_t as1, addr_space_t as2, addr_space_t *common)
{
  if (as1 == as2)
    {
      *common = as1;
      return true;
    }
  else if (targetm.addr_space.subset_p (as1, as2))
    {
      *common = as2;
      return true;
    }
  else if (targetm.addr_space.subset_p (as2, as1))
    {
      *common = as1;
      return true;
    }
  else
    return false;
}

/* Return a variant of TYPE which has all the type qualifiers of LIKE
   as well as those of TYPE.  */

static tree
qualify_type (tree type, tree like)
{
  addr_space_t as_type = TYPE_ADDR_SPACE (type);
  addr_space_t as_like = TYPE_ADDR_SPACE (like);
  addr_space_t as_common;

  /* If the two named address spaces are different, determine the common
     superset address space.  If there isn't one, raise an error.  */
  if (!addr_space_superset (as_type, as_like, &as_common))
    {
      as_common = as_type;
      error ("%qT and %qT are in disjoint named address spaces",
	     type, like);
    }

  return c_build_qualified_type (type,
				 TYPE_QUALS_NO_ADDR_SPACE (type)
				 | TYPE_QUALS_NO_ADDR_SPACE (like)
				 | ENCODE_QUAL_ADDR_SPACE (as_common));
}

/* Return true iff the given tree T is a variable length array.  */

bool
c_vla_type_p (const_tree t)
{
  if (TREE_CODE (t) == ARRAY_TYPE
      && C_TYPE_VARIABLE_SIZE (t))
    return true;
  return false;
}

/* Return the composite type of two compatible types.

   We assume that comptypes has already been done and returned
   nonzero; if that isn't so, this may crash.  In particular, we
   assume that qualifiers match.  */

tree
composite_type (tree t1, tree t2)
{
  enum tree_code code1;
  enum tree_code code2;
  tree attributes;

  /* Save time if the two types are the same.  */

  if (t1 == t2) return t1;

  /* If one type is nonsense, use the other.  */
  if (t1 == error_mark_node)
    return t2;
  if (t2 == error_mark_node)
    return t1;

  code1 = TREE_CODE (t1);
  code2 = TREE_CODE (t2);

  /* Merge the attributes.  */
  attributes = targetm.merge_type_attributes (t1, t2);

  /* If one is an enumerated type and the other is the compatible
     integer type, the composite type might be either of the two
     (DR#013 question 3).  For consistency, use the enumerated type as
     the composite type.  */

  if (code1 == ENUMERAL_TYPE && code2 == INTEGER_TYPE)
    return t1;
  if (code2 == ENUMERAL_TYPE && code1 == INTEGER_TYPE)
    return t2;

  gcc_assert (code1 == code2);

  switch (code1)
    {
    case POINTER_TYPE:
      /* For two pointers, do this recursively on the target type.  */
      {
	tree pointed_to_1 = TREE_TYPE (t1);
	tree pointed_to_2 = TREE_TYPE (t2);
	tree target = composite_type (pointed_to_1, pointed_to_2);
        t1 = build_pointer_type_for_mode (target, TYPE_MODE (t1), false);
	t1 = build_type_attribute_variant (t1, attributes);
	return qualify_type (t1, t2);
      }

    case ARRAY_TYPE:
      {
	tree elt = composite_type (TREE_TYPE (t1), TREE_TYPE (t2));
	int quals;
	tree unqual_elt;
	tree d1 = TYPE_DOMAIN (t1);
	tree d2 = TYPE_DOMAIN (t2);
	bool d1_variable, d2_variable;
	bool d1_zero, d2_zero;
	bool t1_complete, t2_complete;

	/* We should not have any type quals on arrays at all.  */
	gcc_assert (!TYPE_QUALS_NO_ADDR_SPACE (t1)
		    && !TYPE_QUALS_NO_ADDR_SPACE (t2));

	t1_complete = COMPLETE_TYPE_P (t1);
	t2_complete = COMPLETE_TYPE_P (t2);

	d1_zero = d1 == 0 || !TYPE_MAX_VALUE (d1);
	d2_zero = d2 == 0 || !TYPE_MAX_VALUE (d2);

	d1_variable = (!d1_zero
		       && (TREE_CODE (TYPE_MIN_VALUE (d1)) != INTEGER_CST
			   || TREE_CODE (TYPE_MAX_VALUE (d1)) != INTEGER_CST));
	d2_variable = (!d2_zero
		       && (TREE_CODE (TYPE_MIN_VALUE (d2)) != INTEGER_CST
			   || TREE_CODE (TYPE_MAX_VALUE (d2)) != INTEGER_CST));
	d1_variable = d1_variable || (d1_zero && c_vla_type_p (t1));
	d2_variable = d2_variable || (d2_zero && c_vla_type_p (t2));

	/* Save space: see if the result is identical to one of the args.  */
	if (elt == TREE_TYPE (t1) && TYPE_DOMAIN (t1)
	    && (d2_variable || d2_zero || !d1_variable))
	  return build_type_attribute_variant (t1, attributes);
	if (elt == TREE_TYPE (t2) && TYPE_DOMAIN (t2)
	    && (d1_variable || d1_zero || !d2_variable))
	  return build_type_attribute_variant (t2, attributes);

	if (elt == TREE_TYPE (t1) && !TYPE_DOMAIN (t2) && !TYPE_DOMAIN (t1))
	  return build_type_attribute_variant (t1, attributes);
	if (elt == TREE_TYPE (t2) && !TYPE_DOMAIN (t2) && !TYPE_DOMAIN (t1))
	  return build_type_attribute_variant (t2, attributes);

	/* Merge the element types, and have a size if either arg has
	   one.  We may have qualifiers on the element types.  To set
	   up TYPE_MAIN_VARIANT correctly, we need to form the
	   composite of the unqualified types and add the qualifiers
	   back at the end.  */
	quals = TYPE_QUALS (strip_array_types (elt));
	unqual_elt = c_build_qualified_type (elt, TYPE_UNQUALIFIED);
	t1 = build_array_type (unqual_elt,
			       TYPE_DOMAIN ((TYPE_DOMAIN (t1)
					     && (d2_variable
						 || d2_zero
						 || !d1_variable))
					    ? t1
					    : t2));
	/* Ensure a composite type involving a zero-length array type
	   is a zero-length type not an incomplete type.  */
	if (d1_zero && d2_zero
	    && (t1_complete || t2_complete)
	    && !COMPLETE_TYPE_P (t1))
	  {
	    TYPE_SIZE (t1) = bitsize_zero_node;
	    TYPE_SIZE_UNIT (t1) = size_zero_node;
	  }
	t1 = c_build_qualified_type (t1, quals);
	return build_type_attribute_variant (t1, attributes);
      }

    case ENUMERAL_TYPE:
    case RECORD_TYPE:
    case UNION_TYPE:
      if (attributes != NULL)
	{
	  /* Try harder not to create a new aggregate type.  */
	  if (attribute_list_equal (TYPE_ATTRIBUTES (t1), attributes))
	    return t1;
	  if (attribute_list_equal (TYPE_ATTRIBUTES (t2), attributes))
	    return t2;
	}
      return build_type_attribute_variant (t1, attributes);

    case FUNCTION_TYPE:
      /* Function types: prefer the one that specified arg types.
	 If both do, merge the arg types.  Also merge the return types.  */
      {
	tree valtype = composite_type (TREE_TYPE (t1), TREE_TYPE (t2));
	tree p1 = TYPE_ARG_TYPES (t1);
	tree p2 = TYPE_ARG_TYPES (t2);
	int len;
	tree newargs, n;
	int i;

	/* Save space: see if the result is identical to one of the args.  */
	if (valtype == TREE_TYPE (t1) && !TYPE_ARG_TYPES (t2))
	  return build_type_attribute_variant (t1, attributes);
	if (valtype == TREE_TYPE (t2) && !TYPE_ARG_TYPES (t1))
	  return build_type_attribute_variant (t2, attributes);

	/* Simple way if one arg fails to specify argument types.  */
	if (TYPE_ARG_TYPES (t1) == 0)
	 {
	    t1 = build_function_type (valtype, TYPE_ARG_TYPES (t2));
	    t1 = build_type_attribute_variant (t1, attributes);
	    return qualify_type (t1, t2);
	 }
	if (TYPE_ARG_TYPES (t2) == 0)
	 {
	   t1 = build_function_type (valtype, TYPE_ARG_TYPES (t1));
	   t1 = build_type_attribute_variant (t1, attributes);
	   return qualify_type (t1, t2);
	 }

	/* If both args specify argument types, we must merge the two
	   lists, argument by argument.  */

	len = list_length (p1);
	newargs = 0;

	for (i = 0; i < len; i++)
	  newargs = tree_cons (NULL_TREE, NULL_TREE, newargs);

	n = newargs;

	for (; p1;
	     p1 = TREE_CHAIN (p1), p2 = TREE_CHAIN (p2), n = TREE_CHAIN (n))
	  {
	    /* A null type means arg type is not specified.
	       Take whatever the other function type has.  */
	    if (TREE_VALUE (p1) == 0)
	      {
		TREE_VALUE (n) = TREE_VALUE (p2);
		goto parm_done;
	      }
	    if (TREE_VALUE (p2) == 0)
	      {
		TREE_VALUE (n) = TREE_VALUE (p1);
		goto parm_done;
	      }

	    /* Given  wait (union {union wait *u; int *i} *)
	       and  wait (union wait *),
	       prefer  union wait *  as type of parm.  */
	    if (TREE_CODE (TREE_VALUE (p1)) == UNION_TYPE
		&& TREE_VALUE (p1) != TREE_VALUE (p2))
	      {
		tree memb;
		tree mv2 = TREE_VALUE (p2);
		if (mv2 && mv2 != error_mark_node
		    && TREE_CODE (mv2) != ARRAY_TYPE)
		  mv2 = TYPE_MAIN_VARIANT (mv2);
		for (memb = TYPE_FIELDS (TREE_VALUE (p1));
		     memb; memb = DECL_CHAIN (memb))
		  {
		    tree mv3 = TREE_TYPE (memb);
		    if (mv3 && mv3 != error_mark_node
			&& TREE_CODE (mv3) != ARRAY_TYPE)
		      mv3 = TYPE_MAIN_VARIANT (mv3);
		    if (comptypes (mv3, mv2))
		      {
			TREE_VALUE (n) = composite_type (TREE_TYPE (memb),
							 TREE_VALUE (p2));
			pedwarn (input_location, OPT_Wpedantic,
				 "function types not truly compatible in ISO C");
			goto parm_done;
		      }
		  }
	      }
	    if (TREE_CODE (TREE_VALUE (p2)) == UNION_TYPE
		&& TREE_VALUE (p2) != TREE_VALUE (p1))
	      {
		tree memb;
		tree mv1 = TREE_VALUE (p1);
		if (mv1 && mv1 != error_mark_node
		    && TREE_CODE (mv1) != ARRAY_TYPE)
		  mv1 = TYPE_MAIN_VARIANT (mv1);
		for (memb = TYPE_FIELDS (TREE_VALUE (p2));
		     memb; memb = DECL_CHAIN (memb))
		  {
		    tree mv3 = TREE_TYPE (memb);
		    if (mv3 && mv3 != error_mark_node
			&& TREE_CODE (mv3) != ARRAY_TYPE)
		      mv3 = TYPE_MAIN_VARIANT (mv3);
		    if (comptypes (mv3, mv1))
		      {
			TREE_VALUE (n) = composite_type (TREE_TYPE (memb),
							 TREE_VALUE (p1));
			pedwarn (input_location, OPT_Wpedantic,
				 "function types not truly compatible in ISO C");
			goto parm_done;
		      }
		  }
	      }
	    TREE_VALUE (n) = composite_type (TREE_VALUE (p1), TREE_VALUE (p2));
	  parm_done: ;
	  }

	t1 = build_function_type (valtype, newargs);
	t1 = qualify_type (t1, t2);
	/* ... falls through ...  */
      }

    default:
      return build_type_attribute_variant (t1, attributes);
    }

}

/* Return the type of a conditional expression between pointers to
   possibly differently qualified versions of compatible types.

   We assume that comp_target_types has already been done and returned
   nonzero; if that isn't so, this may crash.  */

static tree
common_pointer_type (tree t1, tree t2)
{
  tree attributes;
  tree pointed_to_1, mv1;
  tree pointed_to_2, mv2;
  tree target;
  unsigned target_quals;
  addr_space_t as1, as2, as_common;
  int quals1, quals2;

  /* Save time if the two types are the same.  */

  if (t1 == t2) return t1;

  /* If one type is nonsense, use the other.  */
  if (t1 == error_mark_node)
    return t2;
  if (t2 == error_mark_node)
    return t1;

  gcc_assert (TREE_CODE (t1) == POINTER_TYPE
	      && TREE_CODE (t2) == POINTER_TYPE);

  /* Merge the attributes.  */
  attributes = targetm.merge_type_attributes (t1, t2);

  /* Find the composite type of the target types, and combine the
     qualifiers of the two types' targets.  Do not lose qualifiers on
     array element types by taking the TYPE_MAIN_VARIANT.  */
  mv1 = pointed_to_1 = TREE_TYPE (t1);
  mv2 = pointed_to_2 = TREE_TYPE (t2);
  if (TREE_CODE (mv1) != ARRAY_TYPE)
    mv1 = TYPE_MAIN_VARIANT (pointed_to_1);
  if (TREE_CODE (mv2) != ARRAY_TYPE)
    mv2 = TYPE_MAIN_VARIANT (pointed_to_2);
  target = composite_type (mv1, mv2);

  /* For function types do not merge const qualifiers, but drop them
     if used inconsistently.  The middle-end uses these to mark const
     and noreturn functions.  */
  quals1 = TYPE_QUALS_NO_ADDR_SPACE (pointed_to_1);
  quals2 = TYPE_QUALS_NO_ADDR_SPACE (pointed_to_2);

  if (TREE_CODE (pointed_to_1) == FUNCTION_TYPE)
    target_quals = (quals1 & quals2);
  else
    target_quals = (quals1 | quals2);

  /* If the two named address spaces are different, determine the common
     superset address space.  This is guaranteed to exist due to the
     assumption that comp_target_type returned non-zero.  */
  as1 = TYPE_ADDR_SPACE (pointed_to_1);
  as2 = TYPE_ADDR_SPACE (pointed_to_2);
  if (!addr_space_superset (as1, as2, &as_common))
    gcc_unreachable ();

  target_quals |= ENCODE_QUAL_ADDR_SPACE (as_common);

  t1 = build_pointer_type (c_build_qualified_type (target, target_quals));
  return build_type_attribute_variant (t1, attributes);
}

/* Return the common type for two arithmetic types under the usual
   arithmetic conversions.  The default conversions have already been
   applied, and enumerated types converted to their compatible integer
   types.  The resulting type is unqualified and has no attributes.

   This is the type for the result of most arithmetic operations
   if the operands have the given two types.  */

static tree
c_common_type (tree t1, tree t2)
{
  enum tree_code code1;
  enum tree_code code2;

  /* If one type is nonsense, use the other.  */
  if (t1 == error_mark_node)
    return t2;
  if (t2 == error_mark_node)
    return t1;

  if (TYPE_QUALS (t1) != TYPE_UNQUALIFIED)
    t1 = TYPE_MAIN_VARIANT (t1);

  if (TYPE_QUALS (t2) != TYPE_UNQUALIFIED)
    t2 = TYPE_MAIN_VARIANT (t2);

  if (TYPE_ATTRIBUTES (t1) != NULL_TREE)
    t1 = build_type_attribute_variant (t1, NULL_TREE);

  if (TYPE_ATTRIBUTES (t2) != NULL_TREE)
    t2 = build_type_attribute_variant (t2, NULL_TREE);

  /* Save time if the two types are the same.  */

  if (t1 == t2) return t1;

  code1 = TREE_CODE (t1);
  code2 = TREE_CODE (t2);

  gcc_assert (code1 == VECTOR_TYPE || code1 == COMPLEX_TYPE
	      || code1 == FIXED_POINT_TYPE || code1 == REAL_TYPE
	      || code1 == INTEGER_TYPE);
  gcc_assert (code2 == VECTOR_TYPE || code2 == COMPLEX_TYPE
	      || code2 == FIXED_POINT_TYPE || code2 == REAL_TYPE
	      || code2 == INTEGER_TYPE);

  /* When one operand is a decimal float type, the other operand cannot be
     a generic float type or a complex type.  We also disallow vector types
     here.  */
  if ((DECIMAL_FLOAT_TYPE_P (t1) || DECIMAL_FLOAT_TYPE_P (t2))
      && !(DECIMAL_FLOAT_TYPE_P (t1) && DECIMAL_FLOAT_TYPE_P (t2)))
    {
      if (code1 == VECTOR_TYPE || code2 == VECTOR_TYPE)
	{
	  error ("can%'t mix operands of decimal float and vector types");
	  return error_mark_node;
	}
      if (code1 == COMPLEX_TYPE || code2 == COMPLEX_TYPE)
	{
	  error ("can%'t mix operands of decimal float and complex types");
	  return error_mark_node;
	}
      if (code1 == REAL_TYPE && code2 == REAL_TYPE)
	{
	  error ("can%'t mix operands of decimal float and other float types");
	  return error_mark_node;
	}
    }

  /* If one type is a vector type, return that type.  (How the usual
     arithmetic conversions apply to the vector types extension is not
     precisely specified.)  */
  if (code1 == VECTOR_TYPE)
    return t1;

  if (code2 == VECTOR_TYPE)
    return t2;

  /* If one type is complex, form the common type of the non-complex
     components, then make that complex.  Use T1 or T2 if it is the
     required type.  */
  if (code1 == COMPLEX_TYPE || code2 == COMPLEX_TYPE)
    {
      tree subtype1 = code1 == COMPLEX_TYPE ? TREE_TYPE (t1) : t1;
      tree subtype2 = code2 == COMPLEX_TYPE ? TREE_TYPE (t2) : t2;
      tree subtype = c_common_type (subtype1, subtype2);

      if (code1 == COMPLEX_TYPE && TREE_TYPE (t1) == subtype)
	return t1;
      else if (code2 == COMPLEX_TYPE && TREE_TYPE (t2) == subtype)
	return t2;
      else
	return build_complex_type (subtype);
    }

  /* If only one is real, use it as the result.  */

  if (code1 == REAL_TYPE && code2 != REAL_TYPE)
    return t1;

  if (code2 == REAL_TYPE && code1 != REAL_TYPE)
    return t2;

  /* If both are real and either are decimal floating point types, use
     the decimal floating point type with the greater precision. */

  if (code1 == REAL_TYPE && code2 == REAL_TYPE)
    {
      if (TYPE_MAIN_VARIANT (t1) == dfloat128_type_node
	  || TYPE_MAIN_VARIANT (t2) == dfloat128_type_node)
	return dfloat128_type_node;
      else if (TYPE_MAIN_VARIANT (t1) == dfloat64_type_node
	       || TYPE_MAIN_VARIANT (t2) == dfloat64_type_node)
	return dfloat64_type_node;
      else if (TYPE_MAIN_VARIANT (t1) == dfloat32_type_node
	       || TYPE_MAIN_VARIANT (t2) == dfloat32_type_node)
	return dfloat32_type_node;
    }

  /* Deal with fixed-point types.  */
  if (code1 == FIXED_POINT_TYPE || code2 == FIXED_POINT_TYPE)
    {
      unsigned int unsignedp = 0, satp = 0;
      enum machine_mode m1, m2;
      unsigned int fbit1, ibit1, fbit2, ibit2, max_fbit, max_ibit;

      m1 = TYPE_MODE (t1);
      m2 = TYPE_MODE (t2);

      /* If one input type is saturating, the result type is saturating.  */
      if (TYPE_SATURATING (t1) || TYPE_SATURATING (t2))
	satp = 1;

      /* If both fixed-point types are unsigned, the result type is unsigned.
	 When mixing fixed-point and integer types, follow the sign of the
	 fixed-point type.
	 Otherwise, the result type is signed.  */
      if ((TYPE_UNSIGNED (t1) && TYPE_UNSIGNED (t2)
	   && code1 == FIXED_POINT_TYPE && code2 == FIXED_POINT_TYPE)
	  || (code1 == FIXED_POINT_TYPE && code2 != FIXED_POINT_TYPE
	      && TYPE_UNSIGNED (t1))
	  || (code1 != FIXED_POINT_TYPE && code2 == FIXED_POINT_TYPE
	      && TYPE_UNSIGNED (t2)))
	unsignedp = 1;

      /* The result type is signed.  */
      if (unsignedp == 0)
	{
	  /* If the input type is unsigned, we need to convert to the
	     signed type.  */
	  if (code1 == FIXED_POINT_TYPE && TYPE_UNSIGNED (t1))
	    {
	      enum mode_class mclass = (enum mode_class) 0;
	      if (GET_MODE_CLASS (m1) == MODE_UFRACT)
		mclass = MODE_FRACT;
	      else if (GET_MODE_CLASS (m1) == MODE_UACCUM)
		mclass = MODE_ACCUM;
	      else
		gcc_unreachable ();
	      m1 = mode_for_size (GET_MODE_PRECISION (m1), mclass, 0);
	    }
	  if (code2 == FIXED_POINT_TYPE && TYPE_UNSIGNED (t2))
	    {
	      enum mode_class mclass = (enum mode_class) 0;
	      if (GET_MODE_CLASS (m2) == MODE_UFRACT)
		mclass = MODE_FRACT;
	      else if (GET_MODE_CLASS (m2) == MODE_UACCUM)
		mclass = MODE_ACCUM;
	      else
		gcc_unreachable ();
	      m2 = mode_for_size (GET_MODE_PRECISION (m2), mclass, 0);
	    }
	}

      if (code1 == FIXED_POINT_TYPE)
	{
	  fbit1 = GET_MODE_FBIT (m1);
	  ibit1 = GET_MODE_IBIT (m1);
	}
      else
	{
	  fbit1 = 0;
	  /* Signed integers need to subtract one sign bit.  */
	  ibit1 = TYPE_PRECISION (t1) - (!TYPE_UNSIGNED (t1));
	}

      if (code2 == FIXED_POINT_TYPE)
	{
	  fbit2 = GET_MODE_FBIT (m2);
	  ibit2 = GET_MODE_IBIT (m2);
	}
      else
	{
	  fbit2 = 0;
	  /* Signed integers need to subtract one sign bit.  */
	  ibit2 = TYPE_PRECISION (t2) - (!TYPE_UNSIGNED (t2));
	}

      max_ibit = ibit1 >= ibit2 ?  ibit1 : ibit2;
      max_fbit = fbit1 >= fbit2 ?  fbit1 : fbit2;
      return c_common_fixed_point_type_for_size (max_ibit, max_fbit, unsignedp,
						 satp);
    }

  /* Both real or both integers; use the one with greater precision.  */

  if (TYPE_PRECISION (t1) > TYPE_PRECISION (t2))
    return t1;
  else if (TYPE_PRECISION (t2) > TYPE_PRECISION (t1))
    return t2;

  /* Same precision.  Prefer long longs to longs to ints when the
     same precision, following the C99 rules on integer type rank
     (which are equivalent to the C90 rules for C90 types).  */

  if (TYPE_MAIN_VARIANT (t1) == long_long_unsigned_type_node
      || TYPE_MAIN_VARIANT (t2) == long_long_unsigned_type_node)
    return long_long_unsigned_type_node;

  if (TYPE_MAIN_VARIANT (t1) == long_long_integer_type_node
      || TYPE_MAIN_VARIANT (t2) == long_long_integer_type_node)
    {
      if (TYPE_UNSIGNED (t1) || TYPE_UNSIGNED (t2))
	return long_long_unsigned_type_node;
      else
	return long_long_integer_type_node;
    }

  if (TYPE_MAIN_VARIANT (t1) == long_unsigned_type_node
      || TYPE_MAIN_VARIANT (t2) == long_unsigned_type_node)
    return long_unsigned_type_node;

  if (TYPE_MAIN_VARIANT (t1) == long_integer_type_node
      || TYPE_MAIN_VARIANT (t2) == long_integer_type_node)
    {
      /* But preserve unsignedness from the other type,
	 since long cannot hold all the values of an unsigned int.  */
      if (TYPE_UNSIGNED (t1) || TYPE_UNSIGNED (t2))
	return long_unsigned_type_node;
      else
	return long_integer_type_node;
    }

  /* Likewise, prefer long double to double even if same size.  */
  if (TYPE_MAIN_VARIANT (t1) == long_double_type_node
      || TYPE_MAIN_VARIANT (t2) == long_double_type_node)
    return long_double_type_node;

  /* Otherwise prefer the unsigned one.  */

  if (TYPE_UNSIGNED (t1))
    return t1;
  else
    return t2;
}

/* Wrapper around c_common_type that is used by c-common.c and other
   front end optimizations that remove promotions.  ENUMERAL_TYPEs
   are allowed here and are converted to their compatible integer types.
   BOOLEAN_TYPEs are allowed here and return either boolean_type_node or
   preferably a non-Boolean type as the common type.  */
tree
common_type (tree t1, tree t2)
{
  if (TREE_CODE (t1) == ENUMERAL_TYPE)
    t1 = c_common_type_for_size (TYPE_PRECISION (t1), 1);
  if (TREE_CODE (t2) == ENUMERAL_TYPE)
    t2 = c_common_type_for_size (TYPE_PRECISION (t2), 1);

  /* If both types are BOOLEAN_TYPE, then return boolean_type_node.  */
  if (TREE_CODE (t1) == BOOLEAN_TYPE
      && TREE_CODE (t2) == BOOLEAN_TYPE)
    return boolean_type_node;

  /* If either type is BOOLEAN_TYPE, then return the other.  */
  if (TREE_CODE (t1) == BOOLEAN_TYPE)
    return t2;
  if (TREE_CODE (t2) == BOOLEAN_TYPE)
    return t1;

  return c_common_type (t1, t2);
}

/* Return 1 if TYPE1 and TYPE2 are compatible types for assignment
   or various other operations.  Return 2 if they are compatible
   but a warning may be needed if you use them together.  */

int
comptypes (tree type1, tree type2)
{
  const struct tagged_tu_seen_cache * tagged_tu_seen_base1 = tagged_tu_seen_base;
  int val;

  val = comptypes_internal (type1, type2, NULL, NULL);
  free_all_tagged_tu_seen_up_to (tagged_tu_seen_base1);

  return val;
}

/* Like comptypes, but if it returns non-zero because enum and int are
   compatible, it sets *ENUM_AND_INT_P to true.  */

static int
comptypes_check_enum_int (tree type1, tree type2, bool *enum_and_int_p)
{
  const struct tagged_tu_seen_cache * tagged_tu_seen_base1 = tagged_tu_seen_base;
  int val;

  val = comptypes_internal (type1, type2, enum_and_int_p, NULL);
  free_all_tagged_tu_seen_up_to (tagged_tu_seen_base1);

  return val;
}

/* Like comptypes, but if it returns nonzero for different types, it
   sets *DIFFERENT_TYPES_P to true.  */

int
comptypes_check_different_types (tree type1, tree type2,
				 bool *different_types_p)
{
  const struct tagged_tu_seen_cache * tagged_tu_seen_base1 = tagged_tu_seen_base;
  int val;

  val = comptypes_internal (type1, type2, NULL, different_types_p);
  free_all_tagged_tu_seen_up_to (tagged_tu_seen_base1);

  return val;
}

/* Return 1 if TYPE1 and TYPE2 are compatible types for assignment
   or various other operations.  Return 2 if they are compatible
   but a warning may be needed if you use them together.  If
   ENUM_AND_INT_P is not NULL, and one type is an enum and the other a
   compatible integer type, then this sets *ENUM_AND_INT_P to true;
   *ENUM_AND_INT_P is never set to false.  If DIFFERENT_TYPES_P is not
   NULL, and the types are compatible but different enough not to be
   permitted in C11 typedef redeclarations, then this sets
   *DIFFERENT_TYPES_P to true; *DIFFERENT_TYPES_P is never set to
   false, but may or may not be set if the types are incompatible.
   This differs from comptypes, in that we don't free the seen
   types.  */

static int
comptypes_internal (const_tree type1, const_tree type2, bool *enum_and_int_p,
		    bool *different_types_p)
{
  const_tree t1 = type1;
  const_tree t2 = type2;
  int attrval, val;

  /* Suppress errors caused by previously reported errors.  */

  if (t1 == t2 || !t1 || !t2
      || TREE_CODE (t1) == ERROR_MARK || TREE_CODE (t2) == ERROR_MARK)
    return 1;

  /* Enumerated types are compatible with integer types, but this is
     not transitive: two enumerated types in the same translation unit
     are compatible with each other only if they are the same type.  */

  if (TREE_CODE (t1) == ENUMERAL_TYPE && TREE_CODE (t2) != ENUMERAL_TYPE)
    {
      t1 = c_common_type_for_size (TYPE_PRECISION (t1), TYPE_UNSIGNED (t1));
      if (TREE_CODE (t2) != VOID_TYPE)
	{
	  if (enum_and_int_p != NULL)
	    *enum_and_int_p = true;
	  if (different_types_p != NULL)
	    *different_types_p = true;
	}
    }
  else if (TREE_CODE (t2) == ENUMERAL_TYPE && TREE_CODE (t1) != ENUMERAL_TYPE)
    {
      t2 = c_common_type_for_size (TYPE_PRECISION (t2), TYPE_UNSIGNED (t2));
      if (TREE_CODE (t1) != VOID_TYPE)
	{
	  if (enum_and_int_p != NULL)
	    *enum_and_int_p = true;
	  if (different_types_p != NULL)
	    *different_types_p = true;
	}
    }

  if (t1 == t2)
    return 1;

  /* Different classes of types can't be compatible.  */

  if (TREE_CODE (t1) != TREE_CODE (t2))
    return 0;

  /* Qualifiers must match. C99 6.7.3p9 */

  if (TYPE_QUALS (t1) != TYPE_QUALS (t2))
    return 0;

  /* Allow for two different type nodes which have essentially the same
     definition.  Note that we already checked for equality of the type
     qualifiers (just above).  */

  if (TREE_CODE (t1) != ARRAY_TYPE
      && TYPE_MAIN_VARIANT (t1) == TYPE_MAIN_VARIANT (t2))
    return 1;

  /* 1 if no need for warning yet, 2 if warning cause has been seen.  */
  if (!(attrval = comp_type_attributes (t1, t2)))
     return 0;

  /* 1 if no need for warning yet, 2 if warning cause has been seen.  */
  val = 0;

  switch (TREE_CODE (t1))
    {
    case POINTER_TYPE:
      /* Do not remove mode or aliasing information.  */
      if (TYPE_MODE (t1) != TYPE_MODE (t2)
	  || TYPE_REF_CAN_ALIAS_ALL (t1) != TYPE_REF_CAN_ALIAS_ALL (t2))
	break;
      val = (TREE_TYPE (t1) == TREE_TYPE (t2)
	     ? 1 : comptypes_internal (TREE_TYPE (t1), TREE_TYPE (t2),
				       enum_and_int_p, different_types_p));
      break;

    case FUNCTION_TYPE:
      val = function_types_compatible_p (t1, t2, enum_and_int_p,
					 different_types_p);
      break;

    case ARRAY_TYPE:
      {
	tree d1 = TYPE_DOMAIN (t1);
	tree d2 = TYPE_DOMAIN (t2);
	bool d1_variable, d2_variable;
	bool d1_zero, d2_zero;
	val = 1;

	/* Target types must match incl. qualifiers.  */
	if (TREE_TYPE (t1) != TREE_TYPE (t2)
	    && 0 == (val = comptypes_internal (TREE_TYPE (t1), TREE_TYPE (t2),
					       enum_and_int_p,
					       different_types_p)))
	  return 0;

	if (different_types_p != NULL
	    && (d1 == 0) != (d2 == 0))
	  *different_types_p = true;
	/* Sizes must match unless one is missing or variable.  */
	if (d1 == 0 || d2 == 0 || d1 == d2)
	  break;

	d1_zero = !TYPE_MAX_VALUE (d1);
	d2_zero = !TYPE_MAX_VALUE (d2);

	d1_variable = (!d1_zero
		       && (TREE_CODE (TYPE_MIN_VALUE (d1)) != INTEGER_CST
			   || TREE_CODE (TYPE_MAX_VALUE (d1)) != INTEGER_CST));
	d2_variable = (!d2_zero
		       && (TREE_CODE (TYPE_MIN_VALUE (d2)) != INTEGER_CST
			   || TREE_CODE (TYPE_MAX_VALUE (d2)) != INTEGER_CST));
	d1_variable = d1_variable || (d1_zero && c_vla_type_p (t1));
	d2_variable = d2_variable || (d2_zero && c_vla_type_p (t2));

	if (different_types_p != NULL
	    && d1_variable != d2_variable)
	  *different_types_p = true;
	if (d1_variable || d2_variable)
	  break;
	if (d1_zero && d2_zero)
	  break;
	if (d1_zero || d2_zero
	    || !tree_int_cst_equal (TYPE_MIN_VALUE (d1), TYPE_MIN_VALUE (d2))
	    || !tree_int_cst_equal (TYPE_MAX_VALUE (d1), TYPE_MAX_VALUE (d2)))
	  val = 0;

	break;
      }

    case ENUMERAL_TYPE:
    case RECORD_TYPE:
    case UNION_TYPE:
      if (val != 1 && !same_translation_unit_p (t1, t2))
	{
	  tree a1 = TYPE_ATTRIBUTES (t1);
	  tree a2 = TYPE_ATTRIBUTES (t2);

	  if (! attribute_list_contained (a1, a2)
	      && ! attribute_list_contained (a2, a1))
	    break;

	  if (attrval != 2)
	    return tagged_types_tu_compatible_p (t1, t2, enum_and_int_p,
						 different_types_p);
	  val = tagged_types_tu_compatible_p (t1, t2, enum_and_int_p,
					      different_types_p);
	}
      break;

    case VECTOR_TYPE:
      val = (TYPE_VECTOR_SUBPARTS (t1) == TYPE_VECTOR_SUBPARTS (t2)
	     && comptypes_internal (TREE_TYPE (t1), TREE_TYPE (t2),
				    enum_and_int_p, different_types_p));
      break;

    default:
      break;
    }
  return attrval == 2 && val == 1 ? 2 : val;
}

/* Return 1 if TTL and TTR are pointers to types that are equivalent, ignoring
   their qualifiers, except for named address spaces.  If the pointers point to
   different named addresses, then we must determine if one address space is a
   subset of the other.  */

static int
comp_target_types (location_t location, tree ttl, tree ttr)
{
  int val;
  tree mvl = TREE_TYPE (ttl);
  tree mvr = TREE_TYPE (ttr);
  addr_space_t asl = TYPE_ADDR_SPACE (mvl);
  addr_space_t asr = TYPE_ADDR_SPACE (mvr);
  addr_space_t as_common;
  bool enum_and_int_p;

  /* Fail if pointers point to incompatible address spaces.  */
  if (!addr_space_superset (asl, asr, &as_common))
    return 0;

  /* Do not lose qualifiers on element types of array types that are
     pointer targets by taking their TYPE_MAIN_VARIANT.  */
  if (TREE_CODE (mvl) != ARRAY_TYPE)
    mvl = TYPE_MAIN_VARIANT (mvl);
  if (TREE_CODE (mvr) != ARRAY_TYPE)
    mvr = TYPE_MAIN_VARIANT (mvr);
  enum_and_int_p = false;
  val = comptypes_check_enum_int (mvl, mvr, &enum_and_int_p);

  if (val == 2)
    pedwarn (location, OPT_Wpedantic, "types are not quite compatible");

  if (val == 1 && enum_and_int_p && warn_cxx_compat)
    warning_at (location, OPT_Wc___compat,
		"pointer target types incompatible in C++");

  return val;
}

/* Subroutines of `comptypes'.  */

/* Determine whether two trees derive from the same translation unit.
   If the CONTEXT chain ends in a null, that tree's context is still
   being parsed, so if two trees have context chains ending in null,
   they're in the same translation unit.  */
int
same_translation_unit_p (const_tree t1, const_tree t2)
{
  while (t1 && TREE_CODE (t1) != TRANSLATION_UNIT_DECL)
    switch (TREE_CODE_CLASS (TREE_CODE (t1)))
      {
      case tcc_declaration:
	t1 = DECL_CONTEXT (t1); break;
      case tcc_type:
	t1 = TYPE_CONTEXT (t1); break;
      case tcc_exceptional:
	t1 = BLOCK_SUPERCONTEXT (t1); break;  /* assume block */
      default: gcc_unreachable ();
      }

  while (t2 && TREE_CODE (t2) != TRANSLATION_UNIT_DECL)
    switch (TREE_CODE_CLASS (TREE_CODE (t2)))
      {
      case tcc_declaration:
	t2 = DECL_CONTEXT (t2); break;
      case tcc_type:
	t2 = TYPE_CONTEXT (t2); break;
      case tcc_exceptional:
	t2 = BLOCK_SUPERCONTEXT (t2); break;  /* assume block */
      default: gcc_unreachable ();
      }

  return t1 == t2;
}

/* Allocate the seen two types, assuming that they are compatible. */

static struct tagged_tu_seen_cache *
alloc_tagged_tu_seen_cache (const_tree t1, const_tree t2)
{
  struct tagged_tu_seen_cache *tu = XNEW (struct tagged_tu_seen_cache);
  tu->next = tagged_tu_seen_base;
  tu->t1 = t1;
  tu->t2 = t2;

  tagged_tu_seen_base = tu;

  /* The C standard says that two structures in different translation
     units are compatible with each other only if the types of their
     fields are compatible (among other things).  We assume that they
     are compatible until proven otherwise when building the cache.
     An example where this can occur is:
     struct a
     {
       struct a *next;
     };
     If we are comparing this against a similar struct in another TU,
     and did not assume they were compatible, we end up with an infinite
     loop.  */
  tu->val = 1;
  return tu;
}

/* Free the seen types until we get to TU_TIL. */

static void
free_all_tagged_tu_seen_up_to (const struct tagged_tu_seen_cache *tu_til)
{
  const struct tagged_tu_seen_cache *tu = tagged_tu_seen_base;
  while (tu != tu_til)
    {
      const struct tagged_tu_seen_cache *const tu1
	= (const struct tagged_tu_seen_cache *) tu;
      tu = tu1->next;
      free (CONST_CAST (struct tagged_tu_seen_cache *, tu1));
    }
  tagged_tu_seen_base = tu_til;
}

/* Return 1 if two 'struct', 'union', or 'enum' types T1 and T2 are
   compatible.  If the two types are not the same (which has been
   checked earlier), this can only happen when multiple translation
   units are being compiled.  See C99 6.2.7 paragraph 1 for the exact
   rules.  ENUM_AND_INT_P and DIFFERENT_TYPES_P are as in
   comptypes_internal.  */

static int
tagged_types_tu_compatible_p (const_tree t1, const_tree t2,
			      bool *enum_and_int_p, bool *different_types_p)
{
  tree s1, s2;
  bool needs_warning = false;

  /* We have to verify that the tags of the types are the same.  This
     is harder than it looks because this may be a typedef, so we have
     to go look at the original type.  It may even be a typedef of a
     typedef...
     In the case of compiler-created builtin structs the TYPE_DECL
     may be a dummy, with no DECL_ORIGINAL_TYPE.  Don't fault.  */
  while (TYPE_NAME (t1)
	 && TREE_CODE (TYPE_NAME (t1)) == TYPE_DECL
	 && DECL_ORIGINAL_TYPE (TYPE_NAME (t1)))
    t1 = DECL_ORIGINAL_TYPE (TYPE_NAME (t1));

  while (TYPE_NAME (t2)
	 && TREE_CODE (TYPE_NAME (t2)) == TYPE_DECL
	 && DECL_ORIGINAL_TYPE (TYPE_NAME (t2)))
    t2 = DECL_ORIGINAL_TYPE (TYPE_NAME (t2));

  /* C90 didn't have the requirement that the two tags be the same.  */
  if (flag_isoc99 && TYPE_NAME (t1) != TYPE_NAME (t2))
    return 0;

  /* C90 didn't say what happened if one or both of the types were
     incomplete; we choose to follow C99 rules here, which is that they
     are compatible.  */
  if (TYPE_SIZE (t1) == NULL
      || TYPE_SIZE (t2) == NULL)
    return 1;

  {
    const struct tagged_tu_seen_cache * tts_i;
    for (tts_i = tagged_tu_seen_base; tts_i != NULL; tts_i = tts_i->next)
      if (tts_i->t1 == t1 && tts_i->t2 == t2)
	return tts_i->val;
  }

  switch (TREE_CODE (t1))
    {
    case ENUMERAL_TYPE:
      {
	struct tagged_tu_seen_cache *tu = alloc_tagged_tu_seen_cache (t1, t2);
	/* Speed up the case where the type values are in the same order.  */
	tree tv1 = TYPE_VALUES (t1);
	tree tv2 = TYPE_VALUES (t2);

	if (tv1 == tv2)
	  {
	    return 1;
	  }

	for (;tv1 && tv2; tv1 = TREE_CHAIN (tv1), tv2 = TREE_CHAIN (tv2))
	  {
	    if (TREE_PURPOSE (tv1) != TREE_PURPOSE (tv2))
	      break;
	    if (simple_cst_equal (TREE_VALUE (tv1), TREE_VALUE (tv2)) != 1)
	      {
		tu->val = 0;
		return 0;
	      }
	  }

	if (tv1 == NULL_TREE && tv2 == NULL_TREE)
	  {
	    return 1;
	  }
	if (tv1 == NULL_TREE || tv2 == NULL_TREE)
	  {
	    tu->val = 0;
	    return 0;
	  }

	if (list_length (TYPE_VALUES (t1)) != list_length (TYPE_VALUES (t2)))
	  {
	    tu->val = 0;
	    return 0;
	  }

	for (s1 = TYPE_VALUES (t1); s1; s1 = TREE_CHAIN (s1))
	  {
	    s2 = purpose_member (TREE_PURPOSE (s1), TYPE_VALUES (t2));
	    if (s2 == NULL
		|| simple_cst_equal (TREE_VALUE (s1), TREE_VALUE (s2)) != 1)
	      {
		tu->val = 0;
		return 0;
	      }
	  }
	return 1;
      }

    case UNION_TYPE:
      {
	struct tagged_tu_seen_cache *tu = alloc_tagged_tu_seen_cache (t1, t2);
	if (list_length (TYPE_FIELDS (t1)) != list_length (TYPE_FIELDS (t2)))
	  {
	    tu->val = 0;
	    return 0;
	  }

	/*  Speed up the common case where the fields are in the same order. */
	for (s1 = TYPE_FIELDS (t1), s2 = TYPE_FIELDS (t2); s1 && s2;
	     s1 = DECL_CHAIN (s1), s2 = DECL_CHAIN (s2))
	  {
	    int result;

	    if (DECL_NAME (s1) != DECL_NAME (s2))
	      break;
	    result = comptypes_internal (TREE_TYPE (s1), TREE_TYPE (s2),
					 enum_and_int_p, different_types_p);

	    if (result != 1 && !DECL_NAME (s1))
	      break;
	    if (result == 0)
	      {
		tu->val = 0;
		return 0;
	      }
	    if (result == 2)
	      needs_warning = true;

	    if (TREE_CODE (s1) == FIELD_DECL
		&& simple_cst_equal (DECL_FIELD_BIT_OFFSET (s1),
				     DECL_FIELD_BIT_OFFSET (s2)) != 1)
	      {
		tu->val = 0;
		return 0;
	      }
	  }
	if (!s1 && !s2)
	  {
	    tu->val = needs_warning ? 2 : 1;
	    return tu->val;
	  }

	for (s1 = TYPE_FIELDS (t1); s1; s1 = DECL_CHAIN (s1))
	  {
	    bool ok = false;

	    for (s2 = TYPE_FIELDS (t2); s2; s2 = DECL_CHAIN (s2))
	      if (DECL_NAME (s1) == DECL_NAME (s2))
		{
		  int result;

		  result = comptypes_internal (TREE_TYPE (s1), TREE_TYPE (s2),
					       enum_and_int_p,
					       different_types_p);

		  if (result != 1 && !DECL_NAME (s1))
		    continue;
		  if (result == 0)
		    {
		      tu->val = 0;
		      return 0;
		    }
		  if (result == 2)
		    needs_warning = true;

		  if (TREE_CODE (s1) == FIELD_DECL
		      && simple_cst_equal (DECL_FIELD_BIT_OFFSET (s1),
					   DECL_FIELD_BIT_OFFSET (s2)) != 1)
		    break;

		  ok = true;
		  break;
		}
	    if (!ok)
	      {
		tu->val = 0;
		return 0;
	      }
	  }
	tu->val = needs_warning ? 2 : 10;
	return tu->val;
      }

    case RECORD_TYPE:
      {
	struct tagged_tu_seen_cache *tu = alloc_tagged_tu_seen_cache (t1, t2);

	for (s1 = TYPE_FIELDS (t1), s2 = TYPE_FIELDS (t2);
	     s1 && s2;
	     s1 = DECL_CHAIN (s1), s2 = DECL_CHAIN (s2))
	  {
	    int result;
	    if (TREE_CODE (s1) != TREE_CODE (s2)
		|| DECL_NAME (s1) != DECL_NAME (s2))
	      break;
	    result = comptypes_internal (TREE_TYPE (s1), TREE_TYPE (s2),
					 enum_and_int_p, different_types_p);
	    if (result == 0)
	      break;
	    if (result == 2)
	      needs_warning = true;

	    if (TREE_CODE (s1) == FIELD_DECL
		&& simple_cst_equal (DECL_FIELD_BIT_OFFSET (s1),
				     DECL_FIELD_BIT_OFFSET (s2)) != 1)
	      break;
	  }
	if (s1 && s2)
	  tu->val = 0;
	else
	  tu->val = needs_warning ? 2 : 1;
	return tu->val;
      }

    default:
      gcc_unreachable ();
    }
}

/* Return 1 if two function types F1 and F2 are compatible.
   If either type specifies no argument types,
   the other must specify a fixed number of self-promoting arg types.
   Otherwise, if one type specifies only the number of arguments,
   the other must specify that number of self-promoting arg types.
   Otherwise, the argument types must match.
   ENUM_AND_INT_P and DIFFERENT_TYPES_P are as in comptypes_internal.  */

static int
function_types_compatible_p (const_tree f1, const_tree f2,
			     bool *enum_and_int_p, bool *different_types_p)
{
  tree args1, args2;
  /* 1 if no need for warning yet, 2 if warning cause has been seen.  */
  int val = 1;
  int val1;
  tree ret1, ret2;

  ret1 = TREE_TYPE (f1);
  ret2 = TREE_TYPE (f2);

  /* 'volatile' qualifiers on a function's return type used to mean
     the function is noreturn.  */
  if (TYPE_VOLATILE (ret1) != TYPE_VOLATILE (ret2))
    pedwarn (input_location, 0, "function return types not compatible due to %<volatile%>");
  if (TYPE_VOLATILE (ret1))
    ret1 = build_qualified_type (TYPE_MAIN_VARIANT (ret1),
				 TYPE_QUALS (ret1) & ~TYPE_QUAL_VOLATILE);
  if (TYPE_VOLATILE (ret2))
    ret2 = build_qualified_type (TYPE_MAIN_VARIANT (ret2),
				 TYPE_QUALS (ret2) & ~TYPE_QUAL_VOLATILE);
  val = comptypes_internal (ret1, ret2, enum_and_int_p, different_types_p);
  if (val == 0)
    return 0;

  args1 = TYPE_ARG_TYPES (f1);
  args2 = TYPE_ARG_TYPES (f2);

  if (different_types_p != NULL
      && (args1 == 0) != (args2 == 0))
    *different_types_p = true;

  /* An unspecified parmlist matches any specified parmlist
     whose argument types don't need default promotions.  */

  if (args1 == 0)
    {
      if (!self_promoting_args_p (args2))
	return 0;
      /* If one of these types comes from a non-prototype fn definition,
	 compare that with the other type's arglist.
	 If they don't match, ask for a warning (but no error).  */
      if (TYPE_ACTUAL_ARG_TYPES (f1)
	  && 1 != type_lists_compatible_p (args2, TYPE_ACTUAL_ARG_TYPES (f1),
					   enum_and_int_p, different_types_p))
	val = 2;
      return val;
    }
  if (args2 == 0)
    {
      if (!self_promoting_args_p (args1))
	return 0;
      if (TYPE_ACTUAL_ARG_TYPES (f2)
	  && 1 != type_lists_compatible_p (args1, TYPE_ACTUAL_ARG_TYPES (f2),
					   enum_and_int_p, different_types_p))
	val = 2;
      return val;
    }

  /* Both types have argument lists: compare them and propagate results.  */
  val1 = type_lists_compatible_p (args1, args2, enum_and_int_p,
				  different_types_p);
  return val1 != 1 ? val1 : val;
}

/* Check two lists of types for compatibility, returning 0 for
   incompatible, 1 for compatible, or 2 for compatible with
   warning.  ENUM_AND_INT_P and DIFFERENT_TYPES_P are as in
   comptypes_internal.  */

static int
type_lists_compatible_p (const_tree args1, const_tree args2,
			 bool *enum_and_int_p, bool *different_types_p)
{
  /* 1 if no need for warning yet, 2 if warning cause has been seen.  */
  int val = 1;
  int newval = 0;

  while (1)
    {
      tree a1, mv1, a2, mv2;
      if (args1 == 0 && args2 == 0)
	return val;
      /* If one list is shorter than the other,
	 they fail to match.  */
      if (args1 == 0 || args2 == 0)
	return 0;
      mv1 = a1 = TREE_VALUE (args1);
      mv2 = a2 = TREE_VALUE (args2);
      if (mv1 && mv1 != error_mark_node && TREE_CODE (mv1) != ARRAY_TYPE)
	mv1 = TYPE_MAIN_VARIANT (mv1);
      if (mv2 && mv2 != error_mark_node && TREE_CODE (mv2) != ARRAY_TYPE)
	mv2 = TYPE_MAIN_VARIANT (mv2);
      /* A null pointer instead of a type
	 means there is supposed to be an argument
	 but nothing is specified about what type it has.
	 So match anything that self-promotes.  */
      if (different_types_p != NULL
	  && (a1 == 0) != (a2 == 0))
	*different_types_p = true;
      if (a1 == 0)
	{
	  if (c_type_promotes_to (a2) != a2)
	    return 0;
	}
      else if (a2 == 0)
	{
	  if (c_type_promotes_to (a1) != a1)
	    return 0;
	}
      /* If one of the lists has an error marker, ignore this arg.  */
      else if (TREE_CODE (a1) == ERROR_MARK
	       || TREE_CODE (a2) == ERROR_MARK)
	;
      else if (!(newval = comptypes_internal (mv1, mv2, enum_and_int_p,
					      different_types_p)))
	{
	  if (different_types_p != NULL)
	    *different_types_p = true;
	  /* Allow  wait (union {union wait *u; int *i} *)
	     and  wait (union wait *)  to be compatible.  */
	  if (TREE_CODE (a1) == UNION_TYPE
	      && (TYPE_NAME (a1) == 0
		  || TYPE_TRANSPARENT_AGGR (a1))
	      && TREE_CODE (TYPE_SIZE (a1)) == INTEGER_CST
	      && tree_int_cst_equal (TYPE_SIZE (a1),
				     TYPE_SIZE (a2)))
	    {
	      tree memb;
	      for (memb = TYPE_FIELDS (a1);
		   memb; memb = DECL_CHAIN (memb))
		{
		  tree mv3 = TREE_TYPE (memb);
		  if (mv3 && mv3 != error_mark_node
		      && TREE_CODE (mv3) != ARRAY_TYPE)
		    mv3 = TYPE_MAIN_VARIANT (mv3);
		  if (comptypes_internal (mv3, mv2, enum_and_int_p,
					  different_types_p))
		    break;
		}
	      if (memb == 0)
		return 0;
	    }
	  else if (TREE_CODE (a2) == UNION_TYPE
		   && (TYPE_NAME (a2) == 0
		       || TYPE_TRANSPARENT_AGGR (a2))
		   && TREE_CODE (TYPE_SIZE (a2)) == INTEGER_CST
		   && tree_int_cst_equal (TYPE_SIZE (a2),
					  TYPE_SIZE (a1)))
	    {
	      tree memb;
	      for (memb = TYPE_FIELDS (a2);
		   memb; memb = DECL_CHAIN (memb))
		{
		  tree mv3 = TREE_TYPE (memb);
		  if (mv3 && mv3 != error_mark_node
		      && TREE_CODE (mv3) != ARRAY_TYPE)
		    mv3 = TYPE_MAIN_VARIANT (mv3);
		  if (comptypes_internal (mv3, mv1, enum_and_int_p,
					  different_types_p))
		    break;
		}
	      if (memb == 0)
		return 0;
	    }
	  else
	    return 0;
	}

      /* comptypes said ok, but record if it said to warn.  */
      if (newval > val)
	val = newval;

      args1 = TREE_CHAIN (args1);
      args2 = TREE_CHAIN (args2);
    }
}

/* Compute the size to increment a pointer by.  */

static tree
c_size_in_bytes (const_tree type)
{
  enum tree_code code = TREE_CODE (type);

  if (code == FUNCTION_TYPE || code == VOID_TYPE || code == ERROR_MARK)
    return size_one_node;

  if (!COMPLETE_OR_VOID_TYPE_P (type))
    {
      error ("arithmetic on pointer to an incomplete type");
      return size_one_node;
    }

  /* Convert in case a char is more than one unit.  */
  return size_binop_loc (input_location, CEIL_DIV_EXPR, TYPE_SIZE_UNIT (type),
			 size_int (TYPE_PRECISION (char_type_node)
				   / BITS_PER_UNIT));
}

/* Return either DECL or its known constant value (if it has one).  */

tree
decl_constant_value (tree decl)
{
  if (/* Don't change a variable array bound or initial value to a constant
	 in a place where a variable is invalid.  Note that DECL_INITIAL
	 isn't valid for a PARM_DECL.  */
      current_function_decl != 0
      && TREE_CODE (decl) != PARM_DECL
      && !TREE_THIS_VOLATILE (decl)
      && TREE_READONLY (decl)
      && DECL_INITIAL (decl) != 0
      && TREE_CODE (DECL_INITIAL (decl)) != ERROR_MARK
      /* This is invalid if initial value is not constant.
	 If it has either a function call, a memory reference,
	 or a variable, then re-evaluating it could give different results.  */
      && TREE_CONSTANT (DECL_INITIAL (decl))
      /* Check for cases where this is sub-optimal, even though valid.  */
      && TREE_CODE (DECL_INITIAL (decl)) != CONSTRUCTOR)
    return DECL_INITIAL (decl);
  return decl;
}

/* Convert the array expression EXP to a pointer.  */
static tree
array_to_pointer_conversion (location_t loc, tree exp)
{
  tree orig_exp = exp;
  tree type = TREE_TYPE (exp);
  tree adr;
  tree restype = TREE_TYPE (type);
  tree ptrtype;

  gcc_assert (TREE_CODE (type) == ARRAY_TYPE);

  STRIP_TYPE_NOPS (exp);

  if (TREE_NO_WARNING (orig_exp))
    TREE_NO_WARNING (exp) = 1;

  ptrtype = build_pointer_type (restype);

  if (TREE_CODE (exp) == INDIRECT_REF)
    return convert (ptrtype, TREE_OPERAND (exp, 0));

  /* In C++ array compound literals are temporary objects unless they are
     const or appear in namespace scope, so they are destroyed too soon
     to use them for much of anything  (c++/53220).  */
  if (warn_cxx_compat && TREE_CODE (exp) == COMPOUND_LITERAL_EXPR)
    {
      tree decl = TREE_OPERAND (TREE_OPERAND (exp, 0), 0);
      if (!TREE_READONLY (decl) && !TREE_STATIC (decl))
	warning_at (DECL_SOURCE_LOCATION (decl), OPT_Wc___compat,
		    "converting an array compound literal to a pointer "
		    "is ill-formed in C++");
    }

  adr = build_unary_op (loc, ADDR_EXPR, exp, 1);
  return convert (ptrtype, adr);
}

/* Convert the function expression EXP to a pointer.  */
static tree
function_to_pointer_conversion (location_t loc, tree exp)
{
  tree orig_exp = exp;

  gcc_assert (TREE_CODE (TREE_TYPE (exp)) == FUNCTION_TYPE);

  STRIP_TYPE_NOPS (exp);

  if (TREE_NO_WARNING (orig_exp))
    TREE_NO_WARNING (exp) = 1;

  return build_unary_op (loc, ADDR_EXPR, exp, 0);
}

/* Mark EXP as read, not just set, for set but not used -Wunused
   warning purposes.  */

void
mark_exp_read (tree exp)
{
  switch (TREE_CODE (exp))
    {
    case VAR_DECL:
    case PARM_DECL:
      DECL_READ_P (exp) = 1;
      break;
    case ARRAY_REF:
    case COMPONENT_REF:
    case MODIFY_EXPR:
    case REALPART_EXPR:
    case IMAGPART_EXPR:
    CASE_CONVERT:
    case ADDR_EXPR:
      mark_exp_read (TREE_OPERAND (exp, 0));
      break;
    case COMPOUND_EXPR:
    case C_MAYBE_CONST_EXPR:
      mark_exp_read (TREE_OPERAND (exp, 1));
      break;
    default:
      break;
    }
}

/* Perform the default conversion of arrays and functions to pointers.
   Return the result of converting EXP.  For any other expression, just
   return EXP.

   LOC is the location of the expression.  */

struct c_expr
default_function_array_conversion (location_t loc, struct c_expr exp)
{
  tree orig_exp = exp.value;
  tree type = TREE_TYPE (exp.value);
  enum tree_code code = TREE_CODE (type);

  switch (code)
    {
    case ARRAY_TYPE:
      {
	bool not_lvalue = false;
	bool lvalue_array_p;

	while ((TREE_CODE (exp.value) == NON_LVALUE_EXPR
		|| CONVERT_EXPR_P (exp.value))
	       && TREE_TYPE (TREE_OPERAND (exp.value, 0)) == type)
	  {
	    if (TREE_CODE (exp.value) == NON_LVALUE_EXPR)
	      not_lvalue = true;
	    exp.value = TREE_OPERAND (exp.value, 0);
	  }

	if (TREE_NO_WARNING (orig_exp))
	  TREE_NO_WARNING (exp.value) = 1;

	lvalue_array_p = !not_lvalue && lvalue_p (exp.value);
	if (!flag_isoc99 && !lvalue_array_p)
	  {
	    /* Before C99, non-lvalue arrays do not decay to pointers.
	       Normally, using such an array would be invalid; but it can
	       be used correctly inside sizeof or as a statement expression.
	       Thus, do not give an error here; an error will result later.  */
	    return exp;
	  }

	exp.value = array_to_pointer_conversion (loc, exp.value);
      }
      break;
    case FUNCTION_TYPE:
      exp.value = function_to_pointer_conversion (loc, exp.value);
      break;
    default:
      break;
    }

  return exp;
}

struct c_expr
default_function_array_read_conversion (location_t loc, struct c_expr exp)
{
  mark_exp_read (exp.value);
  return default_function_array_conversion (loc, exp);
}

/* EXP is an expression of integer type.  Apply the integer promotions
   to it and return the promoted value.  */

tree
perform_integral_promotions (tree exp)
{
  tree type = TREE_TYPE (exp);
  enum tree_code code = TREE_CODE (type);

  gcc_assert (INTEGRAL_TYPE_P (type));

  /* Normally convert enums to int,
     but convert wide enums to something wider.  */
  if (code == ENUMERAL_TYPE)
    {
      type = c_common_type_for_size (MAX (TYPE_PRECISION (type),
					  TYPE_PRECISION (integer_type_node)),
				     ((TYPE_PRECISION (type)
				       >= TYPE_PRECISION (integer_type_node))
				      && TYPE_UNSIGNED (type)));

      return convert (type, exp);
    }

  /* ??? This should no longer be needed now bit-fields have their
     proper types.  */
  if (TREE_CODE (exp) == COMPONENT_REF
      && DECL_C_BIT_FIELD (TREE_OPERAND (exp, 1))
      /* If it's thinner than an int, promote it like a
	 c_promoting_integer_type_p, otherwise leave it alone.  */
      && 0 > compare_tree_int (DECL_SIZE (TREE_OPERAND (exp, 1)),
			       TYPE_PRECISION (integer_type_node)))
    return convert (integer_type_node, exp);

  if (c_promoting_integer_type_p (type))
    {
      /* Preserve unsignedness if not really getting any wider.  */
      if (TYPE_UNSIGNED (type)
	  && TYPE_PRECISION (type) == TYPE_PRECISION (integer_type_node))
	return convert (unsigned_type_node, exp);

      return convert (integer_type_node, exp);
    }

  return exp;
}


/* Perform default promotions for C data used in expressions.
   Enumeral types or short or char are converted to int.
   In addition, manifest constants symbols are replaced by their values.  */

tree
default_conversion (tree exp)
{
  tree orig_exp;
  tree type = TREE_TYPE (exp);
  enum tree_code code = TREE_CODE (type);
  tree promoted_type;

  mark_exp_read (exp);

  /* Functions and arrays have been converted during parsing.  */
  gcc_assert (code != FUNCTION_TYPE);
  if (code == ARRAY_TYPE)
    return exp;

  /* Constants can be used directly unless they're not loadable.  */
  if (TREE_CODE (exp) == CONST_DECL)
    exp = DECL_INITIAL (exp);

  /* Strip no-op conversions.  */
  orig_exp = exp;
  STRIP_TYPE_NOPS (exp);

  if (TREE_NO_WARNING (orig_exp))
    TREE_NO_WARNING (exp) = 1;

  if (code == VOID_TYPE)
    {
      error ("void value not ignored as it ought to be");
      return error_mark_node;
    }

  exp = require_complete_type (exp);
  if (exp == error_mark_node)
    return error_mark_node;

  promoted_type = targetm.promoted_type (type);
  if (promoted_type)
    return convert (promoted_type, exp);

  if (INTEGRAL_TYPE_P (type))
    return perform_integral_promotions (exp);

  return exp;
}

/* Look up COMPONENT in a structure or union TYPE.

   If the component name is not found, returns NULL_TREE.  Otherwise,
   the return value is a TREE_LIST, with each TREE_VALUE a FIELD_DECL
   stepping down the chain to the component, which is in the last
   TREE_VALUE of the list.  Normally the list is of length one, but if
   the component is embedded within (nested) anonymous structures or
   unions, the list steps down the chain to the component.  */

static tree
lookup_field (tree type, tree component)
{
  tree field;

  /* If TYPE_LANG_SPECIFIC is set, then it is a sorted array of pointers
     to the field elements.  Use a binary search on this array to quickly
     find the element.  Otherwise, do a linear search.  TYPE_LANG_SPECIFIC
     will always be set for structures which have many elements.  */

  if (TYPE_LANG_SPECIFIC (type) && TYPE_LANG_SPECIFIC (type)->s)
    {
      int bot, top, half;
      tree *field_array = &TYPE_LANG_SPECIFIC (type)->s->elts[0];

      field = TYPE_FIELDS (type);
      bot = 0;
      top = TYPE_LANG_SPECIFIC (type)->s->len;
      while (top - bot > 1)
	{
	  half = (top - bot + 1) >> 1;
	  field = field_array[bot+half];

	  if (DECL_NAME (field) == NULL_TREE)
	    {
	      /* Step through all anon unions in linear fashion.  */
	      while (DECL_NAME (field_array[bot]) == NULL_TREE)
		{
		  field = field_array[bot++];
		  if (TREE_CODE (TREE_TYPE (field)) == RECORD_TYPE
		      || TREE_CODE (TREE_TYPE (field)) == UNION_TYPE)
		    {
		      tree anon = lookup_field (TREE_TYPE (field), component);

		      if (anon)
			return tree_cons (NULL_TREE, field, anon);

		      /* The Plan 9 compiler permits referring
			 directly to an anonymous struct/union field
			 using a typedef name.  */
		      if (flag_plan9_extensions
			  && TYPE_NAME (TREE_TYPE (field)) != NULL_TREE
			  && (TREE_CODE (TYPE_NAME (TREE_TYPE (field)))
			      == TYPE_DECL)
			  && (DECL_NAME (TYPE_NAME (TREE_TYPE (field)))
			      == component))
			break;
		    }
		}

	      /* Entire record is only anon unions.  */
	      if (bot > top)
		return NULL_TREE;

	      /* Restart the binary search, with new lower bound.  */
	      continue;
	    }

	  if (DECL_NAME (field) == component)
	    break;
	  if (DECL_NAME (field) < component)
	    bot += half;
	  else
	    top = bot + half;
	}

      if (DECL_NAME (field_array[bot]) == component)
	field = field_array[bot];
      else if (DECL_NAME (field) != component)
	return NULL_TREE;
    }
  else
    {
      for (field = TYPE_FIELDS (type); field; field = DECL_CHAIN (field))
	{
	  if (DECL_NAME (field) == NULL_TREE
	      && (TREE_CODE (TREE_TYPE (field)) == RECORD_TYPE
		  || TREE_CODE (TREE_TYPE (field)) == UNION_TYPE))
	    {
	      tree anon = lookup_field (TREE_TYPE (field), component);

	      if (anon)
		return tree_cons (NULL_TREE, field, anon);

	      /* The Plan 9 compiler permits referring directly to an
		 anonymous struct/union field using a typedef
		 name.  */
	      if (flag_plan9_extensions
		  && TYPE_NAME (TREE_TYPE (field)) != NULL_TREE
		  && TREE_CODE (TYPE_NAME (TREE_TYPE (field))) == TYPE_DECL
		  && (DECL_NAME (TYPE_NAME (TREE_TYPE (field)))
		      == component))
		break;
	    }

	  if (DECL_NAME (field) == component)
	    break;
	}

      if (field == NULL_TREE)
	return NULL_TREE;
    }

  return tree_cons (NULL_TREE, field, NULL_TREE);
}

/* Make an expression to refer to the COMPONENT field of structure or
   union value DATUM.  COMPONENT is an IDENTIFIER_NODE.  LOC is the
   location of the COMPONENT_REF.  */

tree
build_component_ref (location_t loc, tree datum, tree component)
{
  tree type = TREE_TYPE (datum);
  enum tree_code code = TREE_CODE (type);
  tree field = NULL;
  tree ref;
  bool datum_lvalue = lvalue_p (datum);

  if (!objc_is_public (datum, component))
    return error_mark_node;

  /* Detect Objective-C property syntax object.property.  */
  if (c_dialect_objc ()
      && (ref = objc_maybe_build_component_ref (datum, component)))
    return ref;

  /* See if there is a field or component with name COMPONENT.  */

  if (code == RECORD_TYPE || code == UNION_TYPE)
    {
      if (!COMPLETE_TYPE_P (type))
	{
	  c_incomplete_type_error (NULL_TREE, type);
	  return error_mark_node;
	}

      field = lookup_field (type, component);

      if (!field)
	{
	  error_at (loc, "%qT has no member named %qE", type, component);
	  return error_mark_node;
	}

      /* Chain the COMPONENT_REFs if necessary down to the FIELD.
	 This might be better solved in future the way the C++ front
	 end does it - by giving the anonymous entities each a
	 separate name and type, and then have build_component_ref
	 recursively call itself.  We can't do that here.  */
      do
	{
	  tree subdatum = TREE_VALUE (field);
	  int quals;
	  tree subtype;
	  bool use_datum_quals;

	  if (TREE_TYPE (subdatum) == error_mark_node)
	    return error_mark_node;

	  /* If this is an rvalue, it does not have qualifiers in C
	     standard terms and we must avoid propagating such
	     qualifiers down to a non-lvalue array that is then
	     converted to a pointer.  */
	  use_datum_quals = (datum_lvalue
			     || TREE_CODE (TREE_TYPE (subdatum)) != ARRAY_TYPE);

	  quals = TYPE_QUALS (strip_array_types (TREE_TYPE (subdatum)));
	  if (use_datum_quals)
	    quals |= TYPE_QUALS (TREE_TYPE (datum));
	  subtype = c_build_qualified_type (TREE_TYPE (subdatum), quals);

	  ref = build3 (COMPONENT_REF, subtype, datum, subdatum,
			NULL_TREE);
	  SET_EXPR_LOCATION (ref, loc);
	  if (TREE_READONLY (subdatum)
	      || (use_datum_quals && TREE_READONLY (datum)))
	    TREE_READONLY (ref) = 1;
	  if (TREE_THIS_VOLATILE (subdatum)
	      || (use_datum_quals && TREE_THIS_VOLATILE (datum)))
	    TREE_THIS_VOLATILE (ref) = 1;

	  if (TREE_DEPRECATED (subdatum))
	    warn_deprecated_use (subdatum, NULL_TREE);

	  datum = ref;

	  field = TREE_CHAIN (field);
	}
      while (field);

      return ref;
    }
  else if (code != ERROR_MARK)
    error_at (loc,
	      "request for member %qE in something not a structure or union",
	      component);

  return error_mark_node;
}

/* Given an expression PTR for a pointer, return an expression
   for the value pointed to.
   ERRORSTRING is the name of the operator to appear in error messages.

   LOC is the location to use for the generated tree.  */

tree
build_indirect_ref (location_t loc, tree ptr, ref_operator errstring)
{
  tree pointer = default_conversion (ptr);
  tree type = TREE_TYPE (pointer);
  tree ref;

  if (TREE_CODE (type) == POINTER_TYPE)
    {
      if (CONVERT_EXPR_P (pointer)
          || TREE_CODE (pointer) == VIEW_CONVERT_EXPR)
	{
	  /* If a warning is issued, mark it to avoid duplicates from
	     the backend.  This only needs to be done at
	     warn_strict_aliasing > 2.  */
	  if (warn_strict_aliasing > 2)
	    if (strict_aliasing_warning (TREE_TYPE (TREE_OPERAND (pointer, 0)),
					 type, TREE_OPERAND (pointer, 0)))
	      TREE_NO_WARNING (pointer) = 1;
	}

      if (TREE_CODE (pointer) == ADDR_EXPR
	  && (TREE_TYPE (TREE_OPERAND (pointer, 0))
	      == TREE_TYPE (type)))
	{
	  ref = TREE_OPERAND (pointer, 0);
	  protected_set_expr_location (ref, loc);
	  return ref;
	}
      else
	{
	  tree t = TREE_TYPE (type);

	  ref = build1 (INDIRECT_REF, t, pointer);

	  if (!COMPLETE_OR_VOID_TYPE_P (t) && TREE_CODE (t) != ARRAY_TYPE)
	    {
	      error_at (loc, "dereferencing pointer to incomplete type");
	      return error_mark_node;
	    }
	  if (VOID_TYPE_P (t) && c_inhibit_evaluation_warnings == 0)
	    warning_at (loc, 0, "dereferencing %<void *%> pointer");

	  /* We *must* set TREE_READONLY when dereferencing a pointer to const,
	     so that we get the proper error message if the result is used
	     to assign to.  Also, &* is supposed to be a no-op.
	     And ANSI C seems to specify that the type of the result
	     should be the const type.  */
	  /* A de-reference of a pointer to const is not a const.  It is valid
	     to change it via some other pointer.  */
	  TREE_READONLY (ref) = TYPE_READONLY (t);
	  TREE_SIDE_EFFECTS (ref)
	    = TYPE_VOLATILE (t) || TREE_SIDE_EFFECTS (pointer);
	  TREE_THIS_VOLATILE (ref) = TYPE_VOLATILE (t);
	  protected_set_expr_location (ref, loc);
	  return ref;
	}
    }
  else if (TREE_CODE (pointer) != ERROR_MARK)
    invalid_indirection_error (loc, type, errstring);

  return error_mark_node;
}

/* This handles expressions of the form "a[i]", which denotes
   an array reference.

   This is logically equivalent in C to *(a+i), but we may do it differently.
   If A is a variable or a member, we generate a primitive ARRAY_REF.
   This avoids forcing the array out of registers, and can work on
   arrays that are not lvalues (for example, members of structures returned
   by functions).

   For vector types, allow vector[i] but not i[vector], and create
   *(((type*)&vectortype) + i) for the expression.

   LOC is the location to use for the returned expression.  */

tree
build_array_ref (location_t loc, tree array, tree index)
{
  tree ret;
  bool swapped = false;
  if (TREE_TYPE (array) == error_mark_node
      || TREE_TYPE (index) == error_mark_node)
    return error_mark_node;

  if (TREE_CODE (TREE_TYPE (array)) != ARRAY_TYPE
      && TREE_CODE (TREE_TYPE (array)) != POINTER_TYPE
      /* Allow vector[index] but not index[vector].  */
      && TREE_CODE (TREE_TYPE (array)) != VECTOR_TYPE)
    {
      tree temp;
      if (TREE_CODE (TREE_TYPE (index)) != ARRAY_TYPE
	  && TREE_CODE (TREE_TYPE (index)) != POINTER_TYPE)
	{
          error_at (loc,
            "subscripted value is neither array nor pointer nor vector");

	  return error_mark_node;
	}
      temp = array;
      array = index;
      index = temp;
      swapped = true;
    }

  if (!INTEGRAL_TYPE_P (TREE_TYPE (index)))
    {
      error_at (loc, "array subscript is not an integer");
      return error_mark_node;
    }

  if (TREE_CODE (TREE_TYPE (TREE_TYPE (array))) == FUNCTION_TYPE)
    {
      error_at (loc, "subscripted value is pointer to function");
      return error_mark_node;
    }

  /* ??? Existing practice has been to warn only when the char
     index is syntactically the index, not for char[array].  */
  if (!swapped)
     warn_array_subscript_with_type_char (index);

  /* Apply default promotions *after* noticing character types.  */
  index = default_conversion (index);

  gcc_assert (TREE_CODE (TREE_TYPE (index)) == INTEGER_TYPE);

  convert_vector_to_pointer_for_subscript (loc, &array, index);

  if (TREE_CODE (TREE_TYPE (array)) == ARRAY_TYPE)
    {
      tree rval, type;

      /* An array that is indexed by a non-constant
	 cannot be stored in a register; we must be able to do
	 address arithmetic on its address.
	 Likewise an array of elements of variable size.  */
      if (TREE_CODE (index) != INTEGER_CST
	  || (COMPLETE_TYPE_P (TREE_TYPE (TREE_TYPE (array)))
	      && TREE_CODE (TYPE_SIZE (TREE_TYPE (TREE_TYPE (array)))) != INTEGER_CST))
	{
	  if (!c_mark_addressable (array))
	    return error_mark_node;
	}
      /* An array that is indexed by a constant value which is not within
	 the array bounds cannot be stored in a register either; because we
	 would get a crash in store_bit_field/extract_bit_field when trying
	 to access a non-existent part of the register.  */
      if (TREE_CODE (index) == INTEGER_CST
	  && TYPE_DOMAIN (TREE_TYPE (array))
	  && !int_fits_type_p (index, TYPE_DOMAIN (TREE_TYPE (array))))
	{
	  if (!c_mark_addressable (array))
	    return error_mark_node;
	}

      if (pedantic)
	{
	  tree foo = array;
	  while (TREE_CODE (foo) == COMPONENT_REF)
	    foo = TREE_OPERAND (foo, 0);
	  if (TREE_CODE (foo) == VAR_DECL && C_DECL_REGISTER (foo))
	    pedwarn (loc, OPT_Wpedantic,
		     "ISO C forbids subscripting %<register%> array");
	  else if (!flag_isoc99 && !lvalue_p (foo))
	    pedwarn (loc, OPT_Wpedantic,
		     "ISO C90 forbids subscripting non-lvalue array");
	}

      type = TREE_TYPE (TREE_TYPE (array));
      rval = build4 (ARRAY_REF, type, array, index, NULL_TREE, NULL_TREE);
      /* Array ref is const/volatile if the array elements are
	 or if the array is.  */
      TREE_READONLY (rval)
	|= (TYPE_READONLY (TREE_TYPE (TREE_TYPE (array)))
	    | TREE_READONLY (array));
      TREE_SIDE_EFFECTS (rval)
	|= (TYPE_VOLATILE (TREE_TYPE (TREE_TYPE (array)))
	    | TREE_SIDE_EFFECTS (array));
      TREE_THIS_VOLATILE (rval)
	|= (TYPE_VOLATILE (TREE_TYPE (TREE_TYPE (array)))
	    /* This was added by rms on 16 Nov 91.
	       It fixes  vol struct foo *a;  a->elts[1]
	       in an inline function.
	       Hope it doesn't break something else.  */
	    | TREE_THIS_VOLATILE (array));
      ret = require_complete_type (rval);
      protected_set_expr_location (ret, loc);
      return ret;
    }
  else
    {
      tree ar = default_conversion (array);

      if (ar == error_mark_node)
	return ar;

      gcc_assert (TREE_CODE (TREE_TYPE (ar)) == POINTER_TYPE);
      gcc_assert (TREE_CODE (TREE_TYPE (TREE_TYPE (ar))) != FUNCTION_TYPE);

      return build_indirect_ref
	(loc, build_binary_op (loc, PLUS_EXPR, ar, index, 0),
	 RO_ARRAY_INDEXING);
    }
}

/* Build an external reference to identifier ID.  FUN indicates
   whether this will be used for a function call.  LOC is the source
   location of the identifier.  This sets *TYPE to the type of the
   identifier, which is not the same as the type of the returned value
   for CONST_DECLs defined as enum constants.  If the type of the
   identifier is not available, *TYPE is set to NULL.  */
tree
build_external_ref (location_t loc, tree id, int fun, tree *type)
{
  tree ref;
  tree decl = lookup_name (id);

  /* In Objective-C, an instance variable (ivar) may be preferred to
     whatever lookup_name() found.  */
  decl = objc_lookup_ivar (decl, id);

  *type = NULL;
  if (decl && decl != error_mark_node)
    {
      ref = decl;
      *type = TREE_TYPE (ref);
    }
  else if (fun)
    /* Implicit function declaration.  */
    ref = implicitly_declare (loc, id);
  else if (decl == error_mark_node)
    /* Don't complain about something that's already been
       complained about.  */
    return error_mark_node;
  else
    {
      undeclared_variable (loc, id);
      return error_mark_node;
    }

  if (TREE_TYPE (ref) == error_mark_node)
    return error_mark_node;

  if (TREE_DEPRECATED (ref))
    warn_deprecated_use (ref, NULL_TREE);

  /* Recursive call does not count as usage.  */
  if (ref != current_function_decl)
    {
      TREE_USED (ref) = 1;
    }

  if (TREE_CODE (ref) == FUNCTION_DECL && !in_alignof)
    {
      if (!in_sizeof && !in_typeof)
	C_DECL_USED (ref) = 1;
      else if (DECL_INITIAL (ref) == 0
	       && DECL_EXTERNAL (ref)
	       && !TREE_PUBLIC (ref))
	record_maybe_used_decl (ref);
    }

  if (TREE_CODE (ref) == CONST_DECL)
    {
      used_types_insert (TREE_TYPE (ref));

      if (warn_cxx_compat
	  && TREE_CODE (TREE_TYPE (ref)) == ENUMERAL_TYPE
	  && C_TYPE_DEFINED_IN_STRUCT (TREE_TYPE (ref)))
	{
	  warning_at (loc, OPT_Wc___compat,
		      ("enum constant defined in struct or union "
		       "is not visible in C++"));
	  inform (DECL_SOURCE_LOCATION (ref), "enum constant defined here");
	}

      ref = DECL_INITIAL (ref);
      TREE_CONSTANT (ref) = 1;
    }
  else if (current_function_decl != 0
	   && !DECL_FILE_SCOPE_P (current_function_decl)
	   && (TREE_CODE (ref) == VAR_DECL
	       || TREE_CODE (ref) == PARM_DECL
	       || TREE_CODE (ref) == FUNCTION_DECL))
    {
      tree context = decl_function_context (ref);

      if (context != 0 && context != current_function_decl)
	DECL_NONLOCAL (ref) = 1;
    }
  /* C99 6.7.4p3: An inline definition of a function with external
     linkage ... shall not contain a reference to an identifier with
     internal linkage.  */
  else if (current_function_decl != 0
	   && DECL_DECLARED_INLINE_P (current_function_decl)
	   && DECL_EXTERNAL (current_function_decl)
	   && VAR_OR_FUNCTION_DECL_P (ref)
	   && (TREE_CODE (ref) != VAR_DECL || TREE_STATIC (ref))
	   && ! TREE_PUBLIC (ref)
	   && DECL_CONTEXT (ref) != current_function_decl)
    record_inline_static (loc, current_function_decl, ref,
			  csi_internal);

  return ref;
}

/* Record details of decls possibly used inside sizeof or typeof.  */
struct maybe_used_decl
{
  /* The decl.  */
  tree decl;
  /* The level seen at (in_sizeof + in_typeof).  */
  int level;
  /* The next one at this level or above, or NULL.  */
  struct maybe_used_decl *next;
};

static struct maybe_used_decl *maybe_used_decls;

/* Record that DECL, an undefined static function reference seen
   inside sizeof or typeof, might be used if the operand of sizeof is
   a VLA type or the operand of typeof is a variably modified
   type.  */

static void
record_maybe_used_decl (tree decl)
{
  struct maybe_used_decl *t = XOBNEW (&parser_obstack, struct maybe_used_decl);
  t->decl = decl;
  t->level = in_sizeof + in_typeof;
  t->next = maybe_used_decls;
  maybe_used_decls = t;
}

/* Pop the stack of decls possibly used inside sizeof or typeof.  If
   USED is false, just discard them.  If it is true, mark them used
   (if no longer inside sizeof or typeof) or move them to the next
   level up (if still inside sizeof or typeof).  */

void
pop_maybe_used (bool used)
{
  struct maybe_used_decl *p = maybe_used_decls;
  int cur_level = in_sizeof + in_typeof;
  while (p && p->level > cur_level)
    {
      if (used)
	{
	  if (cur_level == 0)
	    C_DECL_USED (p->decl) = 1;
	  else
	    p->level = cur_level;
	}
      p = p->next;
    }
  if (!used || cur_level == 0)
    maybe_used_decls = p;
}

/* Return the result of sizeof applied to EXPR.  */

struct c_expr
c_expr_sizeof_expr (location_t loc, struct c_expr expr)
{
  struct c_expr ret;
  if (expr.value == error_mark_node)
    {
      ret.value = error_mark_node;
      ret.original_code = ERROR_MARK;
      ret.original_type = NULL;
      pop_maybe_used (false);
    }
  else
    {
      bool expr_const_operands = true;
      tree folded_expr = c_fully_fold (expr.value, require_constant_value,
				       &expr_const_operands);
      ret.value = c_sizeof (loc, TREE_TYPE (folded_expr));
      c_last_sizeof_arg = expr.value;
      ret.original_code = SIZEOF_EXPR;
      ret.original_type = NULL;
      if (c_vla_type_p (TREE_TYPE (folded_expr)))
	{
	  /* sizeof is evaluated when given a vla (C99 6.5.3.4p2).  */
	  ret.value = build2 (C_MAYBE_CONST_EXPR, TREE_TYPE (ret.value),
			      folded_expr, ret.value);
	  C_MAYBE_CONST_EXPR_NON_CONST (ret.value) = !expr_const_operands;
	  SET_EXPR_LOCATION (ret.value, loc);
	}
      pop_maybe_used (C_TYPE_VARIABLE_SIZE (TREE_TYPE (folded_expr)));
    }
  return ret;
}

/* Return the result of sizeof applied to T, a structure for the type
   name passed to sizeof (rather than the type itself).  LOC is the
   location of the original expression.  */

struct c_expr
c_expr_sizeof_type (location_t loc, struct c_type_name *t)
{
  tree type;
  struct c_expr ret;
  tree type_expr = NULL_TREE;
  bool type_expr_const = true;
  type = groktypename (t, &type_expr, &type_expr_const);
  ret.value = c_sizeof (loc, type);
  c_last_sizeof_arg = type;
  ret.original_code = SIZEOF_EXPR;
  ret.original_type = NULL;
  if ((type_expr || TREE_CODE (ret.value) == INTEGER_CST)
      && c_vla_type_p (type))
    {
      /* If the type is a [*] array, it is a VLA but is represented as
	 having a size of zero.  In such a case we must ensure that
	 the result of sizeof does not get folded to a constant by
	 c_fully_fold, because if the size is evaluated the result is
	 not constant and so constraints on zero or negative size
	 arrays must not be applied when this sizeof call is inside
	 another array declarator.  */
      if (!type_expr)
	type_expr = integer_zero_node;
      ret.value = build2 (C_MAYBE_CONST_EXPR, TREE_TYPE (ret.value),
			  type_expr, ret.value);
      C_MAYBE_CONST_EXPR_NON_CONST (ret.value) = !type_expr_const;
    }
  pop_maybe_used (type != error_mark_node
		  ? C_TYPE_VARIABLE_SIZE (type) : false);
  return ret;
}

/* Build a function call to function FUNCTION with parameters PARAMS.
   The function call is at LOC.
   PARAMS is a list--a chain of TREE_LIST nodes--in which the
   TREE_VALUE of each node is a parameter-expression.
   FUNCTION's data type may be a function type or a pointer-to-function.  */

tree
build_function_call (location_t loc, tree function, tree params)
{
  vec<tree, va_gc> *v;
  tree ret;

  vec_alloc (v, list_length (params));
  for (; params; params = TREE_CHAIN (params))
    v->quick_push (TREE_VALUE (params));
  ret = build_function_call_vec (loc, function, v, NULL);
  vec_free (v);
  return ret;
}

/* Give a note about the location of the declaration of DECL.  */

static void inform_declaration (tree decl)
{
  if (decl && (TREE_CODE (decl) != FUNCTION_DECL || !DECL_BUILT_IN (decl)))
    inform (DECL_SOURCE_LOCATION (decl), "declared here");
}

/* Build a function call to function FUNCTION with parameters PARAMS.
   ORIGTYPES, if not NULL, is a vector of types; each element is
   either NULL or the original type of the corresponding element in
   PARAMS.  The original type may differ from TREE_TYPE of the
   parameter for enums.  FUNCTION's data type may be a function type
   or pointer-to-function.  This function changes the elements of
   PARAMS.  */

tree
build_function_call_vec (location_t loc, tree function,
			 vec<tree, va_gc> *params,
			 vec<tree, va_gc> *origtypes)
{
  tree fntype, fundecl = 0;
  tree name = NULL_TREE, result;
  tree tem;
  int nargs;
  tree *argarray;


  /* Strip NON_LVALUE_EXPRs, etc., since we aren't using as an lvalue.  */
  STRIP_TYPE_NOPS (function);

  /* Convert anything with function type to a pointer-to-function.  */
  if (TREE_CODE (function) == FUNCTION_DECL)
    {
      /* Implement type-directed function overloading for builtins.
	 resolve_overloaded_builtin and targetm.resolve_overloaded_builtin
	 handle all the type checking.  The result is a complete expression
	 that implements this function call.  */
      tem = resolve_overloaded_builtin (loc, function, params);
      if (tem)
	return tem;

      name = DECL_NAME (function);

      if (flag_tm)
	tm_malloc_replacement (function);
      fundecl = function;
      /* Atomic functions have type checking/casting already done.  They are 
	 often rewritten and don't match the original parameter list.  */
      if (name && !strncmp (IDENTIFIER_POINTER (name), "__atomic_", 9))
        origtypes = NULL;
    }
  if (TREE_CODE (TREE_TYPE (function)) == FUNCTION_TYPE)
    function = function_to_pointer_conversion (loc, function);

  /* For Objective-C, convert any calls via a cast to OBJC_TYPE_REF
     expressions, like those used for ObjC messenger dispatches.  */
  if (params && !params->is_empty ())
    function = objc_rewrite_function_call (function, (*params)[0]);

  function = c_fully_fold (function, false, NULL);

  fntype = TREE_TYPE (function);

  if (TREE_CODE (fntype) == ERROR_MARK)
    return error_mark_node;

  if (!(TREE_CODE (fntype) == POINTER_TYPE
	&& TREE_CODE (TREE_TYPE (fntype)) == FUNCTION_TYPE))
    {
      if (!flag_diagnostics_show_caret)
	error_at (loc,
		  "called object %qE is not a function or function pointer",
		  function);
      else if (DECL_P (function))
	{
	  error_at (loc,
		    "called object %qD is not a function or function pointer",
		    function);
	  inform_declaration (function);
	}
      else
	error_at (loc,
		  "called object is not a function or function pointer");
      return error_mark_node;
    }

  if (fundecl && TREE_THIS_VOLATILE (fundecl))
    current_function_returns_abnormally = 1;

  /* fntype now gets the type of function pointed to.  */
  fntype = TREE_TYPE (fntype);

  /* Convert the parameters to the types declared in the
     function prototype, or apply default promotions.  */

  nargs = convert_arguments (TYPE_ARG_TYPES (fntype), params, origtypes,
			     function, fundecl);
  if (nargs < 0)
    return error_mark_node;

  /* Check that the function is called through a compatible prototype.
     If it is not, replace the call by a trap, wrapped up in a compound
     expression if necessary.  This has the nice side-effect to prevent
     the tree-inliner from generating invalid assignment trees which may
     blow up in the RTL expander later.  */
  if (CONVERT_EXPR_P (function)
      && TREE_CODE (tem = TREE_OPERAND (function, 0)) == ADDR_EXPR
      && TREE_CODE (tem = TREE_OPERAND (tem, 0)) == FUNCTION_DECL
      && !comptypes (fntype, TREE_TYPE (tem)))
    {
      tree return_type = TREE_TYPE (fntype);
      tree trap = build_function_call (loc,
				       builtin_decl_explicit (BUILT_IN_TRAP),
				       NULL_TREE);
      int i;

      /* This situation leads to run-time undefined behavior.  We can't,
	 therefore, simply error unless we can prove that all possible
	 executions of the program must execute the code.  */
      if (warning_at (loc, 0, "function called through a non-compatible type"))
	/* We can, however, treat "undefined" any way we please.
	   Call abort to encourage the user to fix the program.  */
	inform (loc, "if this code is reached, the program will abort");
      /* Before the abort, allow the function arguments to exit or
	 call longjmp.  */
      for (i = 0; i < nargs; i++)
	trap = build2 (COMPOUND_EXPR, void_type_node, (*params)[i], trap);

      if (VOID_TYPE_P (return_type))
	{
	  if (TYPE_QUALS (return_type) != TYPE_UNQUALIFIED)
	    pedwarn (loc, 0,
		     "function with qualified void return type called");
	  return trap;
	}
      else
	{
	  tree rhs;

	  if (AGGREGATE_TYPE_P (return_type))
	    rhs = build_compound_literal (loc, return_type,
					  build_constructor (return_type,
					    NULL),
					  false);
	  else
	    rhs = build_zero_cst (return_type);

	  return require_complete_type (build2 (COMPOUND_EXPR, return_type,
						trap, rhs));
	}
    }

  argarray = vec_safe_address (params);

  /* Check that arguments to builtin functions match the expectations.  */
  if (fundecl
      && DECL_BUILT_IN (fundecl)
      && DECL_BUILT_IN_CLASS (fundecl) == BUILT_IN_NORMAL
      && !check_builtin_function_arguments (fundecl, nargs, argarray))
    return error_mark_node;

  /* Check that the arguments to the function are valid.  */
  check_function_arguments (fntype, nargs, argarray);

  if (name != NULL_TREE
      && !strncmp (IDENTIFIER_POINTER (name), "__builtin_", 10))
    {
      if (require_constant_value)
	result =
	  fold_build_call_array_initializer_loc (loc, TREE_TYPE (fntype),
						 function, nargs, argarray);
      else
	result = fold_build_call_array_loc (loc, TREE_TYPE (fntype),
					    function, nargs, argarray);
      if (TREE_CODE (result) == NOP_EXPR
	  && TREE_CODE (TREE_OPERAND (result, 0)) == INTEGER_CST)
	STRIP_TYPE_NOPS (result);
    }
  else
    result = build_call_array_loc (loc, TREE_TYPE (fntype),
				   function, nargs, argarray);

  if (VOID_TYPE_P (TREE_TYPE (result)))
    {
      if (TYPE_QUALS (TREE_TYPE (result)) != TYPE_UNQUALIFIED)
	pedwarn (loc, 0,
		 "function with qualified void return type called");
      return result;
    }
  return require_complete_type (result);
}

/* Convert the argument expressions in the vector VALUES
   to the types in the list TYPELIST.

   If TYPELIST is exhausted, or when an element has NULL as its type,
   perform the default conversions.

   ORIGTYPES is the original types of the expressions in VALUES.  This
   holds the type of enum values which have been converted to integral
   types.  It may be NULL.

   FUNCTION is a tree for the called function.  It is used only for
   error messages, where it is formatted with %qE.

   This is also where warnings about wrong number of args are generated.

   Returns the actual number of arguments processed (which may be less
   than the length of VALUES in some error situations), or -1 on
   failure.  */

static int
convert_arguments (tree typelist, vec<tree, va_gc> *values,
		   vec<tree, va_gc> *origtypes, tree function, tree fundecl)
{
  tree typetail, val;
  unsigned int parmnum;
  bool error_args = false;
  const bool type_generic = fundecl
    && lookup_attribute ("type generic", TYPE_ATTRIBUTES(TREE_TYPE (fundecl)));
  bool type_generic_remove_excess_precision = false;
  tree selector;

  /* Change pointer to function to the function itself for
     diagnostics.  */
  if (TREE_CODE (function) == ADDR_EXPR
      && TREE_CODE (TREE_OPERAND (function, 0)) == FUNCTION_DECL)
    function = TREE_OPERAND (function, 0);

  /* Handle an ObjC selector specially for diagnostics.  */
  selector = objc_message_selector ();

  /* For type-generic built-in functions, determine whether excess
     precision should be removed (classification) or not
     (comparison).  */
  if (type_generic
      && DECL_BUILT_IN (fundecl)
      && DECL_BUILT_IN_CLASS (fundecl) == BUILT_IN_NORMAL)
    {
      switch (DECL_FUNCTION_CODE (fundecl))
	{
	case BUILT_IN_ISFINITE:
	case BUILT_IN_ISINF:
	case BUILT_IN_ISINF_SIGN:
	case BUILT_IN_ISNAN:
	case BUILT_IN_ISNORMAL:
	case BUILT_IN_FPCLASSIFY:
	  type_generic_remove_excess_precision = true;
	  break;

	default:
	  type_generic_remove_excess_precision = false;
	  break;
	}
    }

  /* Scan the given expressions and types, producing individual
     converted arguments.  */

  for (typetail = typelist, parmnum = 0;
       values && values->iterate (parmnum, &val);
       ++parmnum)
    {
      tree type = typetail ? TREE_VALUE (typetail) : 0;
      tree valtype = TREE_TYPE (val);
      tree rname = function;
      int argnum = parmnum + 1;
      const char *invalid_func_diag;
      bool excess_precision = false;
      bool npc;
      tree parmval;

      if (type == void_type_node)
	{
	  if (selector)
	    error_at (input_location,
		      "too many arguments to method %qE", selector);
	  else
	    error_at (input_location,
		      "too many arguments to function %qE", function);
	  inform_declaration (fundecl);
	  return parmnum;
	}

      if (selector && argnum > 2)
	{
	  rname = selector;
	  argnum -= 2;
	}

      npc = null_pointer_constant_p (val);

      /* If there is excess precision and a prototype, convert once to
	 the required type rather than converting via the semantic
	 type.  Likewise without a prototype a float value represented
	 as long double should be converted once to double.  But for
	 type-generic classification functions excess precision must
	 be removed here.  */
      if (TREE_CODE (val) == EXCESS_PRECISION_EXPR
	  && (type || !type_generic || !type_generic_remove_excess_precision))
	{
	  val = TREE_OPERAND (val, 0);
	  excess_precision = true;
	}
      val = c_fully_fold (val, false, NULL);
      STRIP_TYPE_NOPS (val);

      val = require_complete_type (val);

      if (type != 0)
	{
	  /* Formal parm type is specified by a function prototype.  */

	  if (type == error_mark_node || !COMPLETE_TYPE_P (type))
	    {
	      error ("type of formal parameter %d is incomplete", parmnum + 1);
	      parmval = val;
	    }
	  else
	    {
	      tree origtype;

	      /* Optionally warn about conversions that
		 differ from the default conversions.  */
	      if (warn_traditional_conversion || warn_traditional)
		{
		  unsigned int formal_prec = TYPE_PRECISION (type);

		  if (INTEGRAL_TYPE_P (type)
		      && TREE_CODE (valtype) == REAL_TYPE)
		    warning (0, "passing argument %d of %qE as integer "
			     "rather than floating due to prototype",
			     argnum, rname);
		  if (INTEGRAL_TYPE_P (type)
		      && TREE_CODE (valtype) == COMPLEX_TYPE)
		    warning (0, "passing argument %d of %qE as integer "
			     "rather than complex due to prototype",
			     argnum, rname);
		  else if (TREE_CODE (type) == COMPLEX_TYPE
			   && TREE_CODE (valtype) == REAL_TYPE)
		    warning (0, "passing argument %d of %qE as complex "
			     "rather than floating due to prototype",
			     argnum, rname);
		  else if (TREE_CODE (type) == REAL_TYPE
			   && INTEGRAL_TYPE_P (valtype))
		    warning (0, "passing argument %d of %qE as floating "
			     "rather than integer due to prototype",
			     argnum, rname);
		  else if (TREE_CODE (type) == COMPLEX_TYPE
			   && INTEGRAL_TYPE_P (valtype))
		    warning (0, "passing argument %d of %qE as complex "
			     "rather than integer due to prototype",
			     argnum, rname);
		  else if (TREE_CODE (type) == REAL_TYPE
			   && TREE_CODE (valtype) == COMPLEX_TYPE)
		    warning (0, "passing argument %d of %qE as floating "
			     "rather than complex due to prototype",
			     argnum, rname);
		  /* ??? At some point, messages should be written about
		     conversions between complex types, but that's too messy
		     to do now.  */
		  else if (TREE_CODE (type) == REAL_TYPE
			   && TREE_CODE (valtype) == REAL_TYPE)
		    {
		      /* Warn if any argument is passed as `float',
			 since without a prototype it would be `double'.  */
		      if (formal_prec == TYPE_PRECISION (float_type_node)
			  && type != dfloat32_type_node)
			warning (0, "passing argument %d of %qE as %<float%> "
				 "rather than %<double%> due to prototype",
				 argnum, rname);

		      /* Warn if mismatch between argument and prototype
			 for decimal float types.  Warn of conversions with
			 binary float types and of precision narrowing due to
			 prototype. */
 		      else if (type != valtype
			       && (type == dfloat32_type_node
				   || type == dfloat64_type_node
				   || type == dfloat128_type_node
				   || valtype == dfloat32_type_node
				   || valtype == dfloat64_type_node
				   || valtype == dfloat128_type_node)
			       && (formal_prec
				   <= TYPE_PRECISION (valtype)
				   || (type == dfloat128_type_node
				       && (valtype
					   != dfloat64_type_node
					   && (valtype
					       != dfloat32_type_node)))
				   || (type == dfloat64_type_node
				       && (valtype
					   != dfloat32_type_node))))
			warning (0, "passing argument %d of %qE as %qT "
				 "rather than %qT due to prototype",
				 argnum, rname, type, valtype);

		    }
		  /* Detect integer changing in width or signedness.
		     These warnings are only activated with
		     -Wtraditional-conversion, not with -Wtraditional.  */
		  else if (warn_traditional_conversion && INTEGRAL_TYPE_P (type)
			   && INTEGRAL_TYPE_P (valtype))
		    {
		      tree would_have_been = default_conversion (val);
		      tree type1 = TREE_TYPE (would_have_been);

		      if (TREE_CODE (type) == ENUMERAL_TYPE
			  && (TYPE_MAIN_VARIANT (type)
			      == TYPE_MAIN_VARIANT (valtype)))
			/* No warning if function asks for enum
			   and the actual arg is that enum type.  */
			;
		      else if (formal_prec != TYPE_PRECISION (type1))
			warning (OPT_Wtraditional_conversion,
				 "passing argument %d of %qE "
				 "with different width due to prototype",
				 argnum, rname);
		      else if (TYPE_UNSIGNED (type) == TYPE_UNSIGNED (type1))
			;
		      /* Don't complain if the formal parameter type
			 is an enum, because we can't tell now whether
			 the value was an enum--even the same enum.  */
		      else if (TREE_CODE (type) == ENUMERAL_TYPE)
			;
		      else if (TREE_CODE (val) == INTEGER_CST
			       && int_fits_type_p (val, type))
			/* Change in signedness doesn't matter
			   if a constant value is unaffected.  */
			;
		      /* If the value is extended from a narrower
			 unsigned type, it doesn't matter whether we
			 pass it as signed or unsigned; the value
			 certainly is the same either way.  */
		      else if (TYPE_PRECISION (valtype) < TYPE_PRECISION (type)
			       && TYPE_UNSIGNED (valtype))
			;
		      else if (TYPE_UNSIGNED (type))
			warning (OPT_Wtraditional_conversion,
				 "passing argument %d of %qE "
				 "as unsigned due to prototype",
				 argnum, rname);
		      else
			warning (OPT_Wtraditional_conversion,
				 "passing argument %d of %qE "
				 "as signed due to prototype", argnum, rname);
		    }
		}

	      /* Possibly restore an EXCESS_PRECISION_EXPR for the
		 sake of better warnings from convert_and_check.  */
	      if (excess_precision)
		val = build1 (EXCESS_PRECISION_EXPR, valtype, val);
	      origtype = (!origtypes) ? NULL_TREE : (*origtypes)[parmnum];
	      parmval = convert_for_assignment (input_location, type, val,
						origtype, ic_argpass, npc,
						fundecl, function,
						parmnum + 1);

	      if (targetm.calls.promote_prototypes (fundecl ? TREE_TYPE (fundecl) : 0)
		  && INTEGRAL_TYPE_P (type)
		  && (TYPE_PRECISION (type) < TYPE_PRECISION (integer_type_node)))
		parmval = default_conversion (parmval);
	    }
	}
      else if (TREE_CODE (valtype) == REAL_TYPE
	       && (TYPE_PRECISION (valtype)
		   < TYPE_PRECISION (double_type_node))
	       && !DECIMAL_FLOAT_MODE_P (TYPE_MODE (valtype)))
        {
	  if (type_generic)
	    parmval = val;
	  else
	    {
	      /* Convert `float' to `double'.  */
	      if (warn_double_promotion && !c_inhibit_evaluation_warnings)
		warning (OPT_Wdouble_promotion,
			 "implicit conversion from %qT to %qT when passing "
			 "argument to function",
			 valtype, double_type_node);
	      parmval = convert (double_type_node, val);
	    }
	}
      else if (excess_precision && !type_generic)
	/* A "double" argument with excess precision being passed
	   without a prototype or in variable arguments.  */
	parmval = convert (valtype, val);
      else if ((invalid_func_diag =
		targetm.calls.invalid_arg_for_unprototyped_fn (typelist, fundecl, val)))
	{
	  error (invalid_func_diag);
	  return -1;
	}
      else
	/* Convert `short' and `char' to full-size `int'.  */
	parmval = default_conversion (val);

      (*values)[parmnum] = parmval;
      if (parmval == error_mark_node)
	error_args = true;

      if (typetail)
	typetail = TREE_CHAIN (typetail);
    }

  gcc_assert (parmnum == vec_safe_length (values));

  if (typetail != 0 && TREE_VALUE (typetail) != void_type_node)
    {
      error_at (input_location,
		"too few arguments to function %qE", function);
      inform_declaration (fundecl);
      return -1;
    }

  return error_args ? -1 : (int) parmnum;
}

/* This is the entry point used by the parser to build unary operators
   in the input.  CODE, a tree_code, specifies the unary operator, and
   ARG is the operand.  For unary plus, the C parser currently uses
   CONVERT_EXPR for code.

   LOC is the location to use for the tree generated.
*/

struct c_expr
parser_build_unary_op (location_t loc, enum tree_code code, struct c_expr arg)
{
  struct c_expr result;

  result.value = build_unary_op (loc, code, arg.value, 0);
  result.original_code = code;
  result.original_type = NULL;

  if (TREE_OVERFLOW_P (result.value) && !TREE_OVERFLOW_P (arg.value))
    overflow_warning (loc, result.value);

  return result;
}

/* This is the entry point used by the parser to build binary operators
   in the input.  CODE, a tree_code, specifies the binary operator, and
   ARG1 and ARG2 are the operands.  In addition to constructing the
   expression, we check for operands that were written with other binary
   operators in a way that is likely to confuse the user.

   LOCATION is the location of the binary operator.  */

struct c_expr
parser_build_binary_op (location_t location, enum tree_code code,
			struct c_expr arg1, struct c_expr arg2)
{
  struct c_expr result;

  enum tree_code code1 = arg1.original_code;
  enum tree_code code2 = arg2.original_code;
  tree type1 = (arg1.original_type
                ? arg1.original_type
                : TREE_TYPE (arg1.value));
  tree type2 = (arg2.original_type
                ? arg2.original_type
                : TREE_TYPE (arg2.value));

  result.value = build_binary_op (location, code,
				  arg1.value, arg2.value, 1);
  result.original_code = code;
  result.original_type = NULL;

  if (TREE_CODE (result.value) == ERROR_MARK)
    return result;

  if (location != UNKNOWN_LOCATION)
    protected_set_expr_location (result.value, location);

  /* Check for cases such as x+y<<z which users are likely
     to misinterpret.  */
  if (warn_parentheses)
    warn_about_parentheses (input_location, code,
			    code1, arg1.value, code2, arg2.value);

  if (warn_logical_op)
    warn_logical_operator (input_location, code, TREE_TYPE (result.value),
			   code1, arg1.value, code2, arg2.value);

  /* Warn about comparisons against string literals, with the exception
     of testing for equality or inequality of a string literal with NULL.  */
  if (code == EQ_EXPR || code == NE_EXPR)
    {
      if ((code1 == STRING_CST && !integer_zerop (arg2.value))
	  || (code2 == STRING_CST && !integer_zerop (arg1.value)))
	warning_at (location, OPT_Waddress,
		    "comparison with string literal results in unspecified behavior");
    }
  else if (TREE_CODE_CLASS (code) == tcc_comparison
	   && (code1 == STRING_CST || code2 == STRING_CST))
    warning_at (location, OPT_Waddress,
		"comparison with string literal results in unspecified behavior");

  if (TREE_OVERFLOW_P (result.value)
      && !TREE_OVERFLOW_P (arg1.value)
      && !TREE_OVERFLOW_P (arg2.value))
    overflow_warning (location, result.value);

  /* Warn about comparisons of different enum types.  */
  if (warn_enum_compare
      && TREE_CODE_CLASS (code) == tcc_comparison
      && TREE_CODE (type1) == ENUMERAL_TYPE
      && TREE_CODE (type2) == ENUMERAL_TYPE
      && TYPE_MAIN_VARIANT (type1) != TYPE_MAIN_VARIANT (type2))
    warning_at (location, OPT_Wenum_compare,
		"comparison between %qT and %qT",
		type1, type2);

  return result;
}

/* Return a tree for the difference of pointers OP0 and OP1.
   The resulting tree has type int.  */

static tree
pointer_diff (location_t loc, tree op0, tree op1)
{
  tree restype = ptrdiff_type_node;
  tree result, inttype;

  addr_space_t as0 = TYPE_ADDR_SPACE (TREE_TYPE (TREE_TYPE (op0)));
  addr_space_t as1 = TYPE_ADDR_SPACE (TREE_TYPE (TREE_TYPE (op1)));
  tree target_type = TREE_TYPE (TREE_TYPE (op0));
  tree con0, con1, lit0, lit1;
  tree orig_op1 = op1;

  /* If the operands point into different address spaces, we need to
     explicitly convert them to pointers into the common address space
     before we can subtract the numerical address values.  */
  if (as0 != as1)
    {
      addr_space_t as_common;
      tree common_type;

      /* Determine the common superset address space.  This is guaranteed
	 to exist because the caller verified that comp_target_types
	 returned non-zero.  */
      if (!addr_space_superset (as0, as1, &as_common))
	gcc_unreachable ();

      common_type = common_pointer_type (TREE_TYPE (op0), TREE_TYPE (op1));
      op0 = convert (common_type, op0);
      op1 = convert (common_type, op1);
    }

  /* Determine integer type to perform computations in.  This will usually
     be the same as the result type (ptrdiff_t), but may need to be a wider
     type if pointers for the address space are wider than ptrdiff_t.  */
  if (TYPE_PRECISION (restype) < TYPE_PRECISION (TREE_TYPE (op0)))
    inttype = c_common_type_for_size (TYPE_PRECISION (TREE_TYPE (op0)), 0);
  else
    inttype = restype;


  if (TREE_CODE (target_type) == VOID_TYPE)
    pedwarn (loc, OPT_Wpointer_arith,
	     "pointer of type %<void *%> used in subtraction");
  if (TREE_CODE (target_type) == FUNCTION_TYPE)
    pedwarn (loc, OPT_Wpointer_arith,
	     "pointer to a function used in subtraction");

  /* If the conversion to ptrdiff_type does anything like widening or
     converting a partial to an integral mode, we get a convert_expression
     that is in the way to do any simplifications.
     (fold-const.c doesn't know that the extra bits won't be needed.
     split_tree uses STRIP_SIGN_NOPS, which leaves conversions to a
     different mode in place.)
     So first try to find a common term here 'by hand'; we want to cover
     at least the cases that occur in legal static initializers.  */
  if (CONVERT_EXPR_P (op0)
      && (TYPE_PRECISION (TREE_TYPE (op0))
	  == TYPE_PRECISION (TREE_TYPE (TREE_OPERAND (op0, 0)))))
    con0 = TREE_OPERAND (op0, 0);
  else
    con0 = op0;
  if (CONVERT_EXPR_P (op1)
      && (TYPE_PRECISION (TREE_TYPE (op1))
	  == TYPE_PRECISION (TREE_TYPE (TREE_OPERAND (op1, 0)))))
    con1 = TREE_OPERAND (op1, 0);
  else
    con1 = op1;

  if (TREE_CODE (con0) == POINTER_PLUS_EXPR)
    {
      lit0 = TREE_OPERAND (con0, 1);
      con0 = TREE_OPERAND (con0, 0);
    }
  else
    lit0 = integer_zero_node;

  if (TREE_CODE (con1) == POINTER_PLUS_EXPR)
    {
      lit1 = TREE_OPERAND (con1, 1);
      con1 = TREE_OPERAND (con1, 0);
    }
  else
    lit1 = integer_zero_node;

  if (operand_equal_p (con0, con1, 0))
    {
      op0 = lit0;
      op1 = lit1;
    }


  /* First do the subtraction as integers;
     then drop through to build the divide operator.
     Do not do default conversions on the minus operator
     in case restype is a short type.  */

  op0 = build_binary_op (loc,
			 MINUS_EXPR, convert (inttype, op0),
			 convert (inttype, op1), 0);
  /* This generates an error if op1 is pointer to incomplete type.  */
  if (!COMPLETE_OR_VOID_TYPE_P (TREE_TYPE (TREE_TYPE (orig_op1))))
    error_at (loc, "arithmetic on pointer to an incomplete type");

  /* This generates an error if op0 is pointer to incomplete type.  */
  op1 = c_size_in_bytes (target_type);

  /* Divide by the size, in easiest possible way.  */
  result = fold_build2_loc (loc, EXACT_DIV_EXPR, inttype,
			    op0, convert (inttype, op1));

  /* Convert to final result type if necessary.  */
  return convert (restype, result);
}

/* Construct and perhaps optimize a tree representation
   for a unary operation.  CODE, a tree_code, specifies the operation
   and XARG is the operand.
   For any CODE other than ADDR_EXPR, FLAG nonzero suppresses
   the default promotions (such as from short to int).
   For ADDR_EXPR, the default promotions are not applied; FLAG nonzero
   allows non-lvalues; this is only used to handle conversion of non-lvalue
   arrays to pointers in C99.

   LOCATION is the location of the operator.  */

tree
build_unary_op (location_t location,
		enum tree_code code, tree xarg, int flag)
{
  /* No default_conversion here.  It causes trouble for ADDR_EXPR.  */
  tree arg = xarg;
  tree argtype = 0;
  enum tree_code typecode;
  tree val;
  tree ret = error_mark_node;
  tree eptype = NULL_TREE;
  int noconvert = flag;
  const char *invalid_op_diag;
  bool int_operands;

  int_operands = EXPR_INT_CONST_OPERANDS (xarg);
  if (int_operands)
    arg = remove_c_maybe_const_expr (arg);

  if (code != ADDR_EXPR)
    arg = require_complete_type (arg);

  typecode = TREE_CODE (TREE_TYPE (arg));
  if (typecode == ERROR_MARK)
    return error_mark_node;
  if (typecode == ENUMERAL_TYPE || typecode == BOOLEAN_TYPE)
    typecode = INTEGER_TYPE;

  if ((invalid_op_diag
       = targetm.invalid_unary_op (code, TREE_TYPE (xarg))))
    {
      error_at (location, invalid_op_diag);
      return error_mark_node;
    }

  if (TREE_CODE (arg) == EXCESS_PRECISION_EXPR)
    {
      eptype = TREE_TYPE (arg);
      arg = TREE_OPERAND (arg, 0);
    }

  switch (code)
    {
    case CONVERT_EXPR:
      /* This is used for unary plus, because a CONVERT_EXPR
	 is enough to prevent anybody from looking inside for
	 associativity, but won't generate any code.  */
      if (!(typecode == INTEGER_TYPE || typecode == REAL_TYPE
	    || typecode == FIXED_POINT_TYPE || typecode == COMPLEX_TYPE
	    || typecode == VECTOR_TYPE))
	{
	  error_at (location, "wrong type argument to unary plus");
	  return error_mark_node;
	}
      else if (!noconvert)
	arg = default_conversion (arg);
      arg = non_lvalue_loc (location, arg);
      break;

    case NEGATE_EXPR:
      if (!(typecode == INTEGER_TYPE || typecode == REAL_TYPE
	    || typecode == FIXED_POINT_TYPE || typecode == COMPLEX_TYPE
	    || typecode == VECTOR_TYPE))
	{
	  error_at (location, "wrong type argument to unary minus");
	  return error_mark_node;
	}
      else if (!noconvert)
	arg = default_conversion (arg);
      break;

    case BIT_NOT_EXPR:
      /* ~ works on integer types and non float vectors. */
      if (typecode == INTEGER_TYPE
	  || (typecode == VECTOR_TYPE
	      && !VECTOR_FLOAT_TYPE_P (TREE_TYPE (arg))))
	{
	  if (!noconvert)
	    arg = default_conversion (arg);
	}
      else if (typecode == COMPLEX_TYPE)
	{
	  code = CONJ_EXPR;
	  pedwarn (location, OPT_Wpedantic,
		   "ISO C does not support %<~%> for complex conjugation");
	  if (!noconvert)
	    arg = default_conversion (arg);
	}
      else
	{
	  error_at (location, "wrong type argument to bit-complement");
	  return error_mark_node;
	}
      break;

    case ABS_EXPR:
      if (!(typecode == INTEGER_TYPE || typecode == REAL_TYPE))
	{
	  error_at (location, "wrong type argument to abs");
	  return error_mark_node;
	}
      else if (!noconvert)
	arg = default_conversion (arg);
      break;

    case CONJ_EXPR:
      /* Conjugating a real value is a no-op, but allow it anyway.  */
      if (!(typecode == INTEGER_TYPE || typecode == REAL_TYPE
	    || typecode == COMPLEX_TYPE))
	{
	  error_at (location, "wrong type argument to conjugation");
	  return error_mark_node;
	}
      else if (!noconvert)
	arg = default_conversion (arg);
      break;

    case TRUTH_NOT_EXPR:
      if (typecode != INTEGER_TYPE && typecode != FIXED_POINT_TYPE
	  && typecode != REAL_TYPE && typecode != POINTER_TYPE
	  && typecode != COMPLEX_TYPE)
	{
	  error_at (location,
		    "wrong type argument to unary exclamation mark");
	  return error_mark_node;
	}
      if (int_operands)
	{
	  arg = c_objc_common_truthvalue_conversion (location, xarg);
	  arg = remove_c_maybe_const_expr (arg);
	}
      else
	arg = c_objc_common_truthvalue_conversion (location, arg);
      ret = invert_truthvalue_loc (location, arg);
      /* If the TRUTH_NOT_EXPR has been folded, reset the location.  */
      if (EXPR_P (ret) && EXPR_HAS_LOCATION (ret))
	location = EXPR_LOCATION (ret);
      goto return_build_unary_op;

    case REALPART_EXPR:
    case IMAGPART_EXPR:
      ret = build_real_imag_expr (location, code, arg);
      if (ret == error_mark_node)
	return error_mark_node;
      if (eptype && TREE_CODE (eptype) == COMPLEX_TYPE)
	eptype = TREE_TYPE (eptype);
      goto return_build_unary_op;

    case PREINCREMENT_EXPR:
    case POSTINCREMENT_EXPR:
    case PREDECREMENT_EXPR:
    case POSTDECREMENT_EXPR:

      if (TREE_CODE (arg) == C_MAYBE_CONST_EXPR)
	{
	  tree inner = build_unary_op (location, code,
				       C_MAYBE_CONST_EXPR_EXPR (arg), flag);
	  if (inner == error_mark_node)
	    return error_mark_node;
	  ret = build2 (C_MAYBE_CONST_EXPR, TREE_TYPE (inner),
			C_MAYBE_CONST_EXPR_PRE (arg), inner);
	  gcc_assert (!C_MAYBE_CONST_EXPR_INT_OPERANDS (arg));
	  C_MAYBE_CONST_EXPR_NON_CONST (ret) = 1;
	  goto return_build_unary_op;
	}

      /* Complain about anything that is not a true lvalue.  In
	 Objective-C, skip this check for property_refs.  */
      if (!objc_is_property_ref (arg)
	  && !lvalue_or_else (location,
			      arg, ((code == PREINCREMENT_EXPR
				     || code == POSTINCREMENT_EXPR)
				    ? lv_increment
				    : lv_decrement)))
	return error_mark_node;

      if (warn_cxx_compat && TREE_CODE (TREE_TYPE (arg)) == ENUMERAL_TYPE)
	{
	  if (code == PREINCREMENT_EXPR || code == POSTINCREMENT_EXPR)
	    warning_at (location, OPT_Wc___compat,
			"increment of enumeration value is invalid in C++");
	  else
	    warning_at (location, OPT_Wc___compat,
			"decrement of enumeration value is invalid in C++");
	}

      /* Ensure the argument is fully folded inside any SAVE_EXPR.  */
      arg = c_fully_fold (arg, false, NULL);

      /* Increment or decrement the real part of the value,
	 and don't change the imaginary part.  */
      if (typecode == COMPLEX_TYPE)
	{
	  tree real, imag;

	  pedwarn (location, OPT_Wpedantic,
		   "ISO C does not support %<++%> and %<--%> on complex types");

	  arg = stabilize_reference (arg);
	  real = build_unary_op (EXPR_LOCATION (arg), REALPART_EXPR, arg, 1);
	  imag = build_unary_op (EXPR_LOCATION (arg), IMAGPART_EXPR, arg, 1);
	  real = build_unary_op (EXPR_LOCATION (arg), code, real, 1);
	  if (real == error_mark_node || imag == error_mark_node)
	    return error_mark_node;
	  ret = build2 (COMPLEX_EXPR, TREE_TYPE (arg),
			real, imag);
	  goto return_build_unary_op;
	}

      /* Report invalid types.  */

      if (typecode != POINTER_TYPE && typecode != FIXED_POINT_TYPE
	  && typecode != INTEGER_TYPE && typecode != REAL_TYPE)
	{
	  if (code == PREINCREMENT_EXPR || code == POSTINCREMENT_EXPR)
	    error_at (location, "wrong type argument to increment");
	  else
	    error_at (location, "wrong type argument to decrement");

	  return error_mark_node;
	}

      {
	tree inc;

	argtype = TREE_TYPE (arg);

	/* Compute the increment.  */

	if (typecode == POINTER_TYPE)
	  {
	    /* If pointer target is an undefined struct,
	       we just cannot know how to do the arithmetic.  */
	    if (!COMPLETE_OR_VOID_TYPE_P (TREE_TYPE (argtype)))
	      {
		if (code == PREINCREMENT_EXPR || code == POSTINCREMENT_EXPR)
		  error_at (location,
			    "increment of pointer to unknown structure");
		else
		  error_at (location,
			    "decrement of pointer to unknown structure");
	      }
	    else if (TREE_CODE (TREE_TYPE (argtype)) == FUNCTION_TYPE
		     || TREE_CODE (TREE_TYPE (argtype)) == VOID_TYPE)
	      {
		if (code == PREINCREMENT_EXPR || code == POSTINCREMENT_EXPR)
		  pedwarn (location, OPT_Wpointer_arith,
			   "wrong type argument to increment");
		else
		  pedwarn (location, OPT_Wpointer_arith,
			   "wrong type argument to decrement");
	      }

	    inc = c_size_in_bytes (TREE_TYPE (argtype));
	    inc = convert_to_ptrofftype_loc (location, inc);
	  }
	else if (FRACT_MODE_P (TYPE_MODE (argtype)))
	  {
	    /* For signed fract types, we invert ++ to -- or
	       -- to ++, and change inc from 1 to -1, because
	       it is not possible to represent 1 in signed fract constants.
	       For unsigned fract types, the result always overflows and
	       we get an undefined (original) or the maximum value.  */
	    if (code == PREINCREMENT_EXPR)
	      code = PREDECREMENT_EXPR;
	    else if (code == PREDECREMENT_EXPR)
	      code = PREINCREMENT_EXPR;
	    else if (code == POSTINCREMENT_EXPR)
	      code = POSTDECREMENT_EXPR;
	    else /* code == POSTDECREMENT_EXPR  */
	      code = POSTINCREMENT_EXPR;

	    inc = integer_minus_one_node;
	    inc = convert (argtype, inc);
	  }
	else
	  {
	    inc = integer_one_node;
	    inc = convert (argtype, inc);
	  }

	/* If 'arg' is an Objective-C PROPERTY_REF expression, then we
	   need to ask Objective-C to build the increment or decrement
	   expression for it.  */
	if (objc_is_property_ref (arg))
	  return objc_build_incr_expr_for_property_ref (location, code,
							arg, inc);

	/* Report a read-only lvalue.  */
	if (TYPE_READONLY (argtype))
	  {
	    readonly_error (arg,
			    ((code == PREINCREMENT_EXPR
			      || code == POSTINCREMENT_EXPR)
			     ? lv_increment : lv_decrement));
	    return error_mark_node;
	  }
	else if (TREE_READONLY (arg))
	  readonly_warning (arg,
			    ((code == PREINCREMENT_EXPR
			      || code == POSTINCREMENT_EXPR)
			     ? lv_increment : lv_decrement));

	if (TREE_CODE (TREE_TYPE (arg)) == BOOLEAN_TYPE)
	  val = boolean_increment (code, arg);
	else
	  val = build2 (code, TREE_TYPE (arg), arg, inc);
	TREE_SIDE_EFFECTS (val) = 1;
	if (TREE_CODE (val) != code)
	  TREE_NO_WARNING (val) = 1;
	ret = val;
	goto return_build_unary_op;
      }

    case ADDR_EXPR:
      /* Note that this operation never does default_conversion.  */

      /* The operand of unary '&' must be an lvalue (which excludes
	 expressions of type void), or, in C99, the result of a [] or
	 unary '*' operator.  */
      if (VOID_TYPE_P (TREE_TYPE (arg))
	  && TYPE_QUALS (TREE_TYPE (arg)) == TYPE_UNQUALIFIED
	  && (TREE_CODE (arg) != INDIRECT_REF
	      || !flag_isoc99))
	pedwarn (location, 0, "taking address of expression of type %<void%>");

      /* Let &* cancel out to simplify resulting code.  */
      if (TREE_CODE (arg) == INDIRECT_REF)
	{
	  /* Don't let this be an lvalue.  */
	  if (lvalue_p (TREE_OPERAND (arg, 0)))
	    return non_lvalue_loc (location, TREE_OPERAND (arg, 0));
	  ret = TREE_OPERAND (arg, 0);
	  goto return_build_unary_op;
	}

      /* For &x[y], return x+y */
      if (TREE_CODE (arg) == ARRAY_REF)
	{
	  tree op0 = TREE_OPERAND (arg, 0);
	  if (!c_mark_addressable (op0))
	    return error_mark_node;
	}

      /* Anything not already handled and not a true memory reference
	 or a non-lvalue array is an error.  */
      else if (typecode != FUNCTION_TYPE && !flag
	       && !lvalue_or_else (location, arg, lv_addressof))
	return error_mark_node;

      /* Move address operations inside C_MAYBE_CONST_EXPR to simplify
	 folding later.  */
      if (TREE_CODE (arg) == C_MAYBE_CONST_EXPR)
	{
	  tree inner = build_unary_op (location, code,
				       C_MAYBE_CONST_EXPR_EXPR (arg), flag);
	  ret = build2 (C_MAYBE_CONST_EXPR, TREE_TYPE (inner),
			C_MAYBE_CONST_EXPR_PRE (arg), inner);
	  gcc_assert (!C_MAYBE_CONST_EXPR_INT_OPERANDS (arg));
	  C_MAYBE_CONST_EXPR_NON_CONST (ret)
	    = C_MAYBE_CONST_EXPR_NON_CONST (arg);
	  goto return_build_unary_op;
	}

      /* Ordinary case; arg is a COMPONENT_REF or a decl.  */
      argtype = TREE_TYPE (arg);

      /* If the lvalue is const or volatile, merge that into the type
	 to which the address will point.  This is only needed
	 for function types.  */
      if ((DECL_P (arg) || REFERENCE_CLASS_P (arg))
	  && (TREE_READONLY (arg) || TREE_THIS_VOLATILE (arg))
	  && TREE_CODE (argtype) == FUNCTION_TYPE)
	{
	  int orig_quals = TYPE_QUALS (strip_array_types (argtype));
	  int quals = orig_quals;

	  if (TREE_READONLY (arg))
	    quals |= TYPE_QUAL_CONST;
	  if (TREE_THIS_VOLATILE (arg))
	    quals |= TYPE_QUAL_VOLATILE;

	  argtype = c_build_qualified_type (argtype, quals);
	}

      if (!c_mark_addressable (arg))
	return error_mark_node;

      gcc_assert (TREE_CODE (arg) != COMPONENT_REF
		  || !DECL_C_BIT_FIELD (TREE_OPERAND (arg, 1)));

      argtype = build_pointer_type (argtype);

      /* ??? Cope with user tricks that amount to offsetof.  Delete this
	 when we have proper support for integer constant expressions.  */
      val = get_base_address (arg);
      if (val && TREE_CODE (val) == INDIRECT_REF
          && TREE_CONSTANT (TREE_OPERAND (val, 0)))
	{
	  ret = fold_convert_loc (location, argtype, fold_offsetof_1 (arg));
	  goto return_build_unary_op;
	}

      val = build1 (ADDR_EXPR, argtype, arg);

      ret = val;
      goto return_build_unary_op;

    default:
      gcc_unreachable ();
    }

  if (argtype == 0)
    argtype = TREE_TYPE (arg);
  if (TREE_CODE (arg) == INTEGER_CST)
    ret = (require_constant_value
	   ? fold_build1_initializer_loc (location, code, argtype, arg)
	   : fold_build1_loc (location, code, argtype, arg));
  else
    ret = build1 (code, argtype, arg);
 return_build_unary_op:
  gcc_assert (ret != error_mark_node);
  if (TREE_CODE (ret) == INTEGER_CST && !TREE_OVERFLOW (ret)
      && !(TREE_CODE (xarg) == INTEGER_CST && !TREE_OVERFLOW (xarg)))
    ret = build1 (NOP_EXPR, TREE_TYPE (ret), ret);
  else if (TREE_CODE (ret) != INTEGER_CST && int_operands)
    ret = note_integer_operands (ret);
  if (eptype)
    ret = build1 (EXCESS_PRECISION_EXPR, eptype, ret);
  protected_set_expr_location (ret, location);
  return ret;
}

/* Return nonzero if REF is an lvalue valid for this language.
   Lvalues can be assigned, unless their type has TYPE_READONLY.
   Lvalues can have their address taken, unless they have C_DECL_REGISTER.  */

bool
lvalue_p (const_tree ref)
{
  const enum tree_code code = TREE_CODE (ref);

  switch (code)
    {
    case REALPART_EXPR:
    case IMAGPART_EXPR:
    case COMPONENT_REF:
      return lvalue_p (TREE_OPERAND (ref, 0));

    case C_MAYBE_CONST_EXPR:
      return lvalue_p (TREE_OPERAND (ref, 1));

    case COMPOUND_LITERAL_EXPR:
    case STRING_CST:
      return 1;

    case INDIRECT_REF:
    case ARRAY_REF:
    case VAR_DECL:
    case PARM_DECL:
    case RESULT_DECL:
    case ERROR_MARK:
      return (TREE_CODE (TREE_TYPE (ref)) != FUNCTION_TYPE
	      && TREE_CODE (TREE_TYPE (ref)) != METHOD_TYPE);

    case BIND_EXPR:
      return TREE_CODE (TREE_TYPE (ref)) == ARRAY_TYPE;

    default:
      return 0;
    }
}

/* Give a warning for storing in something that is read-only in GCC
   terms but not const in ISO C terms.  */

static void
readonly_warning (tree arg, enum lvalue_use use)
{
  switch (use)
    {
    case lv_assign:
      warning (0, "assignment of read-only location %qE", arg);
      break;
    case lv_increment:
      warning (0, "increment of read-only location %qE", arg);
      break;
    case lv_decrement:
      warning (0, "decrement of read-only location %qE", arg);
      break;
    default:
      gcc_unreachable ();
    }
  return;
}


/* Return nonzero if REF is an lvalue valid for this language;
   otherwise, print an error message and return zero.  USE says
   how the lvalue is being used and so selects the error message.
   LOCATION is the location at which any error should be reported.  */

static int
lvalue_or_else (location_t loc, const_tree ref, enum lvalue_use use)
{
  int win = lvalue_p (ref);

  if (!win)
    lvalue_error (loc, use);

  return win;
}

/* Mark EXP saying that we need to be able to take the
   address of it; it should not be allocated in a register.
   Returns true if successful.  */

bool
c_mark_addressable (tree exp)
{
  tree x = exp;

  while (1)
    switch (TREE_CODE (x))
      {
      case COMPONENT_REF:
	if (DECL_C_BIT_FIELD (TREE_OPERAND (x, 1)))
	  {
	    error
	      ("cannot take address of bit-field %qD", TREE_OPERAND (x, 1));
	    return false;
	  }

	/* ... fall through ...  */

      case ADDR_EXPR:
      case ARRAY_REF:
      case REALPART_EXPR:
      case IMAGPART_EXPR:
	x = TREE_OPERAND (x, 0);
	break;

      case COMPOUND_LITERAL_EXPR:
      case CONSTRUCTOR:
	TREE_ADDRESSABLE (x) = 1;
	return true;

      case VAR_DECL:
      case CONST_DECL:
      case PARM_DECL:
      case RESULT_DECL:
	if (C_DECL_REGISTER (x)
	    && DECL_NONLOCAL (x))
	  {
	    if (TREE_PUBLIC (x) || TREE_STATIC (x) || DECL_EXTERNAL (x))
	      {
		error
		  ("global register variable %qD used in nested function", x);
		return false;
	      }
	    pedwarn (input_location, 0, "register variable %qD used in nested function", x);
	  }
	else if (C_DECL_REGISTER (x))
	  {
	    if (TREE_PUBLIC (x) || TREE_STATIC (x) || DECL_EXTERNAL (x))
	      error ("address of global register variable %qD requested", x);
	    else
	      error ("address of register variable %qD requested", x);
	    return false;
	  }

	/* drops in */
      case FUNCTION_DECL:
	TREE_ADDRESSABLE (x) = 1;
	/* drops out */
      default:
	return true;
    }
}

/* Convert EXPR to TYPE, warning about conversion problems with
   constants.  SEMANTIC_TYPE is the type this conversion would use
   without excess precision. If SEMANTIC_TYPE is NULL, this function
   is equivalent to convert_and_check. This function is a wrapper that
   handles conversions that may be different than
   the usual ones because of excess precision.  */

static tree
ep_convert_and_check (tree type, tree expr, tree semantic_type)
{
  if (TREE_TYPE (expr) == type)
    return expr;

  if (!semantic_type)
    return convert_and_check (type, expr);

  if (TREE_CODE (TREE_TYPE (expr)) == INTEGER_TYPE
      && TREE_TYPE (expr) != semantic_type)
    {
      /* For integers, we need to check the real conversion, not
	 the conversion to the excess precision type.  */
      expr = convert_and_check (semantic_type, expr);
    }
  /* Result type is the excess precision type, which should be
     large enough, so do not check.  */
  return convert (type, expr);
}

/* Build and return a conditional expression IFEXP ? OP1 : OP2.  If
   IFEXP_BCP then the condition is a call to __builtin_constant_p, and
   if folded to an integer constant then the unselected half may
   contain arbitrary operations not normally permitted in constant
   expressions.  Set the location of the expression to LOC.  */

tree
build_conditional_expr (location_t colon_loc, tree ifexp, bool ifexp_bcp,
			tree op1, tree op1_original_type, tree op2,
			tree op2_original_type)
{
  tree type1;
  tree type2;
  enum tree_code code1;
  enum tree_code code2;
  tree result_type = NULL;
  tree semantic_result_type = NULL;
  tree orig_op1 = op1, orig_op2 = op2;
  bool int_const, op1_int_operands, op2_int_operands, int_operands;
  bool ifexp_int_operands;
  tree ret;

  op1_int_operands = EXPR_INT_CONST_OPERANDS (orig_op1);
  if (op1_int_operands)
    op1 = remove_c_maybe_const_expr (op1);
  op2_int_operands = EXPR_INT_CONST_OPERANDS (orig_op2);
  if (op2_int_operands)
    op2 = remove_c_maybe_const_expr (op2);
  ifexp_int_operands = EXPR_INT_CONST_OPERANDS (ifexp);
  if (ifexp_int_operands)
    ifexp = remove_c_maybe_const_expr (ifexp);

  /* Promote both alternatives.  */

  if (TREE_CODE (TREE_TYPE (op1)) != VOID_TYPE)
    op1 = default_conversion (op1);
  if (TREE_CODE (TREE_TYPE (op2)) != VOID_TYPE)
    op2 = default_conversion (op2);

  if (TREE_CODE (ifexp) == ERROR_MARK
      || TREE_CODE (TREE_TYPE (op1)) == ERROR_MARK
      || TREE_CODE (TREE_TYPE (op2)) == ERROR_MARK)
    return error_mark_node;

  type1 = TREE_TYPE (op1);
  code1 = TREE_CODE (type1);
  type2 = TREE_TYPE (op2);
  code2 = TREE_CODE (type2);

  /* C90 does not permit non-lvalue arrays in conditional expressions.
     In C99 they will be pointers by now.  */
  if (code1 == ARRAY_TYPE || code2 == ARRAY_TYPE)
    {
      error_at (colon_loc, "non-lvalue array in conditional expression");
      return error_mark_node;
    }

  if ((TREE_CODE (op1) == EXCESS_PRECISION_EXPR
       || TREE_CODE (op2) == EXCESS_PRECISION_EXPR)
      && (code1 == INTEGER_TYPE || code1 == REAL_TYPE
	  || code1 == COMPLEX_TYPE)
      && (code2 == INTEGER_TYPE || code2 == REAL_TYPE
	  || code2 == COMPLEX_TYPE))
    {
      semantic_result_type = c_common_type (type1, type2);
      if (TREE_CODE (op1) == EXCESS_PRECISION_EXPR)
	{
	  op1 = TREE_OPERAND (op1, 0);
	  type1 = TREE_TYPE (op1);
	  gcc_assert (TREE_CODE (type1) == code1);
	}
      if (TREE_CODE (op2) == EXCESS_PRECISION_EXPR)
	{
	  op2 = TREE_OPERAND (op2, 0);
	  type2 = TREE_TYPE (op2);
	  gcc_assert (TREE_CODE (type2) == code2);
	}
    }

  if (warn_cxx_compat)
    {
      tree t1 = op1_original_type ? op1_original_type : TREE_TYPE (orig_op1);
      tree t2 = op2_original_type ? op2_original_type : TREE_TYPE (orig_op2);

      if (TREE_CODE (t1) == ENUMERAL_TYPE
	  && TREE_CODE (t2) == ENUMERAL_TYPE
	  && TYPE_MAIN_VARIANT (t1) != TYPE_MAIN_VARIANT (t2))
	warning_at (colon_loc, OPT_Wc___compat,
		    ("different enum types in conditional is "
		     "invalid in C++: %qT vs %qT"),
		    t1, t2);
    }

  /* Quickly detect the usual case where op1 and op2 have the same type
     after promotion.  */
  if (TYPE_MAIN_VARIANT (type1) == TYPE_MAIN_VARIANT (type2))
    {
      if (type1 == type2)
	result_type = type1;
      else
	result_type = TYPE_MAIN_VARIANT (type1);
    }
  else if ((code1 == INTEGER_TYPE || code1 == REAL_TYPE
	    || code1 == COMPLEX_TYPE)
	   && (code2 == INTEGER_TYPE || code2 == REAL_TYPE
	       || code2 == COMPLEX_TYPE))
    {
      result_type = c_common_type (type1, type2);
      do_warn_double_promotion (result_type, type1, type2,
				"implicit conversion from %qT to %qT to "
				"match other result of conditional",
				colon_loc);

      /* If -Wsign-compare, warn here if type1 and type2 have
	 different signedness.  We'll promote the signed to unsigned
	 and later code won't know it used to be different.
	 Do this check on the original types, so that explicit casts
	 will be considered, but default promotions won't.  */
      if (c_inhibit_evaluation_warnings == 0)
	{
	  int unsigned_op1 = TYPE_UNSIGNED (TREE_TYPE (orig_op1));
	  int unsigned_op2 = TYPE_UNSIGNED (TREE_TYPE (orig_op2));

	  if (unsigned_op1 ^ unsigned_op2)
	    {
	      bool ovf;

	      /* Do not warn if the result type is signed, since the
		 signed type will only be chosen if it can represent
		 all the values of the unsigned type.  */
	      if (!TYPE_UNSIGNED (result_type))
		/* OK */;
	      else
		{
		  bool op1_maybe_const = true;
		  bool op2_maybe_const = true;

		  /* Do not warn if the signed quantity is an
		     unsuffixed integer literal (or some static
		     constant expression involving such literals) and
		     it is non-negative.  This warning requires the
		     operands to be folded for best results, so do
		     that folding in this case even without
		     warn_sign_compare to avoid warning options
		     possibly affecting code generation.  */
		  c_inhibit_evaluation_warnings
		    += (ifexp == truthvalue_false_node);
		  op1 = c_fully_fold (op1, require_constant_value,
				      &op1_maybe_const);
		  c_inhibit_evaluation_warnings
		    -= (ifexp == truthvalue_false_node);

		  c_inhibit_evaluation_warnings
		    += (ifexp == truthvalue_true_node);
		  op2 = c_fully_fold (op2, require_constant_value,
				      &op2_maybe_const);
		  c_inhibit_evaluation_warnings
		    -= (ifexp == truthvalue_true_node);

		  if (warn_sign_compare)
		    {
		      if ((unsigned_op2
			   && tree_expr_nonnegative_warnv_p (op1, &ovf))
			  || (unsigned_op1
			      && tree_expr_nonnegative_warnv_p (op2, &ovf)))
			/* OK */;
		      else
			warning_at (colon_loc, OPT_Wsign_compare,
				    ("signed and unsigned type in "
				     "conditional expression"));
		    }
		  if (!op1_maybe_const || TREE_CODE (op1) != INTEGER_CST)
		    op1 = c_wrap_maybe_const (op1, !op1_maybe_const);
		  if (!op2_maybe_const || TREE_CODE (op2) != INTEGER_CST)
		    op2 = c_wrap_maybe_const (op2, !op2_maybe_const);
		}
	    }
	}
    }
  else if (code1 == VOID_TYPE || code2 == VOID_TYPE)
    {
      if (code1 != VOID_TYPE || code2 != VOID_TYPE)
	pedwarn (colon_loc, OPT_Wpedantic,
		 "ISO C forbids conditional expr with only one void side");
      result_type = void_type_node;
    }
  else if (code1 == POINTER_TYPE && code2 == POINTER_TYPE)
    {
      addr_space_t as1 = TYPE_ADDR_SPACE (TREE_TYPE (type1));
      addr_space_t as2 = TYPE_ADDR_SPACE (TREE_TYPE (type2));
      addr_space_t as_common;

      if (comp_target_types (colon_loc, type1, type2))
	result_type = common_pointer_type (type1, type2);
      else if (null_pointer_constant_p (orig_op1))
	result_type = type2;
      else if (null_pointer_constant_p (orig_op2))
	result_type = type1;
      else if (!addr_space_superset (as1, as2, &as_common))
	{
	  error_at (colon_loc, "pointers to disjoint address spaces "
		    "used in conditional expression");
	  return error_mark_node;
	}
      else if (VOID_TYPE_P (TREE_TYPE (type1)))
	{
	  if (TREE_CODE (TREE_TYPE (type2)) == FUNCTION_TYPE)
	    pedwarn (colon_loc, OPT_Wpedantic,
		     "ISO C forbids conditional expr between "
		     "%<void *%> and function pointer");
	  result_type = build_pointer_type (qualify_type (TREE_TYPE (type1),
							  TREE_TYPE (type2)));
	}
      else if (VOID_TYPE_P (TREE_TYPE (type2)))
	{
	  if (TREE_CODE (TREE_TYPE (type1)) == FUNCTION_TYPE)
	    pedwarn (colon_loc, OPT_Wpedantic,
		     "ISO C forbids conditional expr between "
		     "%<void *%> and function pointer");
	  result_type = build_pointer_type (qualify_type (TREE_TYPE (type2),
							  TREE_TYPE (type1)));
	}
      /* Objective-C pointer comparisons are a bit more lenient.  */
      else if (objc_have_common_type (type1, type2, -3, NULL_TREE))
	result_type = objc_common_type (type1, type2);
      else
	{
	  int qual = ENCODE_QUAL_ADDR_SPACE (as_common);

	  pedwarn (colon_loc, 0,
		   "pointer type mismatch in conditional expression");
	  result_type = build_pointer_type
			  (build_qualified_type (void_type_node, qual));
	}
    }
  else if (code1 == POINTER_TYPE && code2 == INTEGER_TYPE)
    {
      if (!null_pointer_constant_p (orig_op2))
	pedwarn (colon_loc, 0,
		 "pointer/integer type mismatch in conditional expression");
      else
	{
	  op2 = null_pointer_node;
	}
      result_type = type1;
    }
  else if (code2 == POINTER_TYPE && code1 == INTEGER_TYPE)
    {
      if (!null_pointer_constant_p (orig_op1))
	pedwarn (colon_loc, 0,
		 "pointer/integer type mismatch in conditional expression");
      else
	{
	  op1 = null_pointer_node;
	}
      result_type = type2;
    }

  if (!result_type)
    {
      if (flag_cond_mismatch)
	result_type = void_type_node;
      else
	{
	  error_at (colon_loc, "type mismatch in conditional expression");
	  return error_mark_node;
	}
    }

  /* Merge const and volatile flags of the incoming types.  */
  result_type
    = build_type_variant (result_type,
			  TYPE_READONLY (type1) || TYPE_READONLY (type2),
			  TYPE_VOLATILE (type1) || TYPE_VOLATILE (type2));

  op1 = ep_convert_and_check (result_type, op1, semantic_result_type);
  op2 = ep_convert_and_check (result_type, op2, semantic_result_type);

  if (ifexp_bcp && ifexp == truthvalue_true_node)
    {
      op2_int_operands = true;
      op1 = c_fully_fold (op1, require_constant_value, NULL);
    }
  if (ifexp_bcp && ifexp == truthvalue_false_node)
    {
      op1_int_operands = true;
      op2 = c_fully_fold (op2, require_constant_value, NULL);
    }
  int_const = int_operands = (ifexp_int_operands
			      && op1_int_operands
			      && op2_int_operands);
  if (int_operands)
    {
      int_const = ((ifexp == truthvalue_true_node
		    && TREE_CODE (orig_op1) == INTEGER_CST
		    && !TREE_OVERFLOW (orig_op1))
		   || (ifexp == truthvalue_false_node
		       && TREE_CODE (orig_op2) == INTEGER_CST
		       && !TREE_OVERFLOW (orig_op2)));
    }
  if (int_const || (ifexp_bcp && TREE_CODE (ifexp) == INTEGER_CST))
    ret = fold_build3_loc (colon_loc, COND_EXPR, result_type, ifexp, op1, op2);
  else
    {
      if (int_operands)
	{
	  op1 = remove_c_maybe_const_expr (op1);
	  op2 = remove_c_maybe_const_expr (op2);
	}
      ret = build3 (COND_EXPR, result_type, ifexp, op1, op2);
      if (int_operands)
	ret = note_integer_operands (ret);
    }
  if (semantic_result_type)
    ret = build1 (EXCESS_PRECISION_EXPR, semantic_result_type, ret);

  protected_set_expr_location (ret, colon_loc);
  return ret;
}

/* Return a compound expression that performs two expressions and
   returns the value of the second of them.

   LOC is the location of the COMPOUND_EXPR.  */

tree
build_compound_expr (location_t loc, tree expr1, tree expr2)
{
  bool expr1_int_operands, expr2_int_operands;
  tree eptype = NULL_TREE;
  tree ret;

  expr1_int_operands = EXPR_INT_CONST_OPERANDS (expr1);
  if (expr1_int_operands)
    expr1 = remove_c_maybe_const_expr (expr1);
  expr2_int_operands = EXPR_INT_CONST_OPERANDS (expr2);
  if (expr2_int_operands)
    expr2 = remove_c_maybe_const_expr (expr2);

  if (TREE_CODE (expr1) == EXCESS_PRECISION_EXPR)
    expr1 = TREE_OPERAND (expr1, 0);
  if (TREE_CODE (expr2) == EXCESS_PRECISION_EXPR)
    {
      eptype = TREE_TYPE (expr2);
      expr2 = TREE_OPERAND (expr2, 0);
    }

  if (!TREE_SIDE_EFFECTS (expr1))
    {
      /* The left-hand operand of a comma expression is like an expression
	 statement: with -Wunused, we should warn if it doesn't have
	 any side-effects, unless it was explicitly cast to (void).  */
      if (warn_unused_value)
	{
	  if (VOID_TYPE_P (TREE_TYPE (expr1))
	      && CONVERT_EXPR_P (expr1))
	    ; /* (void) a, b */
	  else if (VOID_TYPE_P (TREE_TYPE (expr1))
		   && TREE_CODE (expr1) == COMPOUND_EXPR
		   && CONVERT_EXPR_P (TREE_OPERAND (expr1, 1)))
	    ; /* (void) a, (void) b, c */
	  else
	    warning_at (loc, OPT_Wunused_value,
			"left-hand operand of comma expression has no effect");
	}
    }

  /* With -Wunused, we should also warn if the left-hand operand does have
     side-effects, but computes a value which is not used.  For example, in
     `foo() + bar(), baz()' the result of the `+' operator is not used,
     so we should issue a warning.  */
  else if (warn_unused_value)
    warn_if_unused_value (expr1, loc);

  if (expr2 == error_mark_node)
    return error_mark_node;

  ret = build2 (COMPOUND_EXPR, TREE_TYPE (expr2), expr1, expr2);

  if (flag_isoc99
      && expr1_int_operands
      && expr2_int_operands)
    ret = note_integer_operands (ret);

  if (eptype)
    ret = build1 (EXCESS_PRECISION_EXPR, eptype, ret);

  protected_set_expr_location (ret, loc);
  return ret;
}

/* Issue -Wcast-qual warnings when appropriate.  TYPE is the type to
   which we are casting.  OTYPE is the type of the expression being
   cast.  Both TYPE and OTYPE are pointer types.  LOC is the location
   of the cast.  -Wcast-qual appeared on the command line.  Named
   address space qualifiers are not handled here, because they result
   in different warnings.  */

static void
handle_warn_cast_qual (location_t loc, tree type, tree otype)
{
  tree in_type = type;
  tree in_otype = otype;
  int added = 0;
  int discarded = 0;
  bool is_const;

  /* Check that the qualifiers on IN_TYPE are a superset of the
     qualifiers of IN_OTYPE.  The outermost level of POINTER_TYPE
     nodes is uninteresting and we stop as soon as we hit a
     non-POINTER_TYPE node on either type.  */
  do
    {
      in_otype = TREE_TYPE (in_otype);
      in_type = TREE_TYPE (in_type);

      /* GNU C allows cv-qualified function types.  'const' means the
	 function is very pure, 'volatile' means it can't return.  We
	 need to warn when such qualifiers are added, not when they're
	 taken away.  */
      if (TREE_CODE (in_otype) == FUNCTION_TYPE
	  && TREE_CODE (in_type) == FUNCTION_TYPE)
	added |= (TYPE_QUALS_NO_ADDR_SPACE (in_type)
		  & ~TYPE_QUALS_NO_ADDR_SPACE (in_otype));
      else
	discarded |= (TYPE_QUALS_NO_ADDR_SPACE (in_otype)
		      & ~TYPE_QUALS_NO_ADDR_SPACE (in_type));
    }
  while (TREE_CODE (in_type) == POINTER_TYPE
	 && TREE_CODE (in_otype) == POINTER_TYPE);

  if (added)
    warning_at (loc, OPT_Wcast_qual,
		"cast adds %q#v qualifier to function type", added);

  if (discarded)
    /* There are qualifiers present in IN_OTYPE that are not present
       in IN_TYPE.  */
    warning_at (loc, OPT_Wcast_qual,
		"cast discards %q#v qualifier from pointer target type",
		discarded);

  if (added || discarded)
    return;

  /* A cast from **T to const **T is unsafe, because it can cause a
     const value to be changed with no additional warning.  We only
     issue this warning if T is the same on both sides, and we only
     issue the warning if there are the same number of pointers on
     both sides, as otherwise the cast is clearly unsafe anyhow.  A
     cast is unsafe when a qualifier is added at one level and const
     is not present at all outer levels.

     To issue this warning, we check at each level whether the cast
     adds new qualifiers not already seen.  We don't need to special
     case function types, as they won't have the same
     TYPE_MAIN_VARIANT.  */

  if (TYPE_MAIN_VARIANT (in_type) != TYPE_MAIN_VARIANT (in_otype))
    return;
  if (TREE_CODE (TREE_TYPE (type)) != POINTER_TYPE)
    return;

  in_type = type;
  in_otype = otype;
  is_const = TYPE_READONLY (TREE_TYPE (in_type));
  do
    {
      in_type = TREE_TYPE (in_type);
      in_otype = TREE_TYPE (in_otype);
      if ((TYPE_QUALS (in_type) &~ TYPE_QUALS (in_otype)) != 0
	  && !is_const)
	{
	  warning_at (loc, OPT_Wcast_qual,
		      "to be safe all intermediate pointers in cast from "
                      "%qT to %qT must be %<const%> qualified",
		      otype, type);
	  break;
	}
      if (is_const)
	is_const = TYPE_READONLY (in_type);
    }
  while (TREE_CODE (in_type) == POINTER_TYPE);
}

/* Build an expression representing a cast to type TYPE of expression EXPR.
   LOC is the location of the cast-- typically the open paren of the cast.  */

tree
build_c_cast (location_t loc, tree type, tree expr)
{
  tree value;

  if (TREE_CODE (expr) == EXCESS_PRECISION_EXPR)
    expr = TREE_OPERAND (expr, 0);

  value = expr;

  if (type == error_mark_node || expr == error_mark_node)
    return error_mark_node;

  /* The ObjC front-end uses TYPE_MAIN_VARIANT to tie together types differing
     only in <protocol> qualifications.  But when constructing cast expressions,
     the protocols do matter and must be kept around.  */
  if (objc_is_object_ptr (type) && objc_is_object_ptr (TREE_TYPE (expr)))
    return build1 (NOP_EXPR, type, expr);

  type = TYPE_MAIN_VARIANT (type);

  if (TREE_CODE (type) == ARRAY_TYPE)
    {
      error_at (loc, "cast specifies array type");
      return error_mark_node;
    }

  if (TREE_CODE (type) == FUNCTION_TYPE)
    {
      error_at (loc, "cast specifies function type");
      return error_mark_node;
    }

  if (!VOID_TYPE_P (type))
    {
      value = require_complete_type (value);
      if (value == error_mark_node)
	return error_mark_node;
    }

  if (type == TYPE_MAIN_VARIANT (TREE_TYPE (value)))
    {
      if (TREE_CODE (type) == RECORD_TYPE
	  || TREE_CODE (type) == UNION_TYPE)
	pedwarn (loc, OPT_Wpedantic,
		 "ISO C forbids casting nonscalar to the same type");
    }
  else if (TREE_CODE (type) == UNION_TYPE)
    {
      tree field;

      for (field = TYPE_FIELDS (type); field; field = DECL_CHAIN (field))
	if (TREE_TYPE (field) != error_mark_node
	    && comptypes (TYPE_MAIN_VARIANT (TREE_TYPE (field)),
			  TYPE_MAIN_VARIANT (TREE_TYPE (value))))
	  break;

      if (field)
	{
	  tree t;
	  bool maybe_const = true;

	  pedwarn (loc, OPT_Wpedantic, "ISO C forbids casts to union type");
	  t = c_fully_fold (value, false, &maybe_const);
	  t = build_constructor_single (type, field, t);
	  if (!maybe_const)
	    t = c_wrap_maybe_const (t, true);
	  t = digest_init (loc, type, t,
			   NULL_TREE, false, true, 0);
	  TREE_CONSTANT (t) = TREE_CONSTANT (value);
	  return t;
	}
      error_at (loc, "cast to union type from type not present in union");
      return error_mark_node;
    }
  else
    {
      tree otype, ovalue;

      if (type == void_type_node)
	{
	  tree t = build1 (CONVERT_EXPR, type, value);
	  SET_EXPR_LOCATION (t, loc);
	  return t;
	}

      otype = TREE_TYPE (value);

      /* Optionally warn about potentially worrisome casts.  */
      if (warn_cast_qual
	  && TREE_CODE (type) == POINTER_TYPE
	  && TREE_CODE (otype) == POINTER_TYPE)
	handle_warn_cast_qual (loc, type, otype);

      /* Warn about conversions between pointers to disjoint
	 address spaces.  */
      if (TREE_CODE (type) == POINTER_TYPE
	  && TREE_CODE (otype) == POINTER_TYPE
	  && !null_pointer_constant_p (value))
	{
	  addr_space_t as_to = TYPE_ADDR_SPACE (TREE_TYPE (type));
	  addr_space_t as_from = TYPE_ADDR_SPACE (TREE_TYPE (otype));
	  addr_space_t as_common;

	  if (!addr_space_superset (as_to, as_from, &as_common))
	    {
	      if (ADDR_SPACE_GENERIC_P (as_from))
		warning_at (loc, 0, "cast to %s address space pointer "
			    "from disjoint generic address space pointer",
			    c_addr_space_name (as_to));

	      else if (ADDR_SPACE_GENERIC_P (as_to))
		warning_at (loc, 0, "cast to generic address space pointer "
			    "from disjoint %s address space pointer",
			    c_addr_space_name (as_from));

	      else
		warning_at (loc, 0, "cast to %s address space pointer "
			    "from disjoint %s address space pointer",
			    c_addr_space_name (as_to),
			    c_addr_space_name (as_from));
	    }
	}

      /* Warn about possible alignment problems.  */
      if (STRICT_ALIGNMENT
	  && TREE_CODE (type) == POINTER_TYPE
	  && TREE_CODE (otype) == POINTER_TYPE
	  && TREE_CODE (TREE_TYPE (otype)) != VOID_TYPE
	  && TREE_CODE (TREE_TYPE (otype)) != FUNCTION_TYPE
	  /* Don't warn about opaque types, where the actual alignment
	     restriction is unknown.  */
	  && !((TREE_CODE (TREE_TYPE (otype)) == UNION_TYPE
		|| TREE_CODE (TREE_TYPE (otype)) == RECORD_TYPE)
	       && TYPE_MODE (TREE_TYPE (otype)) == VOIDmode)
	  && TYPE_ALIGN (TREE_TYPE (type)) > TYPE_ALIGN (TREE_TYPE (otype)))
	warning_at (loc, OPT_Wcast_align,
		    "cast increases required alignment of target type");

      if (TREE_CODE (type) == INTEGER_TYPE
	  && TREE_CODE (otype) == POINTER_TYPE
	  && TYPE_PRECISION (type) != TYPE_PRECISION (otype))
      /* Unlike conversion of integers to pointers, where the
         warning is disabled for converting constants because
         of cases such as SIG_*, warn about converting constant
         pointers to integers. In some cases it may cause unwanted
         sign extension, and a warning is appropriate.  */
	warning_at (loc, OPT_Wpointer_to_int_cast,
		    "cast from pointer to integer of different size");

      if (TREE_CODE (value) == CALL_EXPR
	  && TREE_CODE (type) != TREE_CODE (otype))
	warning_at (loc, OPT_Wbad_function_cast,
		    "cast from function call of type %qT "
		    "to non-matching type %qT", otype, type);

      if (TREE_CODE (type) == POINTER_TYPE
	  && TREE_CODE (otype) == INTEGER_TYPE
	  && TYPE_PRECISION (type) != TYPE_PRECISION (otype)
	  /* Don't warn about converting any constant.  */
	  && !TREE_CONSTANT (value))
	warning_at (loc,
		    OPT_Wint_to_pointer_cast, "cast to pointer from integer "
		    "of different size");

      if (warn_strict_aliasing <= 2)
        strict_aliasing_warning (otype, type, expr);

      /* If pedantic, warn for conversions between function and object
	 pointer types, except for converting a null pointer constant
	 to function pointer type.  */
      if (pedantic
	  && TREE_CODE (type) == POINTER_TYPE
	  && TREE_CODE (otype) == POINTER_TYPE
	  && TREE_CODE (TREE_TYPE (otype)) == FUNCTION_TYPE
	  && TREE_CODE (TREE_TYPE (type)) != FUNCTION_TYPE)
	pedwarn (loc, OPT_Wpedantic, "ISO C forbids "
		 "conversion of function pointer to object pointer type");

      if (pedantic
	  && TREE_CODE (type) == POINTER_TYPE
	  && TREE_CODE (otype) == POINTER_TYPE
	  && TREE_CODE (TREE_TYPE (type)) == FUNCTION_TYPE
	  && TREE_CODE (TREE_TYPE (otype)) != FUNCTION_TYPE
	  && !null_pointer_constant_p (value))
	pedwarn (loc, OPT_Wpedantic, "ISO C forbids "
		 "conversion of object pointer to function pointer type");

      ovalue = value;
      value = convert (type, value);

      /* Ignore any integer overflow caused by the cast.  */
      if (TREE_CODE (value) == INTEGER_CST && !FLOAT_TYPE_P (otype))
	{
	  if (CONSTANT_CLASS_P (ovalue) && TREE_OVERFLOW (ovalue))
	    {
	      if (!TREE_OVERFLOW (value))
		{
		  /* Avoid clobbering a shared constant.  */
		  value = copy_node (value);
		  TREE_OVERFLOW (value) = TREE_OVERFLOW (ovalue);
		}
	    }
	  else if (TREE_OVERFLOW (value))
	    /* Reset VALUE's overflow flags, ensuring constant sharing.  */
	    value = build_int_cst_wide (TREE_TYPE (value),
					TREE_INT_CST_LOW (value),
					TREE_INT_CST_HIGH (value));
	}
    }

  /* Don't let a cast be an lvalue.  */
  if (value == expr)
    value = non_lvalue_loc (loc, value);

  /* Don't allow the results of casting to floating-point or complex
     types be confused with actual constants, or casts involving
     integer and pointer types other than direct integer-to-integer
     and integer-to-pointer be confused with integer constant
     expressions and null pointer constants.  */
  if (TREE_CODE (value) == REAL_CST
      || TREE_CODE (value) == COMPLEX_CST
      || (TREE_CODE (value) == INTEGER_CST
	  && !((TREE_CODE (expr) == INTEGER_CST
		&& INTEGRAL_TYPE_P (TREE_TYPE (expr)))
	       || TREE_CODE (expr) == REAL_CST
	       || TREE_CODE (expr) == COMPLEX_CST)))
      value = build1 (NOP_EXPR, type, value);

  if (CAN_HAVE_LOCATION_P (value))
    SET_EXPR_LOCATION (value, loc);
  return value;
}

/* Interpret a cast of expression EXPR to type TYPE.  LOC is the
   location of the open paren of the cast, or the position of the cast
   expr.  */
tree
c_cast_expr (location_t loc, struct c_type_name *type_name, tree expr)
{
  tree type;
  tree type_expr = NULL_TREE;
  bool type_expr_const = true;
  tree ret;
  int saved_wsp = warn_strict_prototypes;

  /* This avoids warnings about unprototyped casts on
     integers.  E.g. "#define SIG_DFL (void(*)())0".  */
  if (TREE_CODE (expr) == INTEGER_CST)
    warn_strict_prototypes = 0;
  type = groktypename (type_name, &type_expr, &type_expr_const);
  warn_strict_prototypes = saved_wsp;

  ret = build_c_cast (loc, type, expr);
  if (type_expr)
    {
      bool inner_expr_const = true;
      ret = c_fully_fold (ret, require_constant_value, &inner_expr_const);
      ret = build2 (C_MAYBE_CONST_EXPR, TREE_TYPE (ret), type_expr, ret);
      C_MAYBE_CONST_EXPR_NON_CONST (ret) = !(type_expr_const
					     && inner_expr_const);
      SET_EXPR_LOCATION (ret, loc);
    }

  if (CAN_HAVE_LOCATION_P (ret) && !EXPR_HAS_LOCATION (ret))
    SET_EXPR_LOCATION (ret, loc);

  /* C++ does not permits types to be defined in a cast, but it
     allows references to incomplete types.  */
  if (warn_cxx_compat && type_name->specs->typespec_kind == ctsk_tagdef)
    warning_at (loc, OPT_Wc___compat,
		"defining a type in a cast is invalid in C++");

  return ret;
}

/* Build an assignment expression of lvalue LHS from value RHS.
   If LHS_ORIGTYPE is not NULL, it is the original type of LHS, which
   may differ from TREE_TYPE (LHS) for an enum bitfield.
   MODIFYCODE is the code for a binary operator that we use
   to combine the old value of LHS with RHS to get the new value.
   Or else MODIFYCODE is NOP_EXPR meaning do a simple assignment.
   If RHS_ORIGTYPE is not NULL_TREE, it is the original type of RHS,
   which may differ from TREE_TYPE (RHS) for an enum value.

   LOCATION is the location of the MODIFYCODE operator.
   RHS_LOC is the location of the RHS.  */

tree
build_modify_expr (location_t location, tree lhs, tree lhs_origtype,
		   enum tree_code modifycode,
		   location_t rhs_loc, tree rhs, tree rhs_origtype)
{
  tree result;
  tree newrhs;
  tree rhs_semantic_type = NULL_TREE;
  tree lhstype = TREE_TYPE (lhs);
  tree olhstype = lhstype;
  bool npc;

  /* Types that aren't fully specified cannot be used in assignments.  */
  lhs = require_complete_type (lhs);

  /* Avoid duplicate error messages from operands that had errors.  */
  if (TREE_CODE (lhs) == ERROR_MARK || TREE_CODE (rhs) == ERROR_MARK)
    return error_mark_node;

  /* For ObjC properties, defer this check.  */
  if (!objc_is_property_ref (lhs) && !lvalue_or_else (location, lhs, lv_assign))
    return error_mark_node;

  if (TREE_CODE (rhs) == EXCESS_PRECISION_EXPR)
    {
      rhs_semantic_type = TREE_TYPE (rhs);
      rhs = TREE_OPERAND (rhs, 0);
    }

  newrhs = rhs;

  if (TREE_CODE (lhs) == C_MAYBE_CONST_EXPR)
    {
      tree inner = build_modify_expr (location, C_MAYBE_CONST_EXPR_EXPR (lhs),
				      lhs_origtype, modifycode, rhs_loc, rhs,
				      rhs_origtype);
      if (inner == error_mark_node)
	return error_mark_node;
      result = build2 (C_MAYBE_CONST_EXPR, TREE_TYPE (inner),
		       C_MAYBE_CONST_EXPR_PRE (lhs), inner);
      gcc_assert (!C_MAYBE_CONST_EXPR_INT_OPERANDS (lhs));
      C_MAYBE_CONST_EXPR_NON_CONST (result) = 1;
      protected_set_expr_location (result, location);
      return result;
    }

  /* If a binary op has been requested, combine the old LHS value with the RHS
     producing the value we should actually store into the LHS.  */

  if (modifycode != NOP_EXPR)
    {
      lhs = c_fully_fold (lhs, false, NULL);
      lhs = stabilize_reference (lhs);
      newrhs = build_binary_op (location,
				modifycode, lhs, rhs, 1);

      /* The original type of the right hand side is no longer
	 meaningful.  */
      rhs_origtype = NULL_TREE;
    }

  if (c_dialect_objc ())
    {
      /* Check if we are modifying an Objective-C property reference;
	 if so, we need to generate setter calls.  */
      result = objc_maybe_build_modify_expr (lhs, newrhs);
      if (result)
	return result;

      /* Else, do the check that we postponed for Objective-C.  */
      if (!lvalue_or_else (location, lhs, lv_assign))
	return error_mark_node;
    }

  /* Give an error for storing in something that is 'const'.  */

  if (TYPE_READONLY (lhstype)
      || ((TREE_CODE (lhstype) == RECORD_TYPE
	   || TREE_CODE (lhstype) == UNION_TYPE)
	  && C_TYPE_FIELDS_READONLY (lhstype)))
    {
      readonly_error (lhs, lv_assign);
      return error_mark_node;
    }
  else if (TREE_READONLY (lhs))
    readonly_warning (lhs, lv_assign);

  /* If storing into a structure or union member,
     it has probably been given type `int'.
     Compute the type that would go with
     the actual amount of storage the member occupies.  */

  if (TREE_CODE (lhs) == COMPONENT_REF
      && (TREE_CODE (lhstype) == INTEGER_TYPE
	  || TREE_CODE (lhstype) == BOOLEAN_TYPE
	  || TREE_CODE (lhstype) == REAL_TYPE
	  || TREE_CODE (lhstype) == ENUMERAL_TYPE))
    lhstype = TREE_TYPE (get_unwidened (lhs, 0));

  /* If storing in a field that is in actuality a short or narrower than one,
     we must store in the field in its actual type.  */

  if (lhstype != TREE_TYPE (lhs))
    {
      lhs = copy_node (lhs);
      TREE_TYPE (lhs) = lhstype;
    }

  /* Issue -Wc++-compat warnings about an assignment to an enum type
     when LHS does not have its original type.  This happens for,
     e.g., an enum bitfield in a struct.  */
  if (warn_cxx_compat
      && lhs_origtype != NULL_TREE
      && lhs_origtype != lhstype
      && TREE_CODE (lhs_origtype) == ENUMERAL_TYPE)
    {
      tree checktype = (rhs_origtype != NULL_TREE
			? rhs_origtype
			: TREE_TYPE (rhs));
      if (checktype != error_mark_node
	  && TYPE_MAIN_VARIANT (checktype) != TYPE_MAIN_VARIANT (lhs_origtype))
	warning_at (location, OPT_Wc___compat,
		    "enum conversion in assignment is invalid in C++");
    }

  /* Convert new value to destination type.  Fold it first, then
     restore any excess precision information, for the sake of
     conversion warnings.  */

  npc = null_pointer_constant_p (newrhs);
  newrhs = c_fully_fold (newrhs, false, NULL);
  if (rhs_semantic_type)
    newrhs = build1 (EXCESS_PRECISION_EXPR, rhs_semantic_type, newrhs);
  newrhs = convert_for_assignment (location, lhstype, newrhs, rhs_origtype,
				   ic_assign, npc, NULL_TREE, NULL_TREE, 0);
  if (TREE_CODE (newrhs) == ERROR_MARK)
    return error_mark_node;

  /* Emit ObjC write barrier, if necessary.  */
  if (c_dialect_objc () && flag_objc_gc)
    {
      result = objc_generate_write_barrier (lhs, modifycode, newrhs);
      if (result)
	{
	  protected_set_expr_location (result, location);
	  return result;
	}
    }

  /* Scan operands.  */

  result = build2 (MODIFY_EXPR, lhstype, lhs, newrhs);
  TREE_SIDE_EFFECTS (result) = 1;
  protected_set_expr_location (result, location);

  /* If we got the LHS in a different type for storing in,
     convert the result back to the nominal type of LHS
     so that the value we return always has the same type
     as the LHS argument.  */

  if (olhstype == TREE_TYPE (result))
    return result;

  result = convert_for_assignment (location, olhstype, result, rhs_origtype,
				   ic_assign, false, NULL_TREE, NULL_TREE, 0);
  protected_set_expr_location (result, location);
  return result;
}

/* Return whether STRUCT_TYPE has an anonymous field with type TYPE.
   This is used to implement -fplan9-extensions.  */

static bool
find_anonymous_field_with_type (tree struct_type, tree type)
{
  tree field;
  bool found;

  gcc_assert (TREE_CODE (struct_type) == RECORD_TYPE
	      || TREE_CODE (struct_type) == UNION_TYPE);
  found = false;
  for (field = TYPE_FIELDS (struct_type);
       field != NULL_TREE;
       field = TREE_CHAIN (field))
    {
      if (DECL_NAME (field) == NULL
	  && comptypes (type, TYPE_MAIN_VARIANT (TREE_TYPE (field))))
	{
	  if (found)
	    return false;
	  found = true;
	}
      else if (DECL_NAME (field) == NULL
	       && (TREE_CODE (TREE_TYPE (field)) == RECORD_TYPE
		   || TREE_CODE (TREE_TYPE (field)) == UNION_TYPE)
	       && find_anonymous_field_with_type (TREE_TYPE (field), type))
	{
	  if (found)
	    return false;
	  found = true;
	}
    }
  return found;
}

/* RHS is an expression whose type is pointer to struct.  If there is
   an anonymous field in RHS with type TYPE, then return a pointer to
   that field in RHS.  This is used with -fplan9-extensions.  This
   returns NULL if no conversion could be found.  */

static tree
convert_to_anonymous_field (location_t location, tree type, tree rhs)
{
  tree rhs_struct_type, lhs_main_type;
  tree field, found_field;
  bool found_sub_field;
  tree ret;

  gcc_assert (POINTER_TYPE_P (TREE_TYPE (rhs)));
  rhs_struct_type = TREE_TYPE (TREE_TYPE (rhs));
  gcc_assert (TREE_CODE (rhs_struct_type) == RECORD_TYPE
	      || TREE_CODE (rhs_struct_type) == UNION_TYPE);

  gcc_assert (POINTER_TYPE_P (type));
  lhs_main_type = TYPE_MAIN_VARIANT (TREE_TYPE (type));

  found_field = NULL_TREE;
  found_sub_field = false;
  for (field = TYPE_FIELDS (rhs_struct_type);
       field != NULL_TREE;
       field = TREE_CHAIN (field))
    {
      if (DECL_NAME (field) != NULL_TREE
	  || (TREE_CODE (TREE_TYPE (field)) != RECORD_TYPE
	      && TREE_CODE (TREE_TYPE (field)) != UNION_TYPE))
	continue;
      if (comptypes (lhs_main_type, TYPE_MAIN_VARIANT (TREE_TYPE (field))))
	{
	  if (found_field != NULL_TREE)
	    return NULL_TREE;
	  found_field = field;
	}
      else if (find_anonymous_field_with_type (TREE_TYPE (field),
					       lhs_main_type))
	{
	  if (found_field != NULL_TREE)
	    return NULL_TREE;
	  found_field = field;
	  found_sub_field = true;
	}
    }

  if (found_field == NULL_TREE)
    return NULL_TREE;

  ret = fold_build3_loc (location, COMPONENT_REF, TREE_TYPE (found_field),
			 build_fold_indirect_ref (rhs), found_field,
			 NULL_TREE);
  ret = build_fold_addr_expr_loc (location, ret);

  if (found_sub_field)
    {
      ret = convert_to_anonymous_field (location, type, ret);
      gcc_assert (ret != NULL_TREE);
    }

  return ret;
}

/* Convert value RHS to type TYPE as preparation for an assignment to
   an lvalue of type TYPE.  If ORIGTYPE is not NULL_TREE, it is the
   original type of RHS; this differs from TREE_TYPE (RHS) for enum
   types.  NULL_POINTER_CONSTANT says whether RHS was a null pointer
   constant before any folding.
   The real work of conversion is done by `convert'.
   The purpose of this function is to generate error messages
   for assignments that are not allowed in C.
   ERRTYPE says whether it is argument passing, assignment,
   initialization or return.

   LOCATION is the location of the RHS.
   FUNCTION is a tree for the function being called.
   PARMNUM is the number of the argument, for printing in error messages.  */

static tree
convert_for_assignment (location_t location, tree type, tree rhs,
			tree origtype, enum impl_conv errtype,
			bool null_pointer_constant, tree fundecl,
			tree function, int parmnum)
{
  enum tree_code codel = TREE_CODE (type);
  tree orig_rhs = rhs;
  tree rhstype;
  enum tree_code coder;
  tree rname = NULL_TREE;
  bool objc_ok = false;

  if (errtype == ic_argpass)
    {
      tree selector;
      /* Change pointer to function to the function itself for
	 diagnostics.  */
      if (TREE_CODE (function) == ADDR_EXPR
	  && TREE_CODE (TREE_OPERAND (function, 0)) == FUNCTION_DECL)
	function = TREE_OPERAND (function, 0);

      /* Handle an ObjC selector specially for diagnostics.  */
      selector = objc_message_selector ();
      rname = function;
      if (selector && parmnum > 2)
	{
	  rname = selector;
	  parmnum -= 2;
	}
    }

  /* This macro is used to emit diagnostics to ensure that all format
     strings are complete sentences, visible to gettext and checked at
     compile time.  */
#define WARN_FOR_ASSIGNMENT(LOCATION, OPT, AR, AS, IN, RE)             	 \
  do {                                                                   \
    switch (errtype)                                                     \
      {                                                                  \
      case ic_argpass:                                                   \
        if (pedwarn (LOCATION, OPT, AR, parmnum, rname))                 \
          inform ((fundecl && !DECL_IS_BUILTIN (fundecl))	         \
	      	  ? DECL_SOURCE_LOCATION (fundecl) : LOCATION,		 \
                  "expected %qT but argument is of type %qT",            \
                  type, rhstype);                                        \
        break;                                                           \
      case ic_assign:                                                    \
        pedwarn (LOCATION, OPT, AS);                                     \
        break;                                                           \
      case ic_init:                                                      \
        pedwarn_init (LOCATION, OPT, IN);                                \
        break;                                                           \
      case ic_return:                                                    \
        pedwarn (LOCATION, OPT, RE);                                 	 \
        break;                                                           \
      default:                                                           \
        gcc_unreachable ();                                              \
      }                                                                  \
  } while (0)

  /* This macro is used to emit diagnostics to ensure that all format
     strings are complete sentences, visible to gettext and checked at
     compile time.  It is the same as WARN_FOR_ASSIGNMENT but with an
     extra parameter to enumerate qualifiers.  */

#define WARN_FOR_QUALIFIERS(LOCATION, OPT, AR, AS, IN, RE, QUALS)        \
  do {                                                                   \
    switch (errtype)                                                     \
      {                                                                  \
      case ic_argpass:                                                   \
        if (pedwarn (LOCATION, OPT, AR, parmnum, rname, QUALS))          \
          inform ((fundecl && !DECL_IS_BUILTIN (fundecl))	         \
	      	  ? DECL_SOURCE_LOCATION (fundecl) : LOCATION,		 \
                  "expected %qT but argument is of type %qT",            \
                  type, rhstype);                                        \
        break;                                                           \
      case ic_assign:                                                    \
        pedwarn (LOCATION, OPT, AS, QUALS);                          \
        break;                                                           \
      case ic_init:                                                      \
        pedwarn (LOCATION, OPT, IN, QUALS);                          \
        break;                                                           \
      case ic_return:                                                    \
        pedwarn (LOCATION, OPT, RE, QUALS);                        	 \
        break;                                                           \
      default:                                                           \
        gcc_unreachable ();                                              \
      }                                                                  \
  } while (0)

  if (TREE_CODE (rhs) == EXCESS_PRECISION_EXPR)
    rhs = TREE_OPERAND (rhs, 0);

  rhstype = TREE_TYPE (rhs);
  coder = TREE_CODE (rhstype);

  if (coder == ERROR_MARK)
    return error_mark_node;

  if (c_dialect_objc ())
    {
      int parmno;

      switch (errtype)
	{
	case ic_return:
	  parmno = 0;
	  break;

	case ic_assign:
	  parmno = -1;
	  break;

	case ic_init:
	  parmno = -2;
	  break;

	default:
	  parmno = parmnum;
	  break;
	}

      objc_ok = objc_compare_types (type, rhstype, parmno, rname);
    }

  if (warn_cxx_compat)
    {
      tree checktype = origtype != NULL_TREE ? origtype : rhstype;
      if (checktype != error_mark_node
	  && TREE_CODE (type) == ENUMERAL_TYPE
	  && TYPE_MAIN_VARIANT (checktype) != TYPE_MAIN_VARIANT (type))
	{
	  WARN_FOR_ASSIGNMENT (input_location, OPT_Wc___compat,
			       G_("enum conversion when passing argument "
				  "%d of %qE is invalid in C++"),
			       G_("enum conversion in assignment is "
				  "invalid in C++"),
			       G_("enum conversion in initialization is "
				  "invalid in C++"),
			       G_("enum conversion in return is "
				  "invalid in C++"));
	}
    }

  if (TYPE_MAIN_VARIANT (type) == TYPE_MAIN_VARIANT (rhstype))
    return rhs;

  if (coder == VOID_TYPE)
    {
      /* Except for passing an argument to an unprototyped function,
	 this is a constraint violation.  When passing an argument to
	 an unprototyped function, it is compile-time undefined;
	 making it a constraint in that case was rejected in
	 DR#252.  */
      error_at (location, "void value not ignored as it ought to be");
      return error_mark_node;
    }
  rhs = require_complete_type (rhs);
  if (rhs == error_mark_node)
    return error_mark_node;
  /* A type converts to a reference to it.
     This code doesn't fully support references, it's just for the
     special case of va_start and va_copy.  */
  if (codel == REFERENCE_TYPE
      && comptypes (TREE_TYPE (type), TREE_TYPE (rhs)) == 1)
    {
      if (!lvalue_p (rhs))
	{
	  error_at (location, "cannot pass rvalue to reference parameter");
	  return error_mark_node;
	}
      if (!c_mark_addressable (rhs))
	return error_mark_node;
      rhs = build1 (ADDR_EXPR, build_pointer_type (TREE_TYPE (rhs)), rhs);
      SET_EXPR_LOCATION (rhs, location);

      /* We already know that these two types are compatible, but they
	 may not be exactly identical.  In fact, `TREE_TYPE (type)' is
	 likely to be __builtin_va_list and `TREE_TYPE (rhs)' is
	 likely to be va_list, a typedef to __builtin_va_list, which
	 is different enough that it will cause problems later.  */
      if (TREE_TYPE (TREE_TYPE (rhs)) != TREE_TYPE (type))
	{
	  rhs = build1 (NOP_EXPR, build_pointer_type (TREE_TYPE (type)), rhs);
	  SET_EXPR_LOCATION (rhs, location);
	}

      rhs = build1 (NOP_EXPR, type, rhs);
      SET_EXPR_LOCATION (rhs, location);
      return rhs;
    }
  /* Some types can interconvert without explicit casts.  */
  else if (codel == VECTOR_TYPE && coder == VECTOR_TYPE
	   && vector_types_convertible_p (type, TREE_TYPE (rhs), true))
    return convert (type, rhs);
  /* Arithmetic types all interconvert, and enum is treated like int.  */
  else if ((codel == INTEGER_TYPE || codel == REAL_TYPE
	    || codel == FIXED_POINT_TYPE
	    || codel == ENUMERAL_TYPE || codel == COMPLEX_TYPE
	    || codel == BOOLEAN_TYPE)
	   && (coder == INTEGER_TYPE || coder == REAL_TYPE
	       || coder == FIXED_POINT_TYPE
	       || coder == ENUMERAL_TYPE || coder == COMPLEX_TYPE
	       || coder == BOOLEAN_TYPE))
    {
      tree ret;
      bool save = in_late_binary_op;
      if (codel == BOOLEAN_TYPE || codel == COMPLEX_TYPE)
	in_late_binary_op = true;
      ret = convert_and_check (type, orig_rhs);
      if (codel == BOOLEAN_TYPE || codel == COMPLEX_TYPE)
	in_late_binary_op = save;
      return ret;
    }

  /* Aggregates in different TUs might need conversion.  */
  if ((codel == RECORD_TYPE || codel == UNION_TYPE)
      && codel == coder
      && comptypes (type, rhstype))
    return convert_and_check (type, rhs);

  /* Conversion to a transparent union or record from its member types.
     This applies only to function arguments.  */
  if (((codel == UNION_TYPE || codel == RECORD_TYPE)
      && TYPE_TRANSPARENT_AGGR (type))
      && errtype == ic_argpass)
    {
      tree memb, marginal_memb = NULL_TREE;

      for (memb = TYPE_FIELDS (type); memb ; memb = DECL_CHAIN (memb))
	{
	  tree memb_type = TREE_TYPE (memb);

	  if (comptypes (TYPE_MAIN_VARIANT (memb_type),
			 TYPE_MAIN_VARIANT (rhstype)))
	    break;

	  if (TREE_CODE (memb_type) != POINTER_TYPE)
	    continue;

	  if (coder == POINTER_TYPE)
	    {
	      tree ttl = TREE_TYPE (memb_type);
	      tree ttr = TREE_TYPE (rhstype);

	      /* Any non-function converts to a [const][volatile] void *
		 and vice versa; otherwise, targets must be the same.
		 Meanwhile, the lhs target must have all the qualifiers of
		 the rhs.  */
	      if (VOID_TYPE_P (ttl) || VOID_TYPE_P (ttr)
		  || comp_target_types (location, memb_type, rhstype))
		{
		  /* If this type won't generate any warnings, use it.  */
		  if (TYPE_QUALS (ttl) == TYPE_QUALS (ttr)
		      || ((TREE_CODE (ttr) == FUNCTION_TYPE
			   && TREE_CODE (ttl) == FUNCTION_TYPE)
			  ? ((TYPE_QUALS (ttl) | TYPE_QUALS (ttr))
			     == TYPE_QUALS (ttr))
			  : ((TYPE_QUALS (ttl) | TYPE_QUALS (ttr))
			     == TYPE_QUALS (ttl))))
		    break;

		  /* Keep looking for a better type, but remember this one.  */
		  if (!marginal_memb)
		    marginal_memb = memb;
		}
	    }

	  /* Can convert integer zero to any pointer type.  */
	  if (null_pointer_constant)
	    {
	      rhs = null_pointer_node;
	      break;
	    }
	}

      if (memb || marginal_memb)
	{
	  if (!memb)
	    {
	      /* We have only a marginally acceptable member type;
		 it needs a warning.  */
	      tree ttl = TREE_TYPE (TREE_TYPE (marginal_memb));
	      tree ttr = TREE_TYPE (rhstype);

	      /* Const and volatile mean something different for function
		 types, so the usual warnings are not appropriate.  */
	      if (TREE_CODE (ttr) == FUNCTION_TYPE
		  && TREE_CODE (ttl) == FUNCTION_TYPE)
		{
		  /* Because const and volatile on functions are
		     restrictions that say the function will not do
		     certain things, it is okay to use a const or volatile
		     function where an ordinary one is wanted, but not
		     vice-versa.  */
		  if (TYPE_QUALS_NO_ADDR_SPACE (ttl)
		      & ~TYPE_QUALS_NO_ADDR_SPACE (ttr))
		    WARN_FOR_QUALIFIERS (location, 0,
					 G_("passing argument %d of %qE "
					    "makes %q#v qualified function "
					    "pointer from unqualified"),
					 G_("assignment makes %q#v qualified "
					    "function pointer from "
					    "unqualified"),
					 G_("initialization makes %q#v qualified "
					    "function pointer from "
					    "unqualified"),
					 G_("return makes %q#v qualified function "
					    "pointer from unqualified"),
					 TYPE_QUALS (ttl) & ~TYPE_QUALS (ttr));
		}
	      else if (TYPE_QUALS_NO_ADDR_SPACE (ttr)
		       & ~TYPE_QUALS_NO_ADDR_SPACE (ttl))
		WARN_FOR_QUALIFIERS (location, 0,
				     G_("passing argument %d of %qE discards "
					"%qv qualifier from pointer target type"),
				     G_("assignment discards %qv qualifier "
					"from pointer target type"),
				     G_("initialization discards %qv qualifier "
					"from pointer target type"),
				     G_("return discards %qv qualifier from "
					"pointer target type"),
				     TYPE_QUALS (ttr) & ~TYPE_QUALS (ttl));

	      memb = marginal_memb;
	    }

	  if (!fundecl || !DECL_IN_SYSTEM_HEADER (fundecl))
	    pedwarn (location, OPT_Wpedantic,
		     "ISO C prohibits argument conversion to union type");

	  rhs = fold_convert_loc (location, TREE_TYPE (memb), rhs);
	  return build_constructor_single (type, memb, rhs);
	}
    }

  /* Conversions among pointers */
  else if ((codel == POINTER_TYPE || codel == REFERENCE_TYPE)
	   && (coder == codel))
    {
      tree ttl = TREE_TYPE (type);
      tree ttr = TREE_TYPE (rhstype);
      tree mvl = ttl;
      tree mvr = ttr;
      bool is_opaque_pointer;
      int target_cmp = 0;   /* Cache comp_target_types () result.  */
      addr_space_t asl;
      addr_space_t asr;

      if (TREE_CODE (mvl) != ARRAY_TYPE)
	mvl = TYPE_MAIN_VARIANT (mvl);
      if (TREE_CODE (mvr) != ARRAY_TYPE)
	mvr = TYPE_MAIN_VARIANT (mvr);
      /* Opaque pointers are treated like void pointers.  */
      is_opaque_pointer = vector_targets_convertible_p (ttl, ttr);

      /* The Plan 9 compiler permits a pointer to a struct to be
	 automatically converted into a pointer to an anonymous field
	 within the struct.  */
      if (flag_plan9_extensions
	  && (TREE_CODE (mvl) == RECORD_TYPE || TREE_CODE(mvl) == UNION_TYPE)
	  && (TREE_CODE (mvr) == RECORD_TYPE || TREE_CODE(mvr) == UNION_TYPE)
	  && mvl != mvr)
	{
	  tree new_rhs = convert_to_anonymous_field (location, type, rhs);
	  if (new_rhs != NULL_TREE)
	    {
	      rhs = new_rhs;
	      rhstype = TREE_TYPE (rhs);
	      coder = TREE_CODE (rhstype);
	      ttr = TREE_TYPE (rhstype);
	      mvr = TYPE_MAIN_VARIANT (ttr);
	    }
	}

      /* C++ does not allow the implicit conversion void* -> T*.  However,
	 for the purpose of reducing the number of false positives, we
	 tolerate the special case of

		int *p = NULL;

	 where NULL is typically defined in C to be '(void *) 0'.  */
      if (VOID_TYPE_P (ttr) && rhs != null_pointer_node && !VOID_TYPE_P (ttl))
	warning_at (location, OPT_Wc___compat,
	    	    "request for implicit conversion "
		    "from %qT to %qT not permitted in C++", rhstype, type);

      /* See if the pointers point to incompatible address spaces.  */
      asl = TYPE_ADDR_SPACE (ttl);
      asr = TYPE_ADDR_SPACE (ttr);
      if (!null_pointer_constant_p (rhs)
	  && asr != asl && !targetm.addr_space.subset_p (asr, asl))
	{
	  switch (errtype)
	    {
	    case ic_argpass:
	      error_at (location, "passing argument %d of %qE from pointer to "
			"non-enclosed address space", parmnum, rname);
	      break;
	    case ic_assign:
	      error_at (location, "assignment from pointer to "
			"non-enclosed address space");
	      break;
	    case ic_init:
	      error_at (location, "initialization from pointer to "
			"non-enclosed address space");
	      break;
	    case ic_return:
	      error_at (location, "return from pointer to "
			"non-enclosed address space");
	      break;
	    default:
	      gcc_unreachable ();
	    }
	  return error_mark_node;
	}

      /* Check if the right-hand side has a format attribute but the
	 left-hand side doesn't.  */
      if (warn_suggest_attribute_format
	  && check_missing_format_attribute (type, rhstype))
	{
	  switch (errtype)
	  {
	  case ic_argpass:
	    warning_at (location, OPT_Wsuggest_attribute_format,
			"argument %d of %qE might be "
			"a candidate for a format attribute",
			parmnum, rname);
	    break;
	  case ic_assign:
	    warning_at (location, OPT_Wsuggest_attribute_format,
			"assignment left-hand side might be "
			"a candidate for a format attribute");
	    break;
	  case ic_init:
	    warning_at (location, OPT_Wsuggest_attribute_format,
			"initialization left-hand side might be "
			"a candidate for a format attribute");
	    break;
	  case ic_return:
	    warning_at (location, OPT_Wsuggest_attribute_format,
			"return type might be "
			"a candidate for a format attribute");
	    break;
	  default:
	    gcc_unreachable ();
	  }
	}

      /* Any non-function converts to a [const][volatile] void *
	 and vice versa; otherwise, targets must be the same.
	 Meanwhile, the lhs target must have all the qualifiers of the rhs.  */
      if (VOID_TYPE_P (ttl) || VOID_TYPE_P (ttr)
	  || (target_cmp = comp_target_types (location, type, rhstype))
	  || is_opaque_pointer
	  || ((c_common_unsigned_type (mvl)
	       == c_common_unsigned_type (mvr))
	      && c_common_signed_type (mvl)
		 == c_common_signed_type (mvr)))
	{
	  if (pedantic
	      && ((VOID_TYPE_P (ttl) && TREE_CODE (ttr) == FUNCTION_TYPE)
		  ||
		  (VOID_TYPE_P (ttr)
		   && !null_pointer_constant
		   && TREE_CODE (ttl) == FUNCTION_TYPE)))
	    WARN_FOR_ASSIGNMENT (location, OPT_Wpedantic,
				 G_("ISO C forbids passing argument %d of "
				    "%qE between function pointer "
				    "and %<void *%>"),
				 G_("ISO C forbids assignment between "
				    "function pointer and %<void *%>"),
				 G_("ISO C forbids initialization between "
				    "function pointer and %<void *%>"),
				 G_("ISO C forbids return between function "
				    "pointer and %<void *%>"));
	  /* Const and volatile mean something different for function types,
	     so the usual warnings are not appropriate.  */
	  else if (TREE_CODE (ttr) != FUNCTION_TYPE
		   && TREE_CODE (ttl) != FUNCTION_TYPE)
	    {
	      if (TYPE_QUALS_NO_ADDR_SPACE (ttr)
		  & ~TYPE_QUALS_NO_ADDR_SPACE (ttl))
		{
		  WARN_FOR_QUALIFIERS (location, 0,
				       G_("passing argument %d of %qE discards "
					  "%qv qualifier from pointer target type"),
				       G_("assignment discards %qv qualifier "
					  "from pointer target type"),
				       G_("initialization discards %qv qualifier "
					  "from pointer target type"),
				       G_("return discards %qv qualifier from "
					  "pointer target type"),
				       TYPE_QUALS (ttr) & ~TYPE_QUALS (ttl));
		}
	      /* If this is not a case of ignoring a mismatch in signedness,
		 no warning.  */
	      else if (VOID_TYPE_P (ttl) || VOID_TYPE_P (ttr)
		       || target_cmp)
		;
	      /* If there is a mismatch, do warn.  */
	      else if (warn_pointer_sign)
		WARN_FOR_ASSIGNMENT (location, OPT_Wpointer_sign,
				     G_("pointer targets in passing argument "
					"%d of %qE differ in signedness"),
				     G_("pointer targets in assignment "
					"differ in signedness"),
				     G_("pointer targets in initialization "
					"differ in signedness"),
				     G_("pointer targets in return differ "
					"in signedness"));
	    }
	  else if (TREE_CODE (ttl) == FUNCTION_TYPE
		   && TREE_CODE (ttr) == FUNCTION_TYPE)
	    {
	      /* Because const and volatile on functions are restrictions
		 that say the function will not do certain things,
		 it is okay to use a const or volatile function
		 where an ordinary one is wanted, but not vice-versa.  */
	      if (TYPE_QUALS_NO_ADDR_SPACE (ttl)
		  & ~TYPE_QUALS_NO_ADDR_SPACE (ttr))
		WARN_FOR_QUALIFIERS (location, 0,
				     G_("passing argument %d of %qE makes "
					"%q#v qualified function pointer "
					"from unqualified"),
				     G_("assignment makes %q#v qualified function "
					"pointer from unqualified"),
				     G_("initialization makes %q#v qualified "
					"function pointer from unqualified"),
				     G_("return makes %q#v qualified function "
					"pointer from unqualified"),
				     TYPE_QUALS (ttl) & ~TYPE_QUALS (ttr));
	    }
	}
      else
	/* Avoid warning about the volatile ObjC EH puts on decls.  */
	if (!objc_ok)
	  WARN_FOR_ASSIGNMENT (location, 0,
			       G_("passing argument %d of %qE from "
				  "incompatible pointer type"),
			       G_("assignment from incompatible pointer type"),
			       G_("initialization from incompatible "
				  "pointer type"),
			       G_("return from incompatible pointer type"));

      return convert (type, rhs);
    }
  else if (codel == POINTER_TYPE && coder == ARRAY_TYPE)
    {
      /* ??? This should not be an error when inlining calls to
	 unprototyped functions.  */
      error_at (location, "invalid use of non-lvalue array");
      return error_mark_node;
    }
  else if (codel == POINTER_TYPE && coder == INTEGER_TYPE)
    {
      /* An explicit constant 0 can convert to a pointer,
	 or one that results from arithmetic, even including
	 a cast to integer type.  */
      if (!null_pointer_constant)
	WARN_FOR_ASSIGNMENT (location, 0,
			     G_("passing argument %d of %qE makes "
				"pointer from integer without a cast"),
			     G_("assignment makes pointer from integer "
				"without a cast"),
			     G_("initialization makes pointer from "
				"integer without a cast"),
			     G_("return makes pointer from integer "
				"without a cast"));

      return convert (type, rhs);
    }
  else if (codel == INTEGER_TYPE && coder == POINTER_TYPE)
    {
      WARN_FOR_ASSIGNMENT (location, 0,
			   G_("passing argument %d of %qE makes integer "
			      "from pointer without a cast"),
			   G_("assignment makes integer from pointer "
			      "without a cast"),
			   G_("initialization makes integer from pointer "
			      "without a cast"),
			   G_("return makes integer from pointer "
			      "without a cast"));
      return convert (type, rhs);
    }
  else if (codel == BOOLEAN_TYPE && coder == POINTER_TYPE)
    {
      tree ret;
      bool save = in_late_binary_op;
      in_late_binary_op = true;
      ret = convert (type, rhs);
      in_late_binary_op = save;
      return ret;
    }

  switch (errtype)
    {
    case ic_argpass:
      error_at (location, "incompatible type for argument %d of %qE", parmnum, rname);
      inform ((fundecl && !DECL_IS_BUILTIN (fundecl))
	      ? DECL_SOURCE_LOCATION (fundecl) : input_location,
	      "expected %qT but argument is of type %qT", type, rhstype);
      break;
    case ic_assign:
      error_at (location, "incompatible types when assigning to type %qT from "
		"type %qT", type, rhstype);
      break;
    case ic_init:
      error_at (location,
	  	"incompatible types when initializing type %qT using type %qT",
		type, rhstype);
      break;
    case ic_return:
      error_at (location,
	  	"incompatible types when returning type %qT but %qT was "
		"expected", rhstype, type);
      break;
    default:
      gcc_unreachable ();
    }

  return error_mark_node;
}

/* If VALUE is a compound expr all of whose expressions are constant, then
   return its value.  Otherwise, return error_mark_node.

   This is for handling COMPOUND_EXPRs as initializer elements
   which is allowed with a warning when -pedantic is specified.  */

static tree
valid_compound_expr_initializer (tree value, tree endtype)
{
  if (TREE_CODE (value) == COMPOUND_EXPR)
    {
      if (valid_compound_expr_initializer (TREE_OPERAND (value, 0), endtype)
	  == error_mark_node)
	return error_mark_node;
      return valid_compound_expr_initializer (TREE_OPERAND (value, 1),
					      endtype);
    }
  else if (!initializer_constant_valid_p (value, endtype))
    return error_mark_node;
  else
    return value;
}

/* Perform appropriate conversions on the initial value of a variable,
   store it in the declaration DECL,
   and print any error messages that are appropriate.
   If ORIGTYPE is not NULL_TREE, it is the original type of INIT.
   If the init is invalid, store an ERROR_MARK.

   INIT_LOC is the location of the initial value.  */

void
store_init_value (location_t init_loc, tree decl, tree init, tree origtype)
{
  tree value, type;
  bool npc = false;

  /* If variable's type was invalidly declared, just ignore it.  */

  type = TREE_TYPE (decl);
  if (TREE_CODE (type) == ERROR_MARK)
    return;

  /* Digest the specified initializer into an expression.  */

  if (init)
    npc = null_pointer_constant_p (init);
  value = digest_init (init_loc, type, init, origtype, npc,
      		       true, TREE_STATIC (decl));

  /* Store the expression if valid; else report error.  */

  if (!in_system_header
      && AGGREGATE_TYPE_P (TREE_TYPE (decl)) && !TREE_STATIC (decl))
    warning (OPT_Wtraditional, "traditional C rejects automatic "
	     "aggregate initialization");

  DECL_INITIAL (decl) = value;

  /* ANSI wants warnings about out-of-range constant initializers.  */
  STRIP_TYPE_NOPS (value);
  if (TREE_STATIC (decl))
    constant_expression_warning (value);

  /* Check if we need to set array size from compound literal size.  */
  if (TREE_CODE (type) == ARRAY_TYPE
      && TYPE_DOMAIN (type) == 0
      && value != error_mark_node)
    {
      tree inside_init = init;

      STRIP_TYPE_NOPS (inside_init);
      inside_init = fold (inside_init);

      if (TREE_CODE (inside_init) == COMPOUND_LITERAL_EXPR)
	{
	  tree cldecl = COMPOUND_LITERAL_EXPR_DECL (inside_init);

	  if (TYPE_DOMAIN (TREE_TYPE (cldecl)))
	    {
	      /* For int foo[] = (int [3]){1}; we need to set array size
		 now since later on array initializer will be just the
		 brace enclosed list of the compound literal.  */
	      tree etype = strip_array_types (TREE_TYPE (decl));
	      type = build_distinct_type_copy (TYPE_MAIN_VARIANT (type));
	      TYPE_DOMAIN (type) = TYPE_DOMAIN (TREE_TYPE (cldecl));
	      layout_type (type);
	      layout_decl (cldecl, 0);
	      TREE_TYPE (decl)
		= c_build_qualified_type (type, TYPE_QUALS (etype));
	    }
	}
    }
}

/* Methods for storing and printing names for error messages.  */

/* Implement a spelling stack that allows components of a name to be pushed
   and popped.  Each element on the stack is this structure.  */

struct spelling
{
  int kind;
  union
    {
      unsigned HOST_WIDE_INT i;
      const char *s;
    } u;
};

#define SPELLING_STRING 1
#define SPELLING_MEMBER 2
#define SPELLING_BOUNDS 3

static struct spelling *spelling;	/* Next stack element (unused).  */
static struct spelling *spelling_base;	/* Spelling stack base.  */
static int spelling_size;		/* Size of the spelling stack.  */

/* Macros to save and restore the spelling stack around push_... functions.
   Alternative to SAVE_SPELLING_STACK.  */

#define SPELLING_DEPTH() (spelling - spelling_base)
#define RESTORE_SPELLING_DEPTH(DEPTH) (spelling = spelling_base + (DEPTH))

/* Push an element on the spelling stack with type KIND and assign VALUE
   to MEMBER.  */

#define PUSH_SPELLING(KIND, VALUE, MEMBER)				\
{									\
  int depth = SPELLING_DEPTH ();					\
									\
  if (depth >= spelling_size)						\
    {									\
      spelling_size += 10;						\
      spelling_base = XRESIZEVEC (struct spelling, spelling_base,	\
				  spelling_size);			\
      RESTORE_SPELLING_DEPTH (depth);					\
    }									\
									\
  spelling->kind = (KIND);						\
  spelling->MEMBER = (VALUE);						\
  spelling++;								\
}

/* Push STRING on the stack.  Printed literally.  */

static void
push_string (const char *string)
{
  PUSH_SPELLING (SPELLING_STRING, string, u.s);
}

/* Push a member name on the stack.  Printed as '.' STRING.  */

static void
push_member_name (tree decl)
{
  const char *const string
    = (DECL_NAME (decl)
       ? identifier_to_locale (IDENTIFIER_POINTER (DECL_NAME (decl)))
       : _("<anonymous>"));
  PUSH_SPELLING (SPELLING_MEMBER, string, u.s);
}

/* Push an array bounds on the stack.  Printed as [BOUNDS].  */

static void
push_array_bounds (unsigned HOST_WIDE_INT bounds)
{
  PUSH_SPELLING (SPELLING_BOUNDS, bounds, u.i);
}

/* Compute the maximum size in bytes of the printed spelling.  */

static int
spelling_length (void)
{
  int size = 0;
  struct spelling *p;

  for (p = spelling_base; p < spelling; p++)
    {
      if (p->kind == SPELLING_BOUNDS)
	size += 25;
      else
	size += strlen (p->u.s) + 1;
    }

  return size;
}

/* Print the spelling to BUFFER and return it.  */

static char *
print_spelling (char *buffer)
{
  char *d = buffer;
  struct spelling *p;

  for (p = spelling_base; p < spelling; p++)
    if (p->kind == SPELLING_BOUNDS)
      {
	sprintf (d, "[" HOST_WIDE_INT_PRINT_UNSIGNED "]", p->u.i);
	d += strlen (d);
      }
    else
      {
	const char *s;
	if (p->kind == SPELLING_MEMBER)
	  *d++ = '.';
	for (s = p->u.s; (*d = *s++); d++)
	  ;
      }
  *d++ = '\0';
  return buffer;
}

/* Issue an error message for a bad initializer component.
   GMSGID identifies the message.
   The component name is taken from the spelling stack.  */

void
error_init (const char *gmsgid)
{
  char *ofwhat;

  /* The gmsgid may be a format string with %< and %>. */
  error (gmsgid);
  ofwhat = print_spelling ((char *) alloca (spelling_length () + 1));
  if (*ofwhat)
    error ("(near initialization for %qs)", ofwhat);
}

/* Issue a pedantic warning for a bad initializer component.  OPT is
   the option OPT_* (from options.h) controlling this warning or 0 if
   it is unconditionally given.  GMSGID identifies the message.  The
   component name is taken from the spelling stack.  */

void
pedwarn_init (location_t location, int opt, const char *gmsgid)
{
  char *ofwhat;

  /* The gmsgid may be a format string with %< and %>. */
  pedwarn (location, opt, gmsgid);
  ofwhat = print_spelling ((char *) alloca (spelling_length () + 1));
  if (*ofwhat)
    pedwarn (location, opt, "(near initialization for %qs)", ofwhat);
}

/* Issue a warning for a bad initializer component.

   OPT is the OPT_W* value corresponding to the warning option that
   controls this warning.  GMSGID identifies the message.  The
   component name is taken from the spelling stack.  */

static void
warning_init (int opt, const char *gmsgid)
{
  char *ofwhat;

  /* The gmsgid may be a format string with %< and %>. */
  warning (opt, gmsgid);
  ofwhat = print_spelling ((char *) alloca (spelling_length () + 1));
  if (*ofwhat)
    warning (opt, "(near initialization for %qs)", ofwhat);
}

/* If TYPE is an array type and EXPR is a parenthesized string
   constant, warn if pedantic that EXPR is being used to initialize an
   object of type TYPE.  */

void
maybe_warn_string_init (tree type, struct c_expr expr)
{
  if (pedantic
      && TREE_CODE (type) == ARRAY_TYPE
      && TREE_CODE (expr.value) == STRING_CST
      && expr.original_code != STRING_CST)
    pedwarn_init (input_location, OPT_Wpedantic,
		  "array initialized from parenthesized string constant");
}

/* Digest the parser output INIT as an initializer for type TYPE.
   Return a C expression of type TYPE to represent the initial value.

   If ORIGTYPE is not NULL_TREE, it is the original type of INIT.

   NULL_POINTER_CONSTANT is true if INIT is a null pointer constant.

   If INIT is a string constant, STRICT_STRING is true if it is
   unparenthesized or we should not warn here for it being parenthesized.
   For other types of INIT, STRICT_STRING is not used.

   INIT_LOC is the location of the INIT.

   REQUIRE_CONSTANT requests an error if non-constant initializers or
   elements are seen.  */

static tree
digest_init (location_t init_loc, tree type, tree init, tree origtype,
    	     bool null_pointer_constant, bool strict_string,
	     int require_constant)
{
  enum tree_code code = TREE_CODE (type);
  tree inside_init = init;
  tree semantic_type = NULL_TREE;
  bool maybe_const = true;

  if (type == error_mark_node
      || !init
      || init == error_mark_node
      || TREE_TYPE (init) == error_mark_node)
    return error_mark_node;

  STRIP_TYPE_NOPS (inside_init);

  if (TREE_CODE (inside_init) == EXCESS_PRECISION_EXPR)
    {
      semantic_type = TREE_TYPE (inside_init);
      inside_init = TREE_OPERAND (inside_init, 0);
    }
  inside_init = c_fully_fold (inside_init, require_constant, &maybe_const);
  inside_init = decl_constant_value_for_optimization (inside_init);

  /* Initialization of an array of chars from a string constant
     optionally enclosed in braces.  */

  if (code == ARRAY_TYPE && inside_init
      && TREE_CODE (inside_init) == STRING_CST)
    {
      tree typ1 = TYPE_MAIN_VARIANT (TREE_TYPE (type));
      /* Note that an array could be both an array of character type
	 and an array of wchar_t if wchar_t is signed char or unsigned
	 char.  */
      bool char_array = (typ1 == char_type_node
			 || typ1 == signed_char_type_node
			 || typ1 == unsigned_char_type_node);
      bool wchar_array = !!comptypes (typ1, wchar_type_node);
      bool char16_array = !!comptypes (typ1, char16_type_node);
      bool char32_array = !!comptypes (typ1, char32_type_node);

      if (char_array || wchar_array || char16_array || char32_array)
	{
	  struct c_expr expr;
	  tree typ2 = TYPE_MAIN_VARIANT (TREE_TYPE (TREE_TYPE (inside_init)));
	  expr.value = inside_init;
	  expr.original_code = (strict_string ? STRING_CST : ERROR_MARK);
	  expr.original_type = NULL;
	  maybe_warn_string_init (type, expr);

	  if (TYPE_DOMAIN (type) && !TYPE_MAX_VALUE (TYPE_DOMAIN (type)))
	    pedwarn_init (init_loc, OPT_Wpedantic,
			  "initialization of a flexible array member");

	  if (comptypes (TYPE_MAIN_VARIANT (TREE_TYPE (inside_init)),
			 TYPE_MAIN_VARIANT (type)))
	    return inside_init;

	  if (char_array)
	    {
	      if (typ2 != char_type_node)
		{
		  error_init ("char-array initialized from wide string");
		  return error_mark_node;
		}
	    }
	  else
	    {
	      if (typ2 == char_type_node)
		{
		  error_init ("wide character array initialized from non-wide "
			      "string");
		  return error_mark_node;
		}
	      else if (!comptypes(typ1, typ2))
		{
		  error_init ("wide character array initialized from "
			      "incompatible wide string");
		  return error_mark_node;
		}
	    }

	  TREE_TYPE (inside_init) = type;
	  if (TYPE_DOMAIN (type) != 0
	      && TYPE_SIZE (type) != 0
	      && TREE_CODE (TYPE_SIZE (type)) == INTEGER_CST)
	    {
	      unsigned HOST_WIDE_INT len = TREE_STRING_LENGTH (inside_init);

	      /* Subtract the size of a single (possibly wide) character
		 because it's ok to ignore the terminating null char
		 that is counted in the length of the constant.  */
	      if (0 > compare_tree_int (TYPE_SIZE_UNIT (type),
					(len
					 - (TYPE_PRECISION (typ1)
					    / BITS_PER_UNIT))))
		pedwarn_init (init_loc, 0,
			      ("initializer-string for array of chars "
			       "is too long"));
	      else if (warn_cxx_compat
		       && 0 > compare_tree_int (TYPE_SIZE_UNIT (type), len))
		warning_at (init_loc, OPT_Wc___compat,
			    ("initializer-string for array chars "
			     "is too long for C++"));
	    }

	  return inside_init;
	}
      else if (INTEGRAL_TYPE_P (typ1))
	{
	  error_init ("array of inappropriate type initialized "
		      "from string constant");
	  return error_mark_node;
	}
    }

  /* Build a VECTOR_CST from a *constant* vector constructor.  If the
     vector constructor is not constant (e.g. {1,2,3,foo()}) then punt
     below and handle as a constructor.  */
  if (code == VECTOR_TYPE
      && TREE_CODE (TREE_TYPE (inside_init)) == VECTOR_TYPE
      && vector_types_convertible_p (TREE_TYPE (inside_init), type, true)
      && TREE_CONSTANT (inside_init))
    {
      if (TREE_CODE (inside_init) == VECTOR_CST
	  && comptypes (TYPE_MAIN_VARIANT (TREE_TYPE (inside_init)),
			TYPE_MAIN_VARIANT (type)))
	return inside_init;

      if (TREE_CODE (inside_init) == CONSTRUCTOR)
	{
	  unsigned HOST_WIDE_INT ix;
	  tree value;
	  bool constant_p = true;

	  /* Iterate through elements and check if all constructor
	     elements are *_CSTs.  */
	  FOR_EACH_CONSTRUCTOR_VALUE (CONSTRUCTOR_ELTS (inside_init), ix, value)
	    if (!CONSTANT_CLASS_P (value))
	      {
		constant_p = false;
		break;
	      }

	  if (constant_p)
	    return build_vector_from_ctor (type,
					   CONSTRUCTOR_ELTS (inside_init));
	}
    }

  if (warn_sequence_point)
    verify_sequence_points (inside_init);

  /* Any type can be initialized
     from an expression of the same type, optionally with braces.  */

  if (inside_init && TREE_TYPE (inside_init) != 0
      && (comptypes (TYPE_MAIN_VARIANT (TREE_TYPE (inside_init)),
		     TYPE_MAIN_VARIANT (type))
	  || (code == ARRAY_TYPE
	      && comptypes (TREE_TYPE (inside_init), type))
	  || (code == VECTOR_TYPE
	      && comptypes (TREE_TYPE (inside_init), type))
	  || (code == POINTER_TYPE
	      && TREE_CODE (TREE_TYPE (inside_init)) == ARRAY_TYPE
	      && comptypes (TREE_TYPE (TREE_TYPE (inside_init)),
			    TREE_TYPE (type)))))
    {
      if (code == POINTER_TYPE)
	{
	  if (TREE_CODE (TREE_TYPE (inside_init)) == ARRAY_TYPE)
	    {
	      if (TREE_CODE (inside_init) == STRING_CST
		  || TREE_CODE (inside_init) == COMPOUND_LITERAL_EXPR)
		inside_init = array_to_pointer_conversion
		  (init_loc, inside_init);
	      else
		{
		  error_init ("invalid use of non-lvalue array");
		  return error_mark_node;
		}
	    }
	}

      if (code == VECTOR_TYPE)
	/* Although the types are compatible, we may require a
	   conversion.  */
	inside_init = convert (type, inside_init);

      if (require_constant
	  && (code == VECTOR_TYPE || !flag_isoc99)
	  && TREE_CODE (inside_init) == COMPOUND_LITERAL_EXPR)
	{
	  /* As an extension, allow initializing objects with static storage
	     duration with compound literals (which are then treated just as
	     the brace enclosed list they contain).  Also allow this for
	     vectors, as we can only assign them with compound literals.  */
	  tree decl = COMPOUND_LITERAL_EXPR_DECL (inside_init);
	  inside_init = DECL_INITIAL (decl);
	}

      if (code == ARRAY_TYPE && TREE_CODE (inside_init) != STRING_CST
	  && TREE_CODE (inside_init) != CONSTRUCTOR)
	{
	  error_init ("array initialized from non-constant array expression");
	  return error_mark_node;
	}

      /* Compound expressions can only occur here if -Wpedantic or
	 -pedantic-errors is specified.  In the later case, we always want
	 an error.  In the former case, we simply want a warning.  */
      if (require_constant && pedantic
	  && TREE_CODE (inside_init) == COMPOUND_EXPR)
	{
	  inside_init
	    = valid_compound_expr_initializer (inside_init,
					       TREE_TYPE (inside_init));
	  if (inside_init == error_mark_node)
	    error_init ("initializer element is not constant");
	  else
	    pedwarn_init (init_loc, OPT_Wpedantic,
			  "initializer element is not constant");
	  if (flag_pedantic_errors)
	    inside_init = error_mark_node;
	}
      else if (require_constant
	       && !initializer_constant_valid_p (inside_init,
						 TREE_TYPE (inside_init)))
	{
	  error_init ("initializer element is not constant");
	  inside_init = error_mark_node;
	}
      else if (require_constant && !maybe_const)
	pedwarn_init (init_loc, 0,
		      "initializer element is not a constant expression");

      /* Added to enable additional -Wsuggest-attribute=format warnings.  */
      if (TREE_CODE (TREE_TYPE (inside_init)) == POINTER_TYPE)
	inside_init = convert_for_assignment (init_loc, type, inside_init,
	    				      origtype,
					      ic_init, null_pointer_constant,
					      NULL_TREE, NULL_TREE, 0);
      return inside_init;
    }

  /* Handle scalar types, including conversions.  */

  if (code == INTEGER_TYPE || code == REAL_TYPE || code == FIXED_POINT_TYPE
      || code == POINTER_TYPE || code == ENUMERAL_TYPE || code == BOOLEAN_TYPE
      || code == COMPLEX_TYPE || code == VECTOR_TYPE)
    {
      if (TREE_CODE (TREE_TYPE (init)) == ARRAY_TYPE
	  && (TREE_CODE (init) == STRING_CST
	      || TREE_CODE (init) == COMPOUND_LITERAL_EXPR))
	inside_init = init = array_to_pointer_conversion (init_loc, init);
      if (semantic_type)
	inside_init = build1 (EXCESS_PRECISION_EXPR, semantic_type,
			      inside_init);
      inside_init
	= convert_for_assignment (init_loc, type, inside_init, origtype,
	    			  ic_init, null_pointer_constant,
				  NULL_TREE, NULL_TREE, 0);

      /* Check to see if we have already given an error message.  */
      if (inside_init == error_mark_node)
	;
      else if (require_constant && !TREE_CONSTANT (inside_init))
	{
	  error_init ("initializer element is not constant");
	  inside_init = error_mark_node;
	}
      else if (require_constant
	       && !initializer_constant_valid_p (inside_init,
						 TREE_TYPE (inside_init)))
	{
	  error_init ("initializer element is not computable at load time");
	  inside_init = error_mark_node;
	}
      else if (require_constant && !maybe_const)
	pedwarn_init (init_loc, 0,
		      "initializer element is not a constant expression");

      return inside_init;
    }

  /* Come here only for records and arrays.  */

  if (COMPLETE_TYPE_P (type) && TREE_CODE (TYPE_SIZE (type)) != INTEGER_CST)
    {
      error_init ("variable-sized object may not be initialized");
      return error_mark_node;
    }

  error_init ("invalid initializer");
  return error_mark_node;
}

/* Handle initializers that use braces.  */

/* Type of object we are accumulating a constructor for.
   This type is always a RECORD_TYPE, UNION_TYPE or ARRAY_TYPE.  */
static tree constructor_type;

/* For a RECORD_TYPE or UNION_TYPE, this is the chain of fields
   left to fill.  */
static tree constructor_fields;

/* For an ARRAY_TYPE, this is the specified index
   at which to store the next element we get.  */
static tree constructor_index;

/* For an ARRAY_TYPE, this is the maximum index.  */
static tree constructor_max_index;

/* For a RECORD_TYPE, this is the first field not yet written out.  */
static tree constructor_unfilled_fields;

/* For an ARRAY_TYPE, this is the index of the first element
   not yet written out.  */
static tree constructor_unfilled_index;

/* In a RECORD_TYPE, the byte index of the next consecutive field.
   This is so we can generate gaps between fields, when appropriate.  */
static tree constructor_bit_index;

/* If we are saving up the elements rather than allocating them,
   this is the list of elements so far (in reverse order,
   most recent first).  */
static vec<constructor_elt, va_gc> *constructor_elements;

/* 1 if constructor should be incrementally stored into a constructor chain,
   0 if all the elements should be kept in AVL tree.  */
static int constructor_incremental;

/* 1 if so far this constructor's elements are all compile-time constants.  */
static int constructor_constant;

/* 1 if so far this constructor's elements are all valid address constants.  */
static int constructor_simple;

/* 1 if this constructor has an element that cannot be part of a
   constant expression.  */
static int constructor_nonconst;

/* 1 if this constructor is erroneous so far.  */
static int constructor_erroneous;

/* Structure for managing pending initializer elements, organized as an
   AVL tree.  */

struct init_node
{
  struct init_node *left, *right;
  struct init_node *parent;
  int balance;
  tree purpose;
  tree value;
  tree origtype;
};

/* Tree of pending elements at this constructor level.
   These are elements encountered out of order
   which belong at places we haven't reached yet in actually
   writing the output.
   Will never hold tree nodes across GC runs.  */
static struct init_node *constructor_pending_elts;

/* The SPELLING_DEPTH of this constructor.  */
static int constructor_depth;

/* DECL node for which an initializer is being read.
   0 means we are reading a constructor expression
   such as (struct foo) {...}.  */
static tree constructor_decl;

/* Nonzero if this is an initializer for a top-level decl.  */
static int constructor_top_level;

/* Nonzero if there were any member designators in this initializer.  */
static int constructor_designated;

/* Nesting depth of designator list.  */
static int designator_depth;

/* Nonzero if there were diagnosed errors in this designator list.  */
static int designator_erroneous;


/* This stack has a level for each implicit or explicit level of
   structuring in the initializer, including the outermost one.  It
   saves the values of most of the variables above.  */

struct constructor_range_stack;

struct constructor_stack
{
  struct constructor_stack *next;
  tree type;
  tree fields;
  tree index;
  tree max_index;
  tree unfilled_index;
  tree unfilled_fields;
  tree bit_index;
  vec<constructor_elt, va_gc> *elements;
  struct init_node *pending_elts;
  int offset;
  int depth;
  /* If value nonzero, this value should replace the entire
     constructor at this level.  */
  struct c_expr replacement_value;
  struct constructor_range_stack *range_stack;
  char constant;
  char simple;
  char nonconst;
  char implicit;
  char erroneous;
  char outer;
  char incremental;
  char designated;
};

static struct constructor_stack *constructor_stack;

/* This stack represents designators from some range designator up to
   the last designator in the list.  */

struct constructor_range_stack
{
  struct constructor_range_stack *next, *prev;
  struct constructor_stack *stack;
  tree range_start;
  tree index;
  tree range_end;
  tree fields;
};

static struct constructor_range_stack *constructor_range_stack;

/* This stack records separate initializers that are nested.
   Nested initializers can't happen in ANSI C, but GNU C allows them
   in cases like { ... (struct foo) { ... } ... }.  */

struct initializer_stack
{
  struct initializer_stack *next;
  tree decl;
  struct constructor_stack *constructor_stack;
  struct constructor_range_stack *constructor_range_stack;
  vec<constructor_elt, va_gc> *elements;
  struct spelling *spelling;
  struct spelling *spelling_base;
  int spelling_size;
  char top_level;
  char require_constant_value;
  char require_constant_elements;
};

static struct initializer_stack *initializer_stack;

/* Prepare to parse and output the initializer for variable DECL.  */

void
start_init (tree decl, tree asmspec_tree ATTRIBUTE_UNUSED, int top_level)
{
  const char *locus;
  struct initializer_stack *p = XNEW (struct initializer_stack);

  p->decl = constructor_decl;
  p->require_constant_value = require_constant_value;
  p->require_constant_elements = require_constant_elements;
  p->constructor_stack = constructor_stack;
  p->constructor_range_stack = constructor_range_stack;
  p->elements = constructor_elements;
  p->spelling = spelling;
  p->spelling_base = spelling_base;
  p->spelling_size = spelling_size;
  p->top_level = constructor_top_level;
  p->next = initializer_stack;
  initializer_stack = p;

  constructor_decl = decl;
  constructor_designated = 0;
  constructor_top_level = top_level;

  if (decl != 0 && decl != error_mark_node)
    {
      require_constant_value = TREE_STATIC (decl);
      require_constant_elements
	= ((TREE_STATIC (decl) || (pedantic && !flag_isoc99))
	   /* For a scalar, you can always use any value to initialize,
	      even within braces.  */
	   && (TREE_CODE (TREE_TYPE (decl)) == ARRAY_TYPE
	       || TREE_CODE (TREE_TYPE (decl)) == RECORD_TYPE
	       || TREE_CODE (TREE_TYPE (decl)) == UNION_TYPE
	       || TREE_CODE (TREE_TYPE (decl)) == QUAL_UNION_TYPE));
      locus = identifier_to_locale (IDENTIFIER_POINTER (DECL_NAME (decl)));
    }
  else
    {
      require_constant_value = 0;
      require_constant_elements = 0;
      locus = _("(anonymous)");
    }

  constructor_stack = 0;
  constructor_range_stack = 0;

  missing_braces_mentioned = 0;

  spelling_base = 0;
  spelling_size = 0;
  RESTORE_SPELLING_DEPTH (0);

  if (locus)
    push_string (locus);
}

void
finish_init (void)
{
  struct initializer_stack *p = initializer_stack;

  /* Free the whole constructor stack of this initializer.  */
  while (constructor_stack)
    {
      struct constructor_stack *q = constructor_stack;
      constructor_stack = q->next;
      free (q);
    }

  gcc_assert (!constructor_range_stack);

  /* Pop back to the data of the outer initializer (if any).  */
  free (spelling_base);

  constructor_decl = p->decl;
  require_constant_value = p->require_constant_value;
  require_constant_elements = p->require_constant_elements;
  constructor_stack = p->constructor_stack;
  constructor_range_stack = p->constructor_range_stack;
  constructor_elements = p->elements;
  spelling = p->spelling;
  spelling_base = p->spelling_base;
  spelling_size = p->spelling_size;
  constructor_top_level = p->top_level;
  initializer_stack = p->next;
  free (p);
}

/* Call here when we see the initializer is surrounded by braces.
   This is instead of a call to push_init_level;
   it is matched by a call to pop_init_level.

   TYPE is the type to initialize, for a constructor expression.
   For an initializer for a decl, TYPE is zero.  */

void
really_start_incremental_init (tree type)
{
  struct constructor_stack *p = XNEW (struct constructor_stack);

  if (type == 0)
    type = TREE_TYPE (constructor_decl);

  if (TREE_CODE (type) == VECTOR_TYPE
      && TYPE_VECTOR_OPAQUE (type))
    error ("opaque vector types cannot be initialized");

  p->type = constructor_type;
  p->fields = constructor_fields;
  p->index = constructor_index;
  p->max_index = constructor_max_index;
  p->unfilled_index = constructor_unfilled_index;
  p->unfilled_fields = constructor_unfilled_fields;
  p->bit_index = constructor_bit_index;
  p->elements = constructor_elements;
  p->constant = constructor_constant;
  p->simple = constructor_simple;
  p->nonconst = constructor_nonconst;
  p->erroneous = constructor_erroneous;
  p->pending_elts = constructor_pending_elts;
  p->depth = constructor_depth;
  p->replacement_value.value = 0;
  p->replacement_value.original_code = ERROR_MARK;
  p->replacement_value.original_type = NULL;
  p->implicit = 0;
  p->range_stack = 0;
  p->outer = 0;
  p->incremental = constructor_incremental;
  p->designated = constructor_designated;
  p->next = 0;
  constructor_stack = p;

  constructor_constant = 1;
  constructor_simple = 1;
  constructor_nonconst = 0;
  constructor_depth = SPELLING_DEPTH ();
  constructor_elements = NULL;
  constructor_pending_elts = 0;
  constructor_type = type;
  constructor_incremental = 1;
  constructor_designated = 0;
  designator_depth = 0;
  designator_erroneous = 0;

  if (TREE_CODE (constructor_type) == RECORD_TYPE
      || TREE_CODE (constructor_type) == UNION_TYPE)
    {
      constructor_fields = TYPE_FIELDS (constructor_type);
      /* Skip any nameless bit fields at the beginning.  */
      while (constructor_fields != 0 && DECL_C_BIT_FIELD (constructor_fields)
	     && DECL_NAME (constructor_fields) == 0)
	constructor_fields = DECL_CHAIN (constructor_fields);

      constructor_unfilled_fields = constructor_fields;
      constructor_bit_index = bitsize_zero_node;
    }
  else if (TREE_CODE (constructor_type) == ARRAY_TYPE)
    {
      if (TYPE_DOMAIN (constructor_type))
	{
	  constructor_max_index
	    = TYPE_MAX_VALUE (TYPE_DOMAIN (constructor_type));

	  /* Detect non-empty initializations of zero-length arrays.  */
	  if (constructor_max_index == NULL_TREE
	      && TYPE_SIZE (constructor_type))
	    constructor_max_index = integer_minus_one_node;

	  /* constructor_max_index needs to be an INTEGER_CST.  Attempts
	     to initialize VLAs will cause a proper error; avoid tree
	     checking errors as well by setting a safe value.  */
	  if (constructor_max_index
	      && TREE_CODE (constructor_max_index) != INTEGER_CST)
	    constructor_max_index = integer_minus_one_node;

	  constructor_index
	    = convert (bitsizetype,
		       TYPE_MIN_VALUE (TYPE_DOMAIN (constructor_type)));
	}
      else
	{
	  constructor_index = bitsize_zero_node;
	  constructor_max_index = NULL_TREE;
	}

      constructor_unfilled_index = constructor_index;
    }
  else if (TREE_CODE (constructor_type) == VECTOR_TYPE)
    {
      /* Vectors are like simple fixed-size arrays.  */
      constructor_max_index =
	bitsize_int (TYPE_VECTOR_SUBPARTS (constructor_type) - 1);
      constructor_index = bitsize_zero_node;
      constructor_unfilled_index = constructor_index;
    }
  else
    {
      /* Handle the case of int x = {5}; */
      constructor_fields = constructor_type;
      constructor_unfilled_fields = constructor_type;
    }
}

/* Push down into a subobject, for initialization.
   If this is for an explicit set of braces, IMPLICIT is 0.
   If it is because the next element belongs at a lower level,
   IMPLICIT is 1 (or 2 if the push is because of designator list).  */

void
push_init_level (int implicit, struct obstack * braced_init_obstack)
{
  struct constructor_stack *p;
  tree value = NULL_TREE;

  /* If we've exhausted any levels that didn't have braces,
     pop them now.  If implicit == 1, this will have been done in
     process_init_element; do not repeat it here because in the case
     of excess initializers for an empty aggregate this leads to an
     infinite cycle of popping a level and immediately recreating
     it.  */
  if (implicit != 1)
    {
      while (constructor_stack->implicit)
	{
	  if ((TREE_CODE (constructor_type) == RECORD_TYPE
	       || TREE_CODE (constructor_type) == UNION_TYPE)
	      && constructor_fields == 0)
	    process_init_element (pop_init_level (1, braced_init_obstack),
				  true, braced_init_obstack);
	  else if (TREE_CODE (constructor_type) == ARRAY_TYPE
		   && constructor_max_index
		   && tree_int_cst_lt (constructor_max_index,
				       constructor_index))
	    process_init_element (pop_init_level (1, braced_init_obstack),
				  true, braced_init_obstack);
	  else
	    break;
	}
    }

  /* Unless this is an explicit brace, we need to preserve previous
     content if any.  */
  if (implicit)
    {
      if ((TREE_CODE (constructor_type) == RECORD_TYPE
	   || TREE_CODE (constructor_type) == UNION_TYPE)
	  && constructor_fields)
	value = find_init_member (constructor_fields, braced_init_obstack);
      else if (TREE_CODE (constructor_type) == ARRAY_TYPE)
	value = find_init_member (constructor_index, braced_init_obstack);
    }

  p = XNEW (struct constructor_stack);
  p->type = constructor_type;
  p->fields = constructor_fields;
  p->index = constructor_index;
  p->max_index = constructor_max_index;
  p->unfilled_index = constructor_unfilled_index;
  p->unfilled_fields = constructor_unfilled_fields;
  p->bit_index = constructor_bit_index;
  p->elements = constructor_elements;
  p->constant = constructor_constant;
  p->simple = constructor_simple;
  p->nonconst = constructor_nonconst;
  p->erroneous = constructor_erroneous;
  p->pending_elts = constructor_pending_elts;
  p->depth = constructor_depth;
  p->replacement_value.value = 0;
  p->replacement_value.original_code = ERROR_MARK;
  p->replacement_value.original_type = NULL;
  p->implicit = implicit;
  p->outer = 0;
  p->incremental = constructor_incremental;
  p->designated = constructor_designated;
  p->next = constructor_stack;
  p->range_stack = 0;
  constructor_stack = p;

  constructor_constant = 1;
  constructor_simple = 1;
  constructor_nonconst = 0;
  constructor_depth = SPELLING_DEPTH ();
  constructor_elements = NULL;
  constructor_incremental = 1;
  constructor_designated = 0;
  constructor_pending_elts = 0;
  if (!implicit)
    {
      p->range_stack = constructor_range_stack;
      constructor_range_stack = 0;
      designator_depth = 0;
      designator_erroneous = 0;
    }

  /* Don't die if an entire brace-pair level is superfluous
     in the containing level.  */
  if (constructor_type == 0)
    ;
  else if (TREE_CODE (constructor_type) == RECORD_TYPE
	   || TREE_CODE (constructor_type) == UNION_TYPE)
    {
      /* Don't die if there are extra init elts at the end.  */
      if (constructor_fields == 0)
	constructor_type = 0;
      else
	{
	  constructor_type = TREE_TYPE (constructor_fields);
	  push_member_name (constructor_fields);
	  constructor_depth++;
	}
    }
  else if (TREE_CODE (constructor_type) == ARRAY_TYPE)
    {
      constructor_type = TREE_TYPE (constructor_type);
      push_array_bounds (tree_low_cst (constructor_index, 1));
      constructor_depth++;
    }

  if (constructor_type == 0)
    {
      error_init ("extra brace group at end of initializer");
      constructor_fields = 0;
      constructor_unfilled_fields = 0;
      return;
    }

  if (value && TREE_CODE (value) == CONSTRUCTOR)
    {
      constructor_constant = TREE_CONSTANT (value);
      constructor_simple = TREE_STATIC (value);
      constructor_nonconst = CONSTRUCTOR_NON_CONST (value);
      constructor_elements = CONSTRUCTOR_ELTS (value);
      if (!vec_safe_is_empty (constructor_elements)
	  && (TREE_CODE (constructor_type) == RECORD_TYPE
	      || TREE_CODE (constructor_type) == ARRAY_TYPE))
	set_nonincremental_init (braced_init_obstack);
    }

  if (implicit == 1 && warn_missing_braces && !missing_braces_mentioned)
    {
      missing_braces_mentioned = 1;
      warning_init (OPT_Wmissing_braces, "missing braces around initializer");
    }

  if (TREE_CODE (constructor_type) == RECORD_TYPE
	   || TREE_CODE (constructor_type) == UNION_TYPE)
    {
      constructor_fields = TYPE_FIELDS (constructor_type);
      /* Skip any nameless bit fields at the beginning.  */
      while (constructor_fields != 0 && DECL_C_BIT_FIELD (constructor_fields)
	     && DECL_NAME (constructor_fields) == 0)
	constructor_fields = DECL_CHAIN (constructor_fields);

      constructor_unfilled_fields = constructor_fields;
      constructor_bit_index = bitsize_zero_node;
    }
  else if (TREE_CODE (constructor_type) == VECTOR_TYPE)
    {
      /* Vectors are like simple fixed-size arrays.  */
      constructor_max_index =
	bitsize_int (TYPE_VECTOR_SUBPARTS (constructor_type) - 1);
      constructor_index = bitsize_int (0);
      constructor_unfilled_index = constructor_index;
    }
  else if (TREE_CODE (constructor_type) == ARRAY_TYPE)
    {
      if (TYPE_DOMAIN (constructor_type))
	{
	  constructor_max_index
	    = TYPE_MAX_VALUE (TYPE_DOMAIN (constructor_type));

	  /* Detect non-empty initializations of zero-length arrays.  */
	  if (constructor_max_index == NULL_TREE
	      && TYPE_SIZE (constructor_type))
	    constructor_max_index = integer_minus_one_node;

	  /* constructor_max_index needs to be an INTEGER_CST.  Attempts
	     to initialize VLAs will cause a proper error; avoid tree
	     checking errors as well by setting a safe value.  */
	  if (constructor_max_index
	      && TREE_CODE (constructor_max_index) != INTEGER_CST)
	    constructor_max_index = integer_minus_one_node;

	  constructor_index
	    = convert (bitsizetype,
		       TYPE_MIN_VALUE (TYPE_DOMAIN (constructor_type)));
	}
      else
	constructor_index = bitsize_zero_node;

      constructor_unfilled_index = constructor_index;
      if (value && TREE_CODE (value) == STRING_CST)
	{
	  /* We need to split the char/wchar array into individual
	     characters, so that we don't have to special case it
	     everywhere.  */
	  set_nonincremental_init_from_string (value, braced_init_obstack);
	}
    }
  else
    {
      if (constructor_type != error_mark_node)
	warning_init (0, "braces around scalar initializer");
      constructor_fields = constructor_type;
      constructor_unfilled_fields = constructor_type;
    }
}

/* At the end of an implicit or explicit brace level,
   finish up that level of constructor.  If a single expression
   with redundant braces initialized that level, return the
   c_expr structure for that expression.  Otherwise, the original_code
   element is set to ERROR_MARK.
   If we were outputting the elements as they are read, return 0 as the value
   from inner levels (process_init_element ignores that),
   but return error_mark_node as the value from the outermost level
   (that's what we want to put in DECL_INITIAL).
   Otherwise, return a CONSTRUCTOR expression as the value.  */

struct c_expr
pop_init_level (int implicit, struct obstack * braced_init_obstack)
{
  struct constructor_stack *p;
  struct c_expr ret;
  ret.value = 0;
  ret.original_code = ERROR_MARK;
  ret.original_type = NULL;

  if (implicit == 0)
    {
      /* When we come to an explicit close brace,
	 pop any inner levels that didn't have explicit braces.  */
      while (constructor_stack->implicit)
	{
	  process_init_element (pop_init_level (1, braced_init_obstack),
				true, braced_init_obstack);
	}
      gcc_assert (!constructor_range_stack);
    }

  /* Now output all pending elements.  */
  constructor_incremental = 1;
  output_pending_init_elements (1, braced_init_obstack);

  p = constructor_stack;

  /* Error for initializing a flexible array member, or a zero-length
     array member in an inappropriate context.  */
  if (constructor_type && constructor_fields
      && TREE_CODE (constructor_type) == ARRAY_TYPE
      && TYPE_DOMAIN (constructor_type)
      && !TYPE_MAX_VALUE (TYPE_DOMAIN (constructor_type)))
    {
      /* Silently discard empty initializations.  The parser will
	 already have pedwarned for empty brackets.  */
      if (integer_zerop (constructor_unfilled_index))
	constructor_type = NULL_TREE;
      else
	{
	  gcc_assert (!TYPE_SIZE (constructor_type));

	  if (constructor_depth > 2)
	    error_init ("initialization of flexible array member in a nested context");
	  else
	    pedwarn_init (input_location, OPT_Wpedantic,
			  "initialization of a flexible array member");

	  /* We have already issued an error message for the existence
	     of a flexible array member not at the end of the structure.
	     Discard the initializer so that we do not die later.  */
	  if (DECL_CHAIN (constructor_fields) != NULL_TREE)
	    constructor_type = NULL_TREE;
	}
    }

  /* Warn when some struct elements are implicitly initialized to zero.  */
  if (warn_missing_field_initializers
      && constructor_type
      && TREE_CODE (constructor_type) == RECORD_TYPE
      && constructor_unfilled_fields)
    {
	bool constructor_zeroinit =
	 (vec_safe_length (constructor_elements) == 1
	  && integer_zerop ((*constructor_elements)[0].value));

	/* Do not warn for flexible array members or zero-length arrays.  */
	while (constructor_unfilled_fields
	       && (!DECL_SIZE (constructor_unfilled_fields)
		   || integer_zerop (DECL_SIZE (constructor_unfilled_fields))))
	  constructor_unfilled_fields = DECL_CHAIN (constructor_unfilled_fields);

	if (constructor_unfilled_fields
	    /* Do not warn if this level of the initializer uses member
	       designators; it is likely to be deliberate.  */
	    && !constructor_designated
	    /* Do not warn about initializing with ` = {0}'.  */
	    && !constructor_zeroinit)
	  {
	    if (warning_at (input_location, OPT_Wmissing_field_initializers,
			    "missing initializer for field %qD of %qT",
			    constructor_unfilled_fields,
			    constructor_type))
	      inform (DECL_SOURCE_LOCATION (constructor_unfilled_fields),
		      "%qD declared here", constructor_unfilled_fields);
	  }
    }

  /* Pad out the end of the structure.  */
  if (p->replacement_value.value)
    /* If this closes a superfluous brace pair,
       just pass out the element between them.  */
    ret = p->replacement_value;
  else if (constructor_type == 0)
    ;
  else if (TREE_CODE (constructor_type) != RECORD_TYPE
	   && TREE_CODE (constructor_type) != UNION_TYPE
	   && TREE_CODE (constructor_type) != ARRAY_TYPE
	   && TREE_CODE (constructor_type) != VECTOR_TYPE)
    {
      /* A nonincremental scalar initializer--just return
	 the element, after verifying there is just one.  */
      if (vec_safe_is_empty (constructor_elements))
	{
	  if (!constructor_erroneous)
	    error_init ("empty scalar initializer");
	  ret.value = error_mark_node;
	}
      else if (vec_safe_length (constructor_elements) != 1)
	{
	  error_init ("extra elements in scalar initializer");
	  ret.value = (*constructor_elements)[0].value;
	}
      else
	ret.value = (*constructor_elements)[0].value;
    }
  else
    {
      if (constructor_erroneous)
	ret.value = error_mark_node;
      else
	{
	  ret.value = build_constructor (constructor_type,
					 constructor_elements);
	  if (constructor_constant)
	    TREE_CONSTANT (ret.value) = 1;
	  if (constructor_constant && constructor_simple)
	    TREE_STATIC (ret.value) = 1;
	  if (constructor_nonconst)
	    CONSTRUCTOR_NON_CONST (ret.value) = 1;
	}
    }

  if (ret.value && TREE_CODE (ret.value) != CONSTRUCTOR)
    {
      if (constructor_nonconst)
	ret.original_code = C_MAYBE_CONST_EXPR;
      else if (ret.original_code == C_MAYBE_CONST_EXPR)
	ret.original_code = ERROR_MARK;
    }

  constructor_type = p->type;
  constructor_fields = p->fields;
  constructor_index = p->index;
  constructor_max_index = p->max_index;
  constructor_unfilled_index = p->unfilled_index;
  constructor_unfilled_fields = p->unfilled_fields;
  constructor_bit_index = p->bit_index;
  constructor_elements = p->elements;
  constructor_constant = p->constant;
  constructor_simple = p->simple;
  constructor_nonconst = p->nonconst;
  constructor_erroneous = p->erroneous;
  constructor_incremental = p->incremental;
  constructor_designated = p->designated;
  constructor_pending_elts = p->pending_elts;
  constructor_depth = p->depth;
  if (!p->implicit)
    constructor_range_stack = p->range_stack;
  RESTORE_SPELLING_DEPTH (constructor_depth);

  constructor_stack = p->next;
  free (p);

  if (ret.value == 0 && constructor_stack == 0)
    ret.value = error_mark_node;
  return ret;
}

/* Common handling for both array range and field name designators.
   ARRAY argument is nonzero for array ranges.  Returns zero for success.  */

static int
set_designator (int array, struct obstack * braced_init_obstack)
{
  tree subtype;
  enum tree_code subcode;

  /* Don't die if an entire brace-pair level is superfluous
     in the containing level.  */
  if (constructor_type == 0)
    return 1;

  /* If there were errors in this designator list already, bail out
     silently.  */
  if (designator_erroneous)
    return 1;

  if (!designator_depth)
    {
      gcc_assert (!constructor_range_stack);

      /* Designator list starts at the level of closest explicit
	 braces.  */
      while (constructor_stack->implicit)
	{
	  process_init_element (pop_init_level (1, braced_init_obstack),
				true, braced_init_obstack);
	}
      constructor_designated = 1;
      return 0;
    }

  switch (TREE_CODE (constructor_type))
    {
    case  RECORD_TYPE:
    case  UNION_TYPE:
      subtype = TREE_TYPE (constructor_fields);
      if (subtype != error_mark_node)
	subtype = TYPE_MAIN_VARIANT (subtype);
      break;
    case ARRAY_TYPE:
      subtype = TYPE_MAIN_VARIANT (TREE_TYPE (constructor_type));
      break;
    default:
      gcc_unreachable ();
    }

  subcode = TREE_CODE (subtype);
  if (array && subcode != ARRAY_TYPE)
    {
      error_init ("array index in non-array initializer");
      return 1;
    }
  else if (!array && subcode != RECORD_TYPE && subcode != UNION_TYPE)
    {
      error_init ("field name not in record or union initializer");
      return 1;
    }

  constructor_designated = 1;
  push_init_level (2, braced_init_obstack);
  return 0;
}

/* If there are range designators in designator list, push a new designator
   to constructor_range_stack.  RANGE_END is end of such stack range or
   NULL_TREE if there is no range designator at this level.  */

static void
push_range_stack (tree range_end, struct obstack * braced_init_obstack)
{
  struct constructor_range_stack *p;

  p = (struct constructor_range_stack *)
    obstack_alloc (braced_init_obstack,
		   sizeof (struct constructor_range_stack));
  p->prev = constructor_range_stack;
  p->next = 0;
  p->fields = constructor_fields;
  p->range_start = constructor_index;
  p->index = constructor_index;
  p->stack = constructor_stack;
  p->range_end = range_end;
  if (constructor_range_stack)
    constructor_range_stack->next = p;
  constructor_range_stack = p;
}

/* Within an array initializer, specify the next index to be initialized.
   FIRST is that index.  If LAST is nonzero, then initialize a range
   of indices, running from FIRST through LAST.  */

void
set_init_index (tree first, tree last,
		struct obstack * braced_init_obstack)
{
  if (set_designator (1, braced_init_obstack))
    return;

  designator_erroneous = 1;

  if (!INTEGRAL_TYPE_P (TREE_TYPE (first))
      || (last && !INTEGRAL_TYPE_P (TREE_TYPE (last))))
    {
      error_init ("array index in initializer not of integer type");
      return;
    }

  if (TREE_CODE (first) != INTEGER_CST)
    {
      first = c_fully_fold (first, false, NULL);
      if (TREE_CODE (first) == INTEGER_CST)
	pedwarn_init (input_location, OPT_Wpedantic,
		      "array index in initializer is not "
		      "an integer constant expression");
    }

  if (last && TREE_CODE (last) != INTEGER_CST)
    {
      last = c_fully_fold (last, false, NULL);
      if (TREE_CODE (last) == INTEGER_CST)
	pedwarn_init (input_location, OPT_Wpedantic,
		      "array index in initializer is not "
		      "an integer constant expression");
    }

  if (TREE_CODE (first) != INTEGER_CST)
    error_init ("nonconstant array index in initializer");
  else if (last != 0 && TREE_CODE (last) != INTEGER_CST)
    error_init ("nonconstant array index in initializer");
  else if (TREE_CODE (constructor_type) != ARRAY_TYPE)
    error_init ("array index in non-array initializer");
  else if (tree_int_cst_sgn (first) == -1)
    error_init ("array index in initializer exceeds array bounds");
  else if (constructor_max_index
	   && tree_int_cst_lt (constructor_max_index, first))
    error_init ("array index in initializer exceeds array bounds");
  else
    {
      constant_expression_warning (first);
      if (last)
	constant_expression_warning (last);
      constructor_index = convert (bitsizetype, first);

      if (last)
	{
	  if (tree_int_cst_equal (first, last))
	    last = 0;
	  else if (tree_int_cst_lt (last, first))
	    {
	      error_init ("empty index range in initializer");
	      last = 0;
	    }
	  else
	    {
	      last = convert (bitsizetype, last);
	      if (constructor_max_index != 0
		  && tree_int_cst_lt (constructor_max_index, last))
		{
		  error_init ("array index range in initializer exceeds array bounds");
		  last = 0;
		}
	    }
	}

      designator_depth++;
      designator_erroneous = 0;
      if (constructor_range_stack || last)
	push_range_stack (last, braced_init_obstack);
    }
}

/* Within a struct initializer, specify the next field to be initialized.  */

void
set_init_label (tree fieldname, struct obstack * braced_init_obstack)
{
  tree field;

  if (set_designator (0, braced_init_obstack))
    return;

  designator_erroneous = 1;

  if (TREE_CODE (constructor_type) != RECORD_TYPE
      && TREE_CODE (constructor_type) != UNION_TYPE)
    {
      error_init ("field name not in record or union initializer");
      return;
    }

  field = lookup_field (constructor_type, fieldname);

  if (field == 0)
    error ("unknown field %qE specified in initializer", fieldname);
  else
    do
      {
	constructor_fields = TREE_VALUE (field);
	designator_depth++;
	designator_erroneous = 0;
	if (constructor_range_stack)
	  push_range_stack (NULL_TREE, braced_init_obstack);
	field = TREE_CHAIN (field);
	if (field)
	  {
	    if (set_designator (0, braced_init_obstack))
	      return;
	  }
      }
    while (field != NULL_TREE);
}

/* Add a new initializer to the tree of pending initializers.  PURPOSE
   identifies the initializer, either array index or field in a structure.
   VALUE is the value of that index or field.  If ORIGTYPE is not
   NULL_TREE, it is the original type of VALUE.

   IMPLICIT is true if value comes from pop_init_level (1),
   the new initializer has been merged with the existing one
   and thus no warnings should be emitted about overriding an
   existing initializer.  */

static void
add_pending_init (tree purpose, tree value, tree origtype, bool implicit,
		  struct obstack * braced_init_obstack)
{
  struct init_node *p, **q, *r;

  q = &constructor_pending_elts;
  p = 0;

  if (TREE_CODE (constructor_type) == ARRAY_TYPE)
    {
      while (*q != 0)
	{
	  p = *q;
	  if (tree_int_cst_lt (purpose, p->purpose))
	    q = &p->left;
	  else if (tree_int_cst_lt (p->purpose, purpose))
	    q = &p->right;
	  else
	    {
	      if (!implicit)
		{
		  if (TREE_SIDE_EFFECTS (p->value))
		    warning_init (0, "initialized field with side-effects overwritten");
		  else if (warn_override_init)
		    warning_init (OPT_Woverride_init, "initialized field overwritten");
		}
	      p->value = value;
	      p->origtype = origtype;
	      return;
	    }
	}
    }
  else
    {
      tree bitpos;

      bitpos = bit_position (purpose);
      while (*q != NULL)
	{
	  p = *q;
	  if (tree_int_cst_lt (bitpos, bit_position (p->purpose)))
	    q = &p->left;
	  else if (p->purpose != purpose)
	    q = &p->right;
	  else
	    {
	      if (!implicit)
		{
		  if (TREE_SIDE_EFFECTS (p->value))
		    warning_init (0, "initialized field with side-effects overwritten");
		  else if (warn_override_init)
		    warning_init (OPT_Woverride_init, "initialized field overwritten");
		}
	      p->value = value;
	      p->origtype = origtype;
	      return;
	    }
	}
    }

  r = (struct init_node *) obstack_alloc (braced_init_obstack,
					  sizeof (struct init_node));
  r->purpose = purpose;
  r->value = value;
  r->origtype = origtype;

  *q = r;
  r->parent = p;
  r->left = 0;
  r->right = 0;
  r->balance = 0;

  while (p)
    {
      struct init_node *s;

      if (r == p->left)
	{
	  if (p->balance == 0)
	    p->balance = -1;
	  else if (p->balance < 0)
	    {
	      if (r->balance < 0)
		{
		  /* L rotation.  */
		  p->left = r->right;
		  if (p->left)
		    p->left->parent = p;
		  r->right = p;

		  p->balance = 0;
		  r->balance = 0;

		  s = p->parent;
		  p->parent = r;
		  r->parent = s;
		  if (s)
		    {
		      if (s->left == p)
			s->left = r;
		      else
			s->right = r;
		    }
		  else
		    constructor_pending_elts = r;
		}
	      else
		{
		  /* LR rotation.  */
		  struct init_node *t = r->right;

		  r->right = t->left;
		  if (r->right)
		    r->right->parent = r;
		  t->left = r;

		  p->left = t->right;
		  if (p->left)
		    p->left->parent = p;
		  t->right = p;

		  p->balance = t->balance < 0;
		  r->balance = -(t->balance > 0);
		  t->balance = 0;

		  s = p->parent;
		  p->parent = t;
		  r->parent = t;
		  t->parent = s;
		  if (s)
		    {
		      if (s->left == p)
			s->left = t;
		      else
			s->right = t;
		    }
		  else
		    constructor_pending_elts = t;
		}
	      break;
	    }
	  else
	    {
	      /* p->balance == +1; growth of left side balances the node.  */
	      p->balance = 0;
	      break;
	    }
	}
      else /* r == p->right */
	{
	  if (p->balance == 0)
	    /* Growth propagation from right side.  */
	    p->balance++;
	  else if (p->balance > 0)
	    {
	      if (r->balance > 0)
		{
		  /* R rotation.  */
		  p->right = r->left;
		  if (p->right)
		    p->right->parent = p;
		  r->left = p;

		  p->balance = 0;
		  r->balance = 0;

		  s = p->parent;
		  p->parent = r;
		  r->parent = s;
		  if (s)
		    {
		      if (s->left == p)
			s->left = r;
		      else
			s->right = r;
		    }
		  else
		    constructor_pending_elts = r;
		}
	      else /* r->balance == -1 */
		{
		  /* RL rotation */
		  struct init_node *t = r->left;

		  r->left = t->right;
		  if (r->left)
		    r->left->parent = r;
		  t->right = r;

		  p->right = t->left;
		  if (p->right)
		    p->right->parent = p;
		  t->left = p;

		  r->balance = (t->balance < 0);
		  p->balance = -(t->balance > 0);
		  t->balance = 0;

		  s = p->parent;
		  p->parent = t;
		  r->parent = t;
		  t->parent = s;
		  if (s)
		    {
		      if (s->left == p)
			s->left = t;
		      else
			s->right = t;
		    }
		  else
		    constructor_pending_elts = t;
		}
	      break;
	    }
	  else
	    {
	      /* p->balance == -1; growth of right side balances the node.  */
	      p->balance = 0;
	      break;
	    }
	}

      r = p;
      p = p->parent;
    }
}

/* Build AVL tree from a sorted chain.  */

static void
set_nonincremental_init (struct obstack * braced_init_obstack)
{
  unsigned HOST_WIDE_INT ix;
  tree index, value;

  if (TREE_CODE (constructor_type) != RECORD_TYPE
      && TREE_CODE (constructor_type) != ARRAY_TYPE)
    return;

  FOR_EACH_CONSTRUCTOR_ELT (constructor_elements, ix, index, value)
    {
      add_pending_init (index, value, NULL_TREE, true,
			braced_init_obstack);
    }
  constructor_elements = NULL;
  if (TREE_CODE (constructor_type) == RECORD_TYPE)
    {
      constructor_unfilled_fields = TYPE_FIELDS (constructor_type);
      /* Skip any nameless bit fields at the beginning.  */
      while (constructor_unfilled_fields != 0
	     && DECL_C_BIT_FIELD (constructor_unfilled_fields)
	     && DECL_NAME (constructor_unfilled_fields) == 0)
	constructor_unfilled_fields = TREE_CHAIN (constructor_unfilled_fields);

    }
  else if (TREE_CODE (constructor_type) == ARRAY_TYPE)
    {
      if (TYPE_DOMAIN (constructor_type))
	constructor_unfilled_index
	    = convert (bitsizetype,
		       TYPE_MIN_VALUE (TYPE_DOMAIN (constructor_type)));
      else
	constructor_unfilled_index = bitsize_zero_node;
    }
  constructor_incremental = 0;
}

/* Build AVL tree from a string constant.  */

static void
set_nonincremental_init_from_string (tree str,
				     struct obstack * braced_init_obstack)
{
  tree value, purpose, type;
  HOST_WIDE_INT val[2];
  const char *p, *end;
  int byte, wchar_bytes, charwidth, bitpos;

  gcc_assert (TREE_CODE (constructor_type) == ARRAY_TYPE);

  wchar_bytes = TYPE_PRECISION (TREE_TYPE (TREE_TYPE (str))) / BITS_PER_UNIT;
  charwidth = TYPE_PRECISION (char_type_node);
  type = TREE_TYPE (constructor_type);
  p = TREE_STRING_POINTER (str);
  end = p + TREE_STRING_LENGTH (str);

  for (purpose = bitsize_zero_node;
       p < end
       && !(constructor_max_index
	    && tree_int_cst_lt (constructor_max_index, purpose));
       purpose = size_binop (PLUS_EXPR, purpose, bitsize_one_node))
    {
      if (wchar_bytes == 1)
	{
	  val[1] = (unsigned char) *p++;
	  val[0] = 0;
	}
      else
	{
	  val[0] = 0;
	  val[1] = 0;
	  for (byte = 0; byte < wchar_bytes; byte++)
	    {
	      if (BYTES_BIG_ENDIAN)
		bitpos = (wchar_bytes - byte - 1) * charwidth;
	      else
		bitpos = byte * charwidth;
	      val[bitpos < HOST_BITS_PER_WIDE_INT]
		|= ((unsigned HOST_WIDE_INT) ((unsigned char) *p++))
		   << (bitpos % HOST_BITS_PER_WIDE_INT);
	    }
	}

      if (!TYPE_UNSIGNED (type))
	{
	  bitpos = ((wchar_bytes - 1) * charwidth) + HOST_BITS_PER_CHAR;
	  if (bitpos < HOST_BITS_PER_WIDE_INT)
	    {
	      if (val[1] & (((HOST_WIDE_INT) 1) << (bitpos - 1)))
		{
		  val[1] |= ((HOST_WIDE_INT) -1) << bitpos;
		  val[0] = -1;
		}
	    }
	  else if (bitpos == HOST_BITS_PER_WIDE_INT)
	    {
	      if (val[1] < 0)
		val[0] = -1;
	    }
	  else if (val[0] & (((HOST_WIDE_INT) 1)
			     << (bitpos - 1 - HOST_BITS_PER_WIDE_INT)))
	    val[0] |= ((HOST_WIDE_INT) -1)
		      << (bitpos - HOST_BITS_PER_WIDE_INT);
	}

      value = build_int_cst_wide (type, val[1], val[0]);
      add_pending_init (purpose, value, NULL_TREE, true,
                        braced_init_obstack);
    }

  constructor_incremental = 0;
}

/* Return value of FIELD in pending initializer or zero if the field was
   not initialized yet.  */

static tree
find_init_member (tree field, struct obstack * braced_init_obstack)
{
  struct init_node *p;

  if (TREE_CODE (constructor_type) == ARRAY_TYPE)
    {
      if (constructor_incremental
	  && tree_int_cst_lt (field, constructor_unfilled_index))
	set_nonincremental_init (braced_init_obstack);

      p = constructor_pending_elts;
      while (p)
	{
	  if (tree_int_cst_lt (field, p->purpose))
	    p = p->left;
	  else if (tree_int_cst_lt (p->purpose, field))
	    p = p->right;
	  else
	    return p->value;
	}
    }
  else if (TREE_CODE (constructor_type) == RECORD_TYPE)
    {
      tree bitpos = bit_position (field);

      if (constructor_incremental
	  && (!constructor_unfilled_fields
	      || tree_int_cst_lt (bitpos,
				  bit_position (constructor_unfilled_fields))))
	set_nonincremental_init (braced_init_obstack);

      p = constructor_pending_elts;
      while (p)
	{
	  if (field == p->purpose)
	    return p->value;
	  else if (tree_int_cst_lt (bitpos, bit_position (p->purpose)))
	    p = p->left;
	  else
	    p = p->right;
	}
    }
  else if (TREE_CODE (constructor_type) == UNION_TYPE)
    {
      if (!vec_safe_is_empty (constructor_elements)
	  && (constructor_elements->last ().index == field))
	return constructor_elements->last ().value;
    }
  return 0;
}

/* "Output" the next constructor element.
   At top level, really output it to assembler code now.
   Otherwise, collect it in a list from which we will make a CONSTRUCTOR.
   If ORIGTYPE is not NULL_TREE, it is the original type of VALUE.
   TYPE is the data type that the containing data type wants here.
   FIELD is the field (a FIELD_DECL) or the index that this element fills.
   If VALUE is a string constant, STRICT_STRING is true if it is
   unparenthesized or we should not warn here for it being parenthesized.
   For other types of VALUE, STRICT_STRING is not used.

   PENDING if non-nil means output pending elements that belong
   right after this element.  (PENDING is normally 1;
   it is 0 while outputting pending elements, to avoid recursion.)

   IMPLICIT is true if value comes from pop_init_level (1),
   the new initializer has been merged with the existing one
   and thus no warnings should be emitted about overriding an
   existing initializer.  */

static void
output_init_element (tree value, tree origtype, bool strict_string, tree type,
		     tree field, int pending, bool implicit,
		     struct obstack * braced_init_obstack)
{
  tree semantic_type = NULL_TREE;
  bool maybe_const = true;
  bool npc;

  if (type == error_mark_node || value == error_mark_node)
    {
      constructor_erroneous = 1;
      return;
    }
  if (TREE_CODE (TREE_TYPE (value)) == ARRAY_TYPE
      && (TREE_CODE (value) == STRING_CST
	  || TREE_CODE (value) == COMPOUND_LITERAL_EXPR)
      && !(TREE_CODE (value) == STRING_CST
	   && TREE_CODE (type) == ARRAY_TYPE
	   && INTEGRAL_TYPE_P (TREE_TYPE (type)))
      && !comptypes (TYPE_MAIN_VARIANT (TREE_TYPE (value)),
		     TYPE_MAIN_VARIANT (type)))
    value = array_to_pointer_conversion (input_location, value);

  if (TREE_CODE (value) == COMPOUND_LITERAL_EXPR
      && require_constant_value && !flag_isoc99 && pending)
    {
      /* As an extension, allow initializing objects with static storage
	 duration with compound literals (which are then treated just as
	 the brace enclosed list they contain).  */
      tree decl = COMPOUND_LITERAL_EXPR_DECL (value);
      value = DECL_INITIAL (decl);
    }

  npc = null_pointer_constant_p (value);
  if (TREE_CODE (value) == EXCESS_PRECISION_EXPR)
    {
      semantic_type = TREE_TYPE (value);
      value = TREE_OPERAND (value, 0);
    }
  value = c_fully_fold (value, require_constant_value, &maybe_const);

  if (value == error_mark_node)
    constructor_erroneous = 1;
  else if (!TREE_CONSTANT (value))
    constructor_constant = 0;
  else if (!initializer_constant_valid_p (value, TREE_TYPE (value))
	   || ((TREE_CODE (constructor_type) == RECORD_TYPE
		|| TREE_CODE (constructor_type) == UNION_TYPE)
	       && DECL_C_BIT_FIELD (field)
	       && TREE_CODE (value) != INTEGER_CST))
    constructor_simple = 0;
  if (!maybe_const)
    constructor_nonconst = 1;

  if (!initializer_constant_valid_p (value, TREE_TYPE (value)))
    {
      if (require_constant_value)
	{
	  error_init ("initializer element is not constant");
	  value = error_mark_node;
	}
      else if (require_constant_elements)
	pedwarn (input_location, 0,
		 "initializer element is not computable at load time");
    }
  else if (!maybe_const
	   && (require_constant_value || require_constant_elements))
    pedwarn_init (input_location, 0,
		  "initializer element is not a constant expression");

  /* Issue -Wc++-compat warnings about initializing a bitfield with
     enum type.  */
  if (warn_cxx_compat
      && field != NULL_TREE
      && TREE_CODE (field) == FIELD_DECL
      && DECL_BIT_FIELD_TYPE (field) != NULL_TREE
      && (TYPE_MAIN_VARIANT (DECL_BIT_FIELD_TYPE (field))
	  != TYPE_MAIN_VARIANT (type))
      && TREE_CODE (DECL_BIT_FIELD_TYPE (field)) == ENUMERAL_TYPE)
    {
      tree checktype = origtype != NULL_TREE ? origtype : TREE_TYPE (value);
      if (checktype != error_mark_node
	  && (TYPE_MAIN_VARIANT (checktype)
	      != TYPE_MAIN_VARIANT (DECL_BIT_FIELD_TYPE (field))))
	warning_init (OPT_Wc___compat,
		      "enum conversion in initialization is invalid in C++");
    }

  /* If this field is empty (and not at the end of structure),
     don't do anything other than checking the initializer.  */
  if (field
      && (TREE_TYPE (field) == error_mark_node
	  || (COMPLETE_TYPE_P (TREE_TYPE (field))
	      && integer_zerop (TYPE_SIZE (TREE_TYPE (field)))
	      && (TREE_CODE (constructor_type) == ARRAY_TYPE
		  || DECL_CHAIN (field)))))
    return;

  if (semantic_type)
    value = build1 (EXCESS_PRECISION_EXPR, semantic_type, value);
  value = digest_init (input_location, type, value, origtype, npc,
      		       strict_string, require_constant_value);
  if (value == error_mark_node)
    {
      constructor_erroneous = 1;
      return;
    }
  if (require_constant_value || require_constant_elements)
    constant_expression_warning (value);

  /* If this element doesn't come next in sequence,
     put it on constructor_pending_elts.  */
  if (TREE_CODE (constructor_type) == ARRAY_TYPE
      && (!constructor_incremental
	  || !tree_int_cst_equal (field, constructor_unfilled_index)))
    {
      if (constructor_incremental
	  && tree_int_cst_lt (field, constructor_unfilled_index))
	set_nonincremental_init (braced_init_obstack);

      add_pending_init (field, value, origtype, implicit,
			braced_init_obstack);
      return;
    }
  else if (TREE_CODE (constructor_type) == RECORD_TYPE
	   && (!constructor_incremental
	       || field != constructor_unfilled_fields))
    {
      /* We do this for records but not for unions.  In a union,
	 no matter which field is specified, it can be initialized
	 right away since it starts at the beginning of the union.  */
      if (constructor_incremental)
	{
	  if (!constructor_unfilled_fields)
	    set_nonincremental_init (braced_init_obstack);
	  else
	    {
	      tree bitpos, unfillpos;

	      bitpos = bit_position (field);
	      unfillpos = bit_position (constructor_unfilled_fields);

	      if (tree_int_cst_lt (bitpos, unfillpos))
		set_nonincremental_init (braced_init_obstack);
	    }
	}

      add_pending_init (field, value, origtype, implicit,
			braced_init_obstack);
      return;
    }
  else if (TREE_CODE (constructor_type) == UNION_TYPE
	   && !vec_safe_is_empty (constructor_elements))
    {
      if (!implicit)
	{
	  if (TREE_SIDE_EFFECTS (constructor_elements->last ().value))
	    warning_init (0,
			  "initialized field with side-effects overwritten");
	  else if (warn_override_init)
	    warning_init (OPT_Woverride_init, "initialized field overwritten");
	}

      /* We can have just one union field set.  */
      constructor_elements = NULL;
    }

  /* Otherwise, output this element either to
     constructor_elements or to the assembler file.  */

  constructor_elt celt = {field, value};
  vec_safe_push (constructor_elements, celt);

  /* Advance the variable that indicates sequential elements output.  */
  if (TREE_CODE (constructor_type) == ARRAY_TYPE)
    constructor_unfilled_index
      = size_binop_loc (input_location, PLUS_EXPR, constructor_unfilled_index,
			bitsize_one_node);
  else if (TREE_CODE (constructor_type) == RECORD_TYPE)
    {
      constructor_unfilled_fields
	= DECL_CHAIN (constructor_unfilled_fields);

      /* Skip any nameless bit fields.  */
      while (constructor_unfilled_fields != 0
	     && DECL_C_BIT_FIELD (constructor_unfilled_fields)
	     && DECL_NAME (constructor_unfilled_fields) == 0)
	constructor_unfilled_fields =
	  DECL_CHAIN (constructor_unfilled_fields);
    }
  else if (TREE_CODE (constructor_type) == UNION_TYPE)
    constructor_unfilled_fields = 0;

  /* Now output any pending elements which have become next.  */
  if (pending)
    output_pending_init_elements (0, braced_init_obstack);
}

/* Output any pending elements which have become next.
   As we output elements, constructor_unfilled_{fields,index}
   advances, which may cause other elements to become next;
   if so, they too are output.

   If ALL is 0, we return when there are
   no more pending elements to output now.

   If ALL is 1, we output space as necessary so that
   we can output all the pending elements.  */
static void
output_pending_init_elements (int all, struct obstack * braced_init_obstack)
{
  struct init_node *elt = constructor_pending_elts;
  tree next;

 retry:

  /* Look through the whole pending tree.
     If we find an element that should be output now,
     output it.  Otherwise, set NEXT to the element
     that comes first among those still pending.  */

  next = 0;
  while (elt)
    {
      if (TREE_CODE (constructor_type) == ARRAY_TYPE)
	{
	  if (tree_int_cst_equal (elt->purpose,
				  constructor_unfilled_index))
	    output_init_element (elt->value, elt->origtype, true,
				 TREE_TYPE (constructor_type),
				 constructor_unfilled_index, 0, false,
				 braced_init_obstack);
	  else if (tree_int_cst_lt (constructor_unfilled_index,
				    elt->purpose))
	    {
	      /* Advance to the next smaller node.  */
	      if (elt->left)
		elt = elt->left;
	      else
		{
		  /* We have reached the smallest node bigger than the
		     current unfilled index.  Fill the space first.  */
		  next = elt->purpose;
		  break;
		}
	    }
	  else
	    {
	      /* Advance to the next bigger node.  */
	      if (elt->right)
		elt = elt->right;
	      else
		{
		  /* We have reached the biggest node in a subtree.  Find
		     the parent of it, which is the next bigger node.  */
		  while (elt->parent && elt->parent->right == elt)
		    elt = elt->parent;
		  elt = elt->parent;
		  if (elt && tree_int_cst_lt (constructor_unfilled_index,
					      elt->purpose))
		    {
		      next = elt->purpose;
		      break;
		    }
		}
	    }
	}
      else if (TREE_CODE (constructor_type) == RECORD_TYPE
	       || TREE_CODE (constructor_type) == UNION_TYPE)
	{
	  tree ctor_unfilled_bitpos, elt_bitpos;

	  /* If the current record is complete we are done.  */
	  if (constructor_unfilled_fields == 0)
	    break;

	  ctor_unfilled_bitpos = bit_position (constructor_unfilled_fields);
	  elt_bitpos = bit_position (elt->purpose);
	  /* We can't compare fields here because there might be empty
	     fields in between.  */
	  if (tree_int_cst_equal (elt_bitpos, ctor_unfilled_bitpos))
	    {
	      constructor_unfilled_fields = elt->purpose;
	      output_init_element (elt->value, elt->origtype, true,
				   TREE_TYPE (elt->purpose),
				   elt->purpose, 0, false,
				   braced_init_obstack);
	    }
	  else if (tree_int_cst_lt (ctor_unfilled_bitpos, elt_bitpos))
	    {
	      /* Advance to the next smaller node.  */
	      if (elt->left)
		elt = elt->left;
	      else
		{
		  /* We have reached the smallest node bigger than the
		     current unfilled field.  Fill the space first.  */
		  next = elt->purpose;
		  break;
		}
	    }
	  else
	    {
	      /* Advance to the next bigger node.  */
	      if (elt->right)
		elt = elt->right;
	      else
		{
		  /* We have reached the biggest node in a subtree.  Find
		     the parent of it, which is the next bigger node.  */
		  while (elt->parent && elt->parent->right == elt)
		    elt = elt->parent;
		  elt = elt->parent;
		  if (elt
		      && (tree_int_cst_lt (ctor_unfilled_bitpos,
					   bit_position (elt->purpose))))
		    {
		      next = elt->purpose;
		      break;
		    }
		}
	    }
	}
    }

  /* Ordinarily return, but not if we want to output all
     and there are elements left.  */
  if (!(all && next != 0))
    return;

  /* If it's not incremental, just skip over the gap, so that after
     jumping to retry we will output the next successive element.  */
  if (TREE_CODE (constructor_type) == RECORD_TYPE
      || TREE_CODE (constructor_type) == UNION_TYPE)
    constructor_unfilled_fields = next;
  else if (TREE_CODE (constructor_type) == ARRAY_TYPE)
    constructor_unfilled_index = next;

  /* ELT now points to the node in the pending tree with the next
     initializer to output.  */
  goto retry;
}

/* Add one non-braced element to the current constructor level.
   This adjusts the current position within the constructor's type.
   This may also start or terminate implicit levels
   to handle a partly-braced initializer.

   Once this has found the correct level for the new element,
   it calls output_init_element.

   IMPLICIT is true if value comes from pop_init_level (1),
   the new initializer has been merged with the existing one
   and thus no warnings should be emitted about overriding an
   existing initializer.  */

void
process_init_element (struct c_expr value, bool implicit,
		      struct obstack * braced_init_obstack)
{
  tree orig_value = value.value;
  int string_flag = orig_value != 0 && TREE_CODE (orig_value) == STRING_CST;
  bool strict_string = value.original_code == STRING_CST;

  designator_depth = 0;
  designator_erroneous = 0;

  /* Handle superfluous braces around string cst as in
     char x[] = {"foo"}; */
  if (string_flag
      && constructor_type
      && TREE_CODE (constructor_type) == ARRAY_TYPE
      && INTEGRAL_TYPE_P (TREE_TYPE (constructor_type))
      && integer_zerop (constructor_unfilled_index))
    {
      if (constructor_stack->replacement_value.value)
	error_init ("excess elements in char array initializer");
      constructor_stack->replacement_value = value;
      return;
    }

  if (constructor_stack->replacement_value.value != 0)
    {
      error_init ("excess elements in struct initializer");
      return;
    }

  /* Ignore elements of a brace group if it is entirely superfluous
     and has already been diagnosed.  */
  if (constructor_type == 0)
    return;

  /* If we've exhausted any levels that didn't have braces,
     pop them now.  */
  while (constructor_stack->implicit)
    {
      if ((TREE_CODE (constructor_type) == RECORD_TYPE
	   || TREE_CODE (constructor_type) == UNION_TYPE)
	  && constructor_fields == 0)
	process_init_element (pop_init_level (1, braced_init_obstack),
			      true, braced_init_obstack);
      else if ((TREE_CODE (constructor_type) == ARRAY_TYPE
	        || TREE_CODE (constructor_type) == VECTOR_TYPE)
	       && constructor_max_index
	       && tree_int_cst_lt (constructor_max_index,
				   constructor_index))
	process_init_element (pop_init_level (1, braced_init_obstack),
			      true, braced_init_obstack);
      else
	break;
    }

  /* In the case of [LO ... HI] = VALUE, only evaluate VALUE once.  */
  if (constructor_range_stack)
    {
      /* If value is a compound literal and we'll be just using its
	 content, don't put it into a SAVE_EXPR.  */
      if (TREE_CODE (value.value) != COMPOUND_LITERAL_EXPR
	  || !require_constant_value
	  || flag_isoc99)
	{
	  tree semantic_type = NULL_TREE;
	  if (TREE_CODE (value.value) == EXCESS_PRECISION_EXPR)
	    {
	      semantic_type = TREE_TYPE (value.value);
	      value.value = TREE_OPERAND (value.value, 0);
	    }
	  value.value = c_save_expr (value.value);
	  if (semantic_type)
	    value.value = build1 (EXCESS_PRECISION_EXPR, semantic_type,
				  value.value);
	}
    }

  while (1)
    {
      if (TREE_CODE (constructor_type) == RECORD_TYPE)
	{
	  tree fieldtype;
	  enum tree_code fieldcode;

	  if (constructor_fields == 0)
	    {
	      pedwarn_init (input_location, 0,
			    "excess elements in struct initializer");
	      break;
	    }

	  fieldtype = TREE_TYPE (constructor_fields);
	  if (fieldtype != error_mark_node)
	    fieldtype = TYPE_MAIN_VARIANT (fieldtype);
	  fieldcode = TREE_CODE (fieldtype);

	  /* Error for non-static initialization of a flexible array member.  */
	  if (fieldcode == ARRAY_TYPE
	      && !require_constant_value
	      && TYPE_SIZE (fieldtype) == NULL_TREE
	      && DECL_CHAIN (constructor_fields) == NULL_TREE)
	    {
	      error_init ("non-static initialization of a flexible array member");
	      break;
	    }

	  /* Accept a string constant to initialize a subarray.  */
	  if (value.value != 0
	      && fieldcode == ARRAY_TYPE
	      && INTEGRAL_TYPE_P (TREE_TYPE (fieldtype))
	      && string_flag)
	    value.value = orig_value;
	  /* Otherwise, if we have come to a subaggregate,
	     and we don't have an element of its type, push into it.  */
	  else if (value.value != 0
		   && value.value != error_mark_node
		   && TYPE_MAIN_VARIANT (TREE_TYPE (value.value)) != fieldtype
		   && (fieldcode == RECORD_TYPE || fieldcode == ARRAY_TYPE
		       || fieldcode == UNION_TYPE || fieldcode == VECTOR_TYPE))
	    {
	      push_init_level (1, braced_init_obstack);
	      continue;
	    }

	  if (value.value)
	    {
	      push_member_name (constructor_fields);
	      output_init_element (value.value, value.original_type,
				   strict_string, fieldtype,
				   constructor_fields, 1, implicit,
				   braced_init_obstack);
	      RESTORE_SPELLING_DEPTH (constructor_depth);
	    }
	  else
	    /* Do the bookkeeping for an element that was
	       directly output as a constructor.  */
	    {
	      /* For a record, keep track of end position of last field.  */
	      if (DECL_SIZE (constructor_fields))
		constructor_bit_index
		  = size_binop_loc (input_location, PLUS_EXPR,
				    bit_position (constructor_fields),
				    DECL_SIZE (constructor_fields));

	      /* If the current field was the first one not yet written out,
		 it isn't now, so update.  */
	      if (constructor_unfilled_fields == constructor_fields)
		{
		  constructor_unfilled_fields = DECL_CHAIN (constructor_fields);
		  /* Skip any nameless bit fields.  */
		  while (constructor_unfilled_fields != 0
			 && DECL_C_BIT_FIELD (constructor_unfilled_fields)
			 && DECL_NAME (constructor_unfilled_fields) == 0)
		    constructor_unfilled_fields =
		      DECL_CHAIN (constructor_unfilled_fields);
		}
	    }

	  constructor_fields = DECL_CHAIN (constructor_fields);
	  /* Skip any nameless bit fields at the beginning.  */
	  while (constructor_fields != 0
		 && DECL_C_BIT_FIELD (constructor_fields)
		 && DECL_NAME (constructor_fields) == 0)
	    constructor_fields = DECL_CHAIN (constructor_fields);
	}
      else if (TREE_CODE (constructor_type) == UNION_TYPE)
	{
	  tree fieldtype;
	  enum tree_code fieldcode;

	  if (constructor_fields == 0)
	    {
	      pedwarn_init (input_location, 0,
			    "excess elements in union initializer");
	      break;
	    }

	  fieldtype = TREE_TYPE (constructor_fields);
	  if (fieldtype != error_mark_node)
	    fieldtype = TYPE_MAIN_VARIANT (fieldtype);
	  fieldcode = TREE_CODE (fieldtype);

	  /* Warn that traditional C rejects initialization of unions.
	     We skip the warning if the value is zero.  This is done
	     under the assumption that the zero initializer in user
	     code appears conditioned on e.g. __STDC__ to avoid
	     "missing initializer" warnings and relies on default
	     initialization to zero in the traditional C case.
	     We also skip the warning if the initializer is designated,
	     again on the assumption that this must be conditional on
	     __STDC__ anyway (and we've already complained about the
	     member-designator already).  */
	  if (!in_system_header && !constructor_designated
	      && !(value.value && (integer_zerop (value.value)
				   || real_zerop (value.value))))
	    warning (OPT_Wtraditional, "traditional C rejects initialization "
		     "of unions");

	  /* Accept a string constant to initialize a subarray.  */
	  if (value.value != 0
	      && fieldcode == ARRAY_TYPE
	      && INTEGRAL_TYPE_P (TREE_TYPE (fieldtype))
	      && string_flag)
	    value.value = orig_value;
	  /* Otherwise, if we have come to a subaggregate,
	     and we don't have an element of its type, push into it.  */
	  else if (value.value != 0
		   && value.value != error_mark_node
		   && TYPE_MAIN_VARIANT (TREE_TYPE (value.value)) != fieldtype
		   && (fieldcode == RECORD_TYPE || fieldcode == ARRAY_TYPE
		       || fieldcode == UNION_TYPE || fieldcode == VECTOR_TYPE))
	    {
	      push_init_level (1, braced_init_obstack);
	      continue;
	    }

	  if (value.value)
	    {
	      push_member_name (constructor_fields);
	      output_init_element (value.value, value.original_type,
				   strict_string, fieldtype,
				   constructor_fields, 1, implicit,
				   braced_init_obstack);
	      RESTORE_SPELLING_DEPTH (constructor_depth);
	    }
	  else
	    /* Do the bookkeeping for an element that was
	       directly output as a constructor.  */
	    {
	      constructor_bit_index = DECL_SIZE (constructor_fields);
	      constructor_unfilled_fields = DECL_CHAIN (constructor_fields);
	    }

	  constructor_fields = 0;
	}
      else if (TREE_CODE (constructor_type) == ARRAY_TYPE)
	{
	  tree elttype = TYPE_MAIN_VARIANT (TREE_TYPE (constructor_type));
	  enum tree_code eltcode = TREE_CODE (elttype);

	  /* Accept a string constant to initialize a subarray.  */
	  if (value.value != 0
	      && eltcode == ARRAY_TYPE
	      && INTEGRAL_TYPE_P (TREE_TYPE (elttype))
	      && string_flag)
	    value.value = orig_value;
	  /* Otherwise, if we have come to a subaggregate,
	     and we don't have an element of its type, push into it.  */
	  else if (value.value != 0
		   && value.value != error_mark_node
		   && TYPE_MAIN_VARIANT (TREE_TYPE (value.value)) != elttype
		   && (eltcode == RECORD_TYPE || eltcode == ARRAY_TYPE
		       || eltcode == UNION_TYPE || eltcode == VECTOR_TYPE))
	    {
	      push_init_level (1, braced_init_obstack);
	      continue;
	    }

	  if (constructor_max_index != 0
	      && (tree_int_cst_lt (constructor_max_index, constructor_index)
		  || integer_all_onesp (constructor_max_index)))
	    {
	      pedwarn_init (input_location, 0,
			    "excess elements in array initializer");
	      break;
	    }

	  /* Now output the actual element.  */
	  if (value.value)
	    {
	      push_array_bounds (tree_low_cst (constructor_index, 1));
	      output_init_element (value.value, value.original_type,
				   strict_string, elttype,
				   constructor_index, 1, implicit,
				   braced_init_obstack);
	      RESTORE_SPELLING_DEPTH (constructor_depth);
	    }

	  constructor_index
	    = size_binop_loc (input_location, PLUS_EXPR,
			      constructor_index, bitsize_one_node);

	  if (!value.value)
	    /* If we are doing the bookkeeping for an element that was
	       directly output as a constructor, we must update
	       constructor_unfilled_index.  */
	    constructor_unfilled_index = constructor_index;
	}
      else if (TREE_CODE (constructor_type) == VECTOR_TYPE)
	{
	  tree elttype = TYPE_MAIN_VARIANT (TREE_TYPE (constructor_type));

	 /* Do a basic check of initializer size.  Note that vectors
	    always have a fixed size derived from their type.  */
	  if (tree_int_cst_lt (constructor_max_index, constructor_index))
	    {
	      pedwarn_init (input_location, 0,
			    "excess elements in vector initializer");
	      break;
	    }

	  /* Now output the actual element.  */
	  if (value.value)
	    {
	      if (TREE_CODE (value.value) == VECTOR_CST)
		elttype = TYPE_MAIN_VARIANT (constructor_type);
	      output_init_element (value.value, value.original_type,
				   strict_string, elttype,
				   constructor_index, 1, implicit,
				   braced_init_obstack);
	    }

	  constructor_index
	    = size_binop_loc (input_location,
			      PLUS_EXPR, constructor_index, bitsize_one_node);

	  if (!value.value)
	    /* If we are doing the bookkeeping for an element that was
	       directly output as a constructor, we must update
	       constructor_unfilled_index.  */
	    constructor_unfilled_index = constructor_index;
	}

      /* Handle the sole element allowed in a braced initializer
	 for a scalar variable.  */
      else if (constructor_type != error_mark_node
	       && constructor_fields == 0)
	{
	  pedwarn_init (input_location, 0,
			"excess elements in scalar initializer");
	  break;
	}
      else
	{
	  if (value.value)
	    output_init_element (value.value, value.original_type,
				 strict_string, constructor_type,
				 NULL_TREE, 1, implicit,
				 braced_init_obstack);
	  constructor_fields = 0;
	}

      /* Handle range initializers either at this level or anywhere higher
	 in the designator stack.  */
      if (constructor_range_stack)
	{
	  struct constructor_range_stack *p, *range_stack;
	  int finish = 0;

	  range_stack = constructor_range_stack;
	  constructor_range_stack = 0;
	  while (constructor_stack != range_stack->stack)
	    {
	      gcc_assert (constructor_stack->implicit);
	      process_init_element (pop_init_level (1,
						    braced_init_obstack),
				    true, braced_init_obstack);
	    }
	  for (p = range_stack;
	       !p->range_end || tree_int_cst_equal (p->index, p->range_end);
	       p = p->prev)
	    {
	      gcc_assert (constructor_stack->implicit);
	      process_init_element (pop_init_level (1, braced_init_obstack),
				    true, braced_init_obstack);
	    }

	  p->index = size_binop_loc (input_location,
				     PLUS_EXPR, p->index, bitsize_one_node);
	  if (tree_int_cst_equal (p->index, p->range_end) && !p->prev)
	    finish = 1;

	  while (1)
	    {
	      constructor_index = p->index;
	      constructor_fields = p->fields;
	      if (finish && p->range_end && p->index == p->range_start)
		{
		  finish = 0;
		  p->prev = 0;
		}
	      p = p->next;
	      if (!p)
		break;
	      push_init_level (2, braced_init_obstack);
	      p->stack = constructor_stack;
	      if (p->range_end && tree_int_cst_equal (p->index, p->range_end))
		p->index = p->range_start;
	    }

	  if (!finish)
	    constructor_range_stack = range_stack;
	  continue;
	}

      break;
    }

  constructor_range_stack = 0;
}

/* Build a complete asm-statement, whose components are a CV_QUALIFIER
   (guaranteed to be 'volatile' or null) and ARGS (represented using
   an ASM_EXPR node).  */
tree
build_asm_stmt (tree cv_qualifier, tree args)
{
  if (!ASM_VOLATILE_P (args) && cv_qualifier)
    ASM_VOLATILE_P (args) = 1;
  return add_stmt (args);
}

/* Build an asm-expr, whose components are a STRING, some OUTPUTS,
   some INPUTS, and some CLOBBERS.  The latter three may be NULL.
   SIMPLE indicates whether there was anything at all after the
   string in the asm expression -- asm("blah") and asm("blah" : )
   are subtly different.  We use a ASM_EXPR node to represent this.  */
tree
build_asm_expr (location_t loc, tree string, tree outputs, tree inputs,
		tree clobbers, tree labels, bool simple)
{
  tree tail;
  tree args;
  int i;
  const char *constraint;
  const char **oconstraints;
  bool allows_mem, allows_reg, is_inout;
  int ninputs, noutputs;

  ninputs = list_length (inputs);
  noutputs = list_length (outputs);
  oconstraints = (const char **) alloca (noutputs * sizeof (const char *));

  string = resolve_asm_operand_names (string, outputs, inputs, labels);

  /* Remove output conversions that change the type but not the mode.  */
  for (i = 0, tail = outputs; tail; ++i, tail = TREE_CHAIN (tail))
    {
      tree output = TREE_VALUE (tail);

      output = c_fully_fold (output, false, NULL);

      /* ??? Really, this should not be here.  Users should be using a
	 proper lvalue, dammit.  But there's a long history of using casts
	 in the output operands.  In cases like longlong.h, this becomes a
	 primitive form of typechecking -- if the cast can be removed, then
	 the output operand had a type of the proper width; otherwise we'll
	 get an error.  Gross, but ...  */
      STRIP_NOPS (output);

      if (!lvalue_or_else (loc, output, lv_asm))
	output = error_mark_node;

      if (output != error_mark_node
	  && (TREE_READONLY (output)
	      || TYPE_READONLY (TREE_TYPE (output))
	      || ((TREE_CODE (TREE_TYPE (output)) == RECORD_TYPE
		   || TREE_CODE (TREE_TYPE (output)) == UNION_TYPE)
		  && C_TYPE_FIELDS_READONLY (TREE_TYPE (output)))))
	readonly_error (output, lv_asm);

      constraint = TREE_STRING_POINTER (TREE_VALUE (TREE_PURPOSE (tail)));
      oconstraints[i] = constraint;

      if (parse_output_constraint (&constraint, i, ninputs, noutputs,
				   &allows_mem, &allows_reg, &is_inout))
	{
	  /* If the operand is going to end up in memory,
	     mark it addressable.  */
	  if (!allows_reg && !c_mark_addressable (output))
	    output = error_mark_node;
	  if (!(!allows_reg && allows_mem)
	      && output != error_mark_node
	      && VOID_TYPE_P (TREE_TYPE (output)))
	    {
	      error_at (loc, "invalid use of void expression");
	      output = error_mark_node;
	    }
	}
      else
	output = error_mark_node;

      TREE_VALUE (tail) = output;
    }

  for (i = 0, tail = inputs; tail; ++i, tail = TREE_CHAIN (tail))
    {
      tree input;

      constraint = TREE_STRING_POINTER (TREE_VALUE (TREE_PURPOSE (tail)));
      input = TREE_VALUE (tail);

      if (parse_input_constraint (&constraint, i, ninputs, noutputs, 0,
				  oconstraints, &allows_mem, &allows_reg))
	{
	  /* If the operand is going to end up in memory,
	     mark it addressable.  */
	  if (!allows_reg && allows_mem)
	    {
	      input = c_fully_fold (input, false, NULL);

	      /* Strip the nops as we allow this case.  FIXME, this really
		 should be rejected or made deprecated.  */
	      STRIP_NOPS (input);
	      if (!c_mark_addressable (input))
		input = error_mark_node;
	    }
	  else
	    {
	      struct c_expr expr;
	      memset (&expr, 0, sizeof (expr));
	      expr.value = input;
	      expr = default_function_array_conversion (loc, expr);
	      input = c_fully_fold (expr.value, false, NULL);

	      if (input != error_mark_node && VOID_TYPE_P (TREE_TYPE (input)))
		{
		  error_at (loc, "invalid use of void expression");
		  input = error_mark_node;
		}
	    }
	}
      else
	input = error_mark_node;

      TREE_VALUE (tail) = input;
    }

  /* ASMs with labels cannot have outputs.  This should have been
     enforced by the parser.  */
  gcc_assert (outputs == NULL || labels == NULL);

  args = build_stmt (loc, ASM_EXPR, string, outputs, inputs, clobbers, labels);

  /* asm statements without outputs, including simple ones, are treated
     as volatile.  */
  ASM_INPUT_P (args) = simple;
  ASM_VOLATILE_P (args) = (noutputs == 0);

  return args;
}

/* Generate a goto statement to LABEL.  LOC is the location of the
   GOTO.  */

tree
c_finish_goto_label (location_t loc, tree label)
{
  tree decl = lookup_label_for_goto (loc, label);
  if (!decl)
    return NULL_TREE;
  TREE_USED (decl) = 1;
  {
    tree t = build1 (GOTO_EXPR, void_type_node, decl);
    SET_EXPR_LOCATION (t, loc);
    return add_stmt (t);
  }
}

/* Generate a computed goto statement to EXPR.  LOC is the location of
   the GOTO.  */

tree
c_finish_goto_ptr (location_t loc, tree expr)
{
  tree t;
  pedwarn (loc, OPT_Wpedantic, "ISO C forbids %<goto *expr;%>");
  expr = c_fully_fold (expr, false, NULL);
  expr = convert (ptr_type_node, expr);
  t = build1 (GOTO_EXPR, void_type_node, expr);
  SET_EXPR_LOCATION (t, loc);
  return add_stmt (t);
}

/* Generate a C `return' statement.  RETVAL is the expression for what
   to return, or a null pointer for `return;' with no value.  LOC is
   the location of the return statement.  If ORIGTYPE is not NULL_TREE, it
   is the original type of RETVAL.  */

tree
c_finish_return (location_t loc, tree retval, tree origtype)
{
  tree valtype = TREE_TYPE (TREE_TYPE (current_function_decl)), ret_stmt;
  bool no_warning = false;
  bool npc = false;

  if (TREE_THIS_VOLATILE (current_function_decl))
    warning_at (loc, 0,
		"function declared %<noreturn%> has a %<return%> statement");

  if (retval)
    {
      tree semantic_type = NULL_TREE;
      npc = null_pointer_constant_p (retval);
      if (TREE_CODE (retval) == EXCESS_PRECISION_EXPR)
	{
	  semantic_type = TREE_TYPE (retval);
	  retval = TREE_OPERAND (retval, 0);
	}
      retval = c_fully_fold (retval, false, NULL);
      if (semantic_type)
	retval = build1 (EXCESS_PRECISION_EXPR, semantic_type, retval);
    }

  if (!retval)
    {
      current_function_returns_null = 1;
      if ((warn_return_type || flag_isoc99)
	  && valtype != 0 && TREE_CODE (valtype) != VOID_TYPE)
	{
	  pedwarn_c99 (loc, flag_isoc99 ? 0 : OPT_Wreturn_type,
		       "%<return%> with no value, in "
		       "function returning non-void");
	  no_warning = true;
	}
    }
  else if (valtype == 0 || TREE_CODE (valtype) == VOID_TYPE)
    {
      current_function_returns_null = 1;
      if (TREE_CODE (TREE_TYPE (retval)) != VOID_TYPE)
	pedwarn (loc, 0,
		 "%<return%> with a value, in function returning void");
      else
	pedwarn (loc, OPT_Wpedantic, "ISO C forbids "
		 "%<return%> with expression, in function returning void");
    }
  else
    {
      tree t = convert_for_assignment (loc, valtype, retval, origtype,
	  			       ic_return,
				       npc, NULL_TREE, NULL_TREE, 0);
      tree res = DECL_RESULT (current_function_decl);
      tree inner;
      bool save;

      current_function_returns_value = 1;
      if (t == error_mark_node)
	return NULL_TREE;

      save = in_late_binary_op;
      if (TREE_CODE (TREE_TYPE (res)) == BOOLEAN_TYPE
          || TREE_CODE (TREE_TYPE (res)) == COMPLEX_TYPE)
        in_late_binary_op = true;
      inner = t = convert (TREE_TYPE (res), t);
      in_late_binary_op = save;

      /* Strip any conversions, additions, and subtractions, and see if
	 we are returning the address of a local variable.  Warn if so.  */
      while (1)
	{
	  switch (TREE_CODE (inner))
	    {
	    CASE_CONVERT:
	    case NON_LVALUE_EXPR:
	    case PLUS_EXPR:
	    case POINTER_PLUS_EXPR:
	      inner = TREE_OPERAND (inner, 0);
	      continue;

	    case MINUS_EXPR:
	      /* If the second operand of the MINUS_EXPR has a pointer
		 type (or is converted from it), this may be valid, so
		 don't give a warning.  */
	      {
		tree op1 = TREE_OPERAND (inner, 1);

		while (!POINTER_TYPE_P (TREE_TYPE (op1))
		       && (CONVERT_EXPR_P (op1)
			   || TREE_CODE (op1) == NON_LVALUE_EXPR))
		  op1 = TREE_OPERAND (op1, 0);

		if (POINTER_TYPE_P (TREE_TYPE (op1)))
		  break;

		inner = TREE_OPERAND (inner, 0);
		continue;
	      }

	    case ADDR_EXPR:
	      inner = TREE_OPERAND (inner, 0);

	      while (REFERENCE_CLASS_P (inner)
		     && TREE_CODE (inner) != INDIRECT_REF)
		inner = TREE_OPERAND (inner, 0);

	      if (DECL_P (inner)
		  && !DECL_EXTERNAL (inner)
		  && !TREE_STATIC (inner)
		  && DECL_CONTEXT (inner) == current_function_decl)
		warning_at (loc,
			    OPT_Wreturn_local_addr, "function returns address "
			    "of local variable");
	      break;

	    default:
	      break;
	    }

	  break;
	}

      retval = build2 (MODIFY_EXPR, TREE_TYPE (res), res, t);
      SET_EXPR_LOCATION (retval, loc);

      if (warn_sequence_point)
	verify_sequence_points (retval);
    }

  ret_stmt = build_stmt (loc, RETURN_EXPR, retval);
  TREE_NO_WARNING (ret_stmt) |= no_warning;
  return add_stmt (ret_stmt);
}

struct c_switch {
  /* The SWITCH_EXPR being built.  */
  tree switch_expr;

  /* The original type of the testing expression, i.e. before the
     default conversion is applied.  */
  tree orig_type;

  /* A splay-tree mapping the low element of a case range to the high
     element, or NULL_TREE if there is no high element.  Used to
     determine whether or not a new case label duplicates an old case
     label.  We need a tree, rather than simply a hash table, because
     of the GNU case range extension.  */
  splay_tree cases;

  /* The bindings at the point of the switch.  This is used for
     warnings crossing decls when branching to a case label.  */
  struct c_spot_bindings *bindings;

  /* The next node on the stack.  */
  struct c_switch *next;
};

/* A stack of the currently active switch statements.  The innermost
   switch statement is on the top of the stack.  There is no need to
   mark the stack for garbage collection because it is only active
   during the processing of the body of a function, and we never
   collect at that point.  */

struct c_switch *c_switch_stack;

/* Start a C switch statement, testing expression EXP.  Return the new
   SWITCH_EXPR.  SWITCH_LOC is the location of the `switch'.
   SWITCH_COND_LOC is the location of the switch's condition.  */

tree
c_start_case (location_t switch_loc,
	      location_t switch_cond_loc,
	      tree exp)
{
  tree orig_type = error_mark_node;
  struct c_switch *cs;

  if (exp != error_mark_node)
    {
      orig_type = TREE_TYPE (exp);

      if (!INTEGRAL_TYPE_P (orig_type))
	{
	  if (orig_type != error_mark_node)
	    {
	      error_at (switch_cond_loc, "switch quantity not an integer");
	      orig_type = error_mark_node;
	    }
	  exp = integer_zero_node;
	}
      else
	{
	  tree type = TYPE_MAIN_VARIANT (orig_type);

	  if (!in_system_header
	      && (type == long_integer_type_node
		  || type == long_unsigned_type_node))
	    warning_at (switch_cond_loc,
			OPT_Wtraditional, "%<long%> switch expression not "
			"converted to %<int%> in ISO C");

	  exp = c_fully_fold (exp, false, NULL);
	  exp = default_conversion (exp);

	  if (warn_sequence_point)
	    verify_sequence_points (exp);
	}
    }

  /* Add this new SWITCH_EXPR to the stack.  */
  cs = XNEW (struct c_switch);
  cs->switch_expr = build3 (SWITCH_EXPR, orig_type, exp, NULL_TREE, NULL_TREE);
  SET_EXPR_LOCATION (cs->switch_expr, switch_loc);
  cs->orig_type = orig_type;
  cs->cases = splay_tree_new (case_compare, NULL, NULL);
  cs->bindings = c_get_switch_bindings ();
  cs->next = c_switch_stack;
  c_switch_stack = cs;

  return add_stmt (cs->switch_expr);
}

/* Process a case label at location LOC.  */

tree
do_case (location_t loc, tree low_value, tree high_value)
{
  tree label = NULL_TREE;

  if (low_value && TREE_CODE (low_value) != INTEGER_CST)
    {
      low_value = c_fully_fold (low_value, false, NULL);
      if (TREE_CODE (low_value) == INTEGER_CST)
	pedwarn (input_location, OPT_Wpedantic,
		 "case label is not an integer constant expression");
    }

  if (high_value && TREE_CODE (high_value) != INTEGER_CST)
    {
      high_value = c_fully_fold (high_value, false, NULL);
      if (TREE_CODE (high_value) == INTEGER_CST)
	pedwarn (input_location, OPT_Wpedantic,
		 "case label is not an integer constant expression");
    }

  if (c_switch_stack == NULL)
    {
      if (low_value)
	error_at (loc, "case label not within a switch statement");
      else
	error_at (loc, "%<default%> label not within a switch statement");
      return NULL_TREE;
    }

  if (c_check_switch_jump_warnings (c_switch_stack->bindings,
				    EXPR_LOCATION (c_switch_stack->switch_expr),
				    loc))
    return NULL_TREE;

  label = c_add_case_label (loc, c_switch_stack->cases,
			    SWITCH_COND (c_switch_stack->switch_expr),
			    c_switch_stack->orig_type,
			    low_value, high_value);
  if (label == error_mark_node)
    label = NULL_TREE;
  return label;
}

/* Finish the switch statement.  */

void
c_finish_case (tree body)
{
  struct c_switch *cs = c_switch_stack;
  location_t switch_location;

  SWITCH_BODY (cs->switch_expr) = body;

  /* Emit warnings as needed.  */
  switch_location = EXPR_LOCATION (cs->switch_expr);
  c_do_switch_warnings (cs->cases, switch_location,
			TREE_TYPE (cs->switch_expr),
			SWITCH_COND (cs->switch_expr));

  /* Pop the stack.  */
  c_switch_stack = cs->next;
  splay_tree_delete (cs->cases);
  c_release_switch_bindings (cs->bindings);
  XDELETE (cs);
}

/* Emit an if statement.  IF_LOCUS is the location of the 'if'.  COND,
   THEN_BLOCK and ELSE_BLOCK are expressions to be used; ELSE_BLOCK
   may be null.  NESTED_IF is true if THEN_BLOCK contains another IF
   statement, and was not surrounded with parenthesis.  */

void
c_finish_if_stmt (location_t if_locus, tree cond, tree then_block,
		  tree else_block, bool nested_if)
{
  tree stmt;

  /* Diagnose an ambiguous else if if-then-else is nested inside if-then.  */
  if (warn_parentheses && nested_if && else_block == NULL)
    {
      tree inner_if = then_block;

      /* We know from the grammar productions that there is an IF nested
	 within THEN_BLOCK.  Due to labels and c99 conditional declarations,
	 it might not be exactly THEN_BLOCK, but should be the last
	 non-container statement within.  */
      while (1)
	switch (TREE_CODE (inner_if))
	  {
	  case COND_EXPR:
	    goto found;
	  case BIND_EXPR:
	    inner_if = BIND_EXPR_BODY (inner_if);
	    break;
	  case STATEMENT_LIST:
	    inner_if = expr_last (then_block);
	    break;
	  case TRY_FINALLY_EXPR:
	  case TRY_CATCH_EXPR:
	    inner_if = TREE_OPERAND (inner_if, 0);
	    break;
	  default:
	    gcc_unreachable ();
	  }
    found:

      if (COND_EXPR_ELSE (inner_if))
	 warning_at (if_locus, OPT_Wparentheses,
		     "suggest explicit braces to avoid ambiguous %<else%>");
    }

  stmt = build3 (COND_EXPR, void_type_node, cond, then_block, else_block);
  SET_EXPR_LOCATION (stmt, if_locus);
  add_stmt (stmt);
}

/* Emit a general-purpose loop construct.  START_LOCUS is the location of
   the beginning of the loop.  COND is the loop condition.  COND_IS_FIRST
   is false for DO loops.  INCR is the FOR increment expression.  BODY is
   the statement controlled by the loop.  BLAB is the break label.  CLAB is
   the continue label.  Everything is allowed to be NULL.  */

void
c_finish_loop (location_t start_locus, tree cond, tree incr, tree body,
	       tree blab, tree clab, bool cond_is_first)
{
  tree entry = NULL, exit = NULL, t;

  /* If the condition is zero don't generate a loop construct.  */
  if (cond && integer_zerop (cond))
    {
      if (cond_is_first)
	{
	  t = build_and_jump (&blab);
	  SET_EXPR_LOCATION (t, start_locus);
	  add_stmt (t);
	}
    }
  else
    {
      tree top = build1 (LABEL_EXPR, void_type_node, NULL_TREE);

      /* If we have an exit condition, then we build an IF with gotos either
	 out of the loop, or to the top of it.  If there's no exit condition,
	 then we just build a jump back to the top.  */
      exit = build_and_jump (&LABEL_EXPR_LABEL (top));

      if (cond && !integer_nonzerop (cond))
	{
	  /* Canonicalize the loop condition to the end.  This means
	     generating a branch to the loop condition.  Reuse the
	     continue label, if possible.  */
	  if (cond_is_first)
	    {
	      if (incr || !clab)
		{
		  entry = build1 (LABEL_EXPR, void_type_node, NULL_TREE);
		  t = build_and_jump (&LABEL_EXPR_LABEL (entry));
		}
	      else
		t = build1 (GOTO_EXPR, void_type_node, clab);
	      SET_EXPR_LOCATION (t, start_locus);
	      add_stmt (t);
	    }

	  t = build_and_jump (&blab);
	  if (cond_is_first)
	    exit = fold_build3_loc (start_locus,
				COND_EXPR, void_type_node, cond, exit, t);
	  else
	    exit = fold_build3_loc (input_location,
				COND_EXPR, void_type_node, cond, exit, t);
	}

      add_stmt (top);
    }

  if (body)
    add_stmt (body);
  if (clab)
    add_stmt (build1 (LABEL_EXPR, void_type_node, clab));
  if (incr)
    add_stmt (incr);
  if (entry)
    add_stmt (entry);
  if (exit)
    add_stmt (exit);
  if (blab)
    add_stmt (build1 (LABEL_EXPR, void_type_node, blab));
}

tree
c_finish_bc_stmt (location_t loc, tree *label_p, bool is_break)
{
  bool skip;
  tree label = *label_p;

  /* In switch statements break is sometimes stylistically used after
     a return statement.  This can lead to spurious warnings about
     control reaching the end of a non-void function when it is
     inlined.  Note that we are calling block_may_fallthru with
     language specific tree nodes; this works because
     block_may_fallthru returns true when given something it does not
     understand.  */
  skip = !block_may_fallthru (cur_stmt_list);

  if (!label)
    {
      if (!skip)
	*label_p = label = create_artificial_label (loc);
    }
  else if (TREE_CODE (label) == LABEL_DECL)
    ;
  else switch (TREE_INT_CST_LOW (label))
    {
    case 0:
      if (is_break)
	error_at (loc, "break statement not within loop or switch");
      else
	error_at (loc, "continue statement not within a loop");
      return NULL_TREE;

    case 1:
      gcc_assert (is_break);
      error_at (loc, "break statement used with OpenMP for loop");
      return NULL_TREE;

    case 2:
      if (is_break) 
	error ("break statement within _Cilk_for loop");
      else 
	error ("continue statement within _Cilk_for loop");
      return NULL_TREE;

    default:
      gcc_unreachable ();
    }

  if (skip)
    return NULL_TREE;

  if (!is_break)
    add_stmt (build_predict_expr (PRED_CONTINUE, NOT_TAKEN));

  return add_stmt (build1 (GOTO_EXPR, void_type_node, label));
}

/* A helper routine for c_process_expr_stmt and c_finish_stmt_expr.  */

static void
emit_side_effect_warnings (location_t loc, tree expr)
{
  if (expr == error_mark_node)
    ;
  else if (!TREE_SIDE_EFFECTS (expr))
    {
      if (!VOID_TYPE_P (TREE_TYPE (expr)) && !TREE_NO_WARNING (expr))
	warning_at (loc, OPT_Wunused_value, "statement with no effect");
    }
  else
    warn_if_unused_value (expr, loc);
}

/* Process an expression as if it were a complete statement.  Emit
   diagnostics, but do not call ADD_STMT.  LOC is the location of the
   statement.  */

tree
c_process_expr_stmt (location_t loc, tree expr)
{
  tree exprv;

  if (!expr)
    return NULL_TREE;

  expr = c_fully_fold (expr, false, NULL);

  if (warn_sequence_point)
    verify_sequence_points (expr);

  if (TREE_TYPE (expr) != error_mark_node
      && !COMPLETE_OR_VOID_TYPE_P (TREE_TYPE (expr))
      && TREE_CODE (TREE_TYPE (expr)) != ARRAY_TYPE)
    error_at (loc, "expression statement has incomplete type");

  /* If we're not processing a statement expression, warn about unused values.
     Warnings for statement expressions will be emitted later, once we figure
     out which is the result.  */
  if (!STATEMENT_LIST_STMT_EXPR (cur_stmt_list)
      && warn_unused_value)
    emit_side_effect_warnings (loc, expr);

  exprv = expr;
  while (TREE_CODE (exprv) == COMPOUND_EXPR)
    exprv = TREE_OPERAND (exprv, 1);
  while (CONVERT_EXPR_P (exprv))
    exprv = TREE_OPERAND (exprv, 0);
  if (DECL_P (exprv)
      || handled_component_p (exprv)
      || TREE_CODE (exprv) == ADDR_EXPR)
    mark_exp_read (exprv);

  /* If the expression is not of a type to which we cannot assign a line
     number, wrap the thing in a no-op NOP_EXPR.  */
  if (DECL_P (expr) || CONSTANT_CLASS_P (expr))
    {
      expr = build1 (NOP_EXPR, TREE_TYPE (expr), expr);
      SET_EXPR_LOCATION (expr, loc);
    }

  return expr;
}

/* Emit an expression as a statement.  LOC is the location of the
   expression.  */

tree
c_finish_expr_stmt (location_t loc, tree expr)
{
  if (expr)
    return add_stmt (c_process_expr_stmt (loc, expr));
  else
    return NULL;
}

/* Do the opposite and emit a statement as an expression.  To begin,
   create a new binding level and return it.  */

tree
c_begin_stmt_expr (void)
{
  tree ret;

  /* We must force a BLOCK for this level so that, if it is not expanded
     later, there is a way to turn off the entire subtree of blocks that
     are contained in it.  */
  keep_next_level ();
  ret = c_begin_compound_stmt (true);

  c_bindings_start_stmt_expr (c_switch_stack == NULL
			      ? NULL
			      : c_switch_stack->bindings);

  /* Mark the current statement list as belonging to a statement list.  */
  STATEMENT_LIST_STMT_EXPR (ret) = 1;

  return ret;
}

/* LOC is the location of the compound statement to which this body
   belongs.  */

tree
c_finish_stmt_expr (location_t loc, tree body)
{
  tree last, type, tmp, val;
  tree *last_p;

  body = c_end_compound_stmt (loc, body, true);

  c_bindings_end_stmt_expr (c_switch_stack == NULL
			    ? NULL
			    : c_switch_stack->bindings);

  /* Locate the last statement in BODY.  See c_end_compound_stmt
     about always returning a BIND_EXPR.  */
  last_p = &BIND_EXPR_BODY (body);
  last = BIND_EXPR_BODY (body);

 continue_searching:
  if (TREE_CODE (last) == STATEMENT_LIST)
    {
      tree_stmt_iterator i;

      /* This can happen with degenerate cases like ({ }).  No value.  */
      if (!TREE_SIDE_EFFECTS (last))
	return body;

      /* If we're supposed to generate side effects warnings, process
	 all of the statements except the last.  */
      if (warn_unused_value)
	{
	  for (i = tsi_start (last); !tsi_one_before_end_p (i); tsi_next (&i))
	    {
	      location_t tloc;
	      tree t = tsi_stmt (i);

	      tloc = EXPR_HAS_LOCATION (t) ? EXPR_LOCATION (t) : loc;
	      emit_side_effect_warnings (tloc, t);
	    }
	}
      else
	i = tsi_last (last);
      last_p = tsi_stmt_ptr (i);
      last = *last_p;
    }

  /* If the end of the list is exception related, then the list was split
     by a call to push_cleanup.  Continue searching.  */
  if (TREE_CODE (last) == TRY_FINALLY_EXPR
      || TREE_CODE (last) == TRY_CATCH_EXPR)
    {
      last_p = &TREE_OPERAND (last, 0);
      last = *last_p;
      goto continue_searching;
    }

  if (last == error_mark_node)
    return last;

  /* In the case that the BIND_EXPR is not necessary, return the
     expression out from inside it.  */
  if (last == BIND_EXPR_BODY (body)
      && BIND_EXPR_VARS (body) == NULL)
    {
      /* Even if this looks constant, do not allow it in a constant
	 expression.  */
      last = c_wrap_maybe_const (last, true);
      /* Do not warn if the return value of a statement expression is
	 unused.  */
      TREE_NO_WARNING (last) = 1;
      return last;
    }

  /* Extract the type of said expression.  */
  type = TREE_TYPE (last);

  /* If we're not returning a value at all, then the BIND_EXPR that
     we already have is a fine expression to return.  */
  if (!type || VOID_TYPE_P (type))
    return body;

  /* Now that we've located the expression containing the value, it seems
     silly to make voidify_wrapper_expr repeat the process.  Create a
     temporary of the appropriate type and stick it in a TARGET_EXPR.  */
  tmp = create_tmp_var_raw (type, NULL);

  /* Unwrap a no-op NOP_EXPR as added by c_finish_expr_stmt.  This avoids
     tree_expr_nonnegative_p giving up immediately.  */
  val = last;
  if (TREE_CODE (val) == NOP_EXPR
      && TREE_TYPE (val) == TREE_TYPE (TREE_OPERAND (val, 0)))
    val = TREE_OPERAND (val, 0);

  *last_p = build2 (MODIFY_EXPR, void_type_node, tmp, val);
  SET_EXPR_LOCATION (*last_p, EXPR_LOCATION (last));

  {
    tree t = build4 (TARGET_EXPR, type, tmp, body, NULL_TREE, NULL_TREE);
    SET_EXPR_LOCATION (t, loc);
    return t;
  }
}

/* Begin and end compound statements.  This is as simple as pushing
   and popping new statement lists from the tree.  */

tree
c_begin_compound_stmt (bool do_scope)
{
  tree stmt = push_stmt_list ();
  if (do_scope)
    push_scope ();
  return stmt;
}

/* End a compound statement.  STMT is the statement.  LOC is the
   location of the compound statement-- this is usually the location
   of the opening brace.  */

tree
c_end_compound_stmt (location_t loc, tree stmt, bool do_scope)
{
  tree block = NULL;

  if (do_scope)
    {
      if (c_dialect_objc ())
	objc_clear_super_receiver ();
      block = pop_scope ();
    }

  stmt = pop_stmt_list (stmt);
  stmt = c_build_bind_expr (loc, block, stmt);

  /* If this compound statement is nested immediately inside a statement
     expression, then force a BIND_EXPR to be created.  Otherwise we'll
     do the wrong thing for ({ { 1; } }) or ({ 1; { } }).  In particular,
     STATEMENT_LISTs merge, and thus we can lose track of what statement
     was really last.  */
  if (building_stmt_list_p ()
      && STATEMENT_LIST_STMT_EXPR (cur_stmt_list)
      && TREE_CODE (stmt) != BIND_EXPR)
    {
      stmt = build3 (BIND_EXPR, void_type_node, NULL, stmt, NULL);
      TREE_SIDE_EFFECTS (stmt) = 1;
      SET_EXPR_LOCATION (stmt, loc);
    }

  return stmt;
}

/* Queue a cleanup.  CLEANUP is an expression/statement to be executed
   when the current scope is exited.  EH_ONLY is true when this is not
   meant to apply to normal control flow transfer.  */

void
push_cleanup (tree decl, tree cleanup, bool eh_only)
{
  enum tree_code code;
  tree stmt, list;
  bool stmt_expr;

  code = eh_only ? TRY_CATCH_EXPR : TRY_FINALLY_EXPR;
  stmt = build_stmt (DECL_SOURCE_LOCATION (decl), code, NULL, cleanup);
  add_stmt (stmt);
  stmt_expr = STATEMENT_LIST_STMT_EXPR (cur_stmt_list);
  list = push_stmt_list ();
  TREE_OPERAND (stmt, 0) = list;
  STATEMENT_LIST_STMT_EXPR (list) = stmt_expr;
}

/* Build a binary-operation expression without default conversions.
   CODE is the kind of expression to build.
   LOCATION is the operator's location.
   This function differs from `build' in several ways:
   the data type of the result is computed and recorded in it,
   warnings are generated if arg data types are invalid,
   special handling for addition and subtraction of pointers is known,
   and some optimization is done (operations on narrow ints
   are done in the narrower type when that gives the same result).
   Constant folding is also done before the result is returned.

   Note that the operands will never have enumeral types, or function
   or array types, because either they will have the default conversions
   performed or they have both just been converted to some other type in which
   the arithmetic is to be done.  */

tree
build_binary_op (location_t location, enum tree_code code,
		 tree orig_op0, tree orig_op1, int convert_p)
{
  tree type0, type1, orig_type0, orig_type1;
  tree eptype;
  enum tree_code code0, code1;
  tree op0, op1;
  tree ret = error_mark_node;
  const char *invalid_op_diag;
  bool op0_int_operands, op1_int_operands;
  bool int_const, int_const_or_overflow, int_operands;

  /* Expression code to give to the expression when it is built.
     Normally this is CODE, which is what the caller asked for,
     but in some special cases we change it.  */
  enum tree_code resultcode = code;

  /* Data type in which the computation is to be performed.
     In the simplest cases this is the common type of the arguments.  */
  tree result_type = NULL;

  /* When the computation is in excess precision, the type of the
     final EXCESS_PRECISION_EXPR.  */
  tree semantic_result_type = NULL;

  /* Nonzero means operands have already been type-converted
     in whatever way is necessary.
     Zero means they need to be converted to RESULT_TYPE.  */
  int converted = 0;

  /* Nonzero means create the expression with this type, rather than
     RESULT_TYPE.  */
  tree build_type = 0;

  /* Nonzero means after finally constructing the expression
     convert it to this type.  */
  tree final_type = 0;

  /* Nonzero if this is an operation like MIN or MAX which can
     safely be computed in short if both args are promoted shorts.
     Also implies COMMON.
     -1 indicates a bitwise operation; this makes a difference
     in the exact conditions for when it is safe to do the operation
     in a narrower mode.  */
  int shorten = 0;

  /* Nonzero if this is a comparison operation;
     if both args are promoted shorts, compare the original shorts.
     Also implies COMMON.  */
  int short_compare = 0;

  /* Nonzero if this is a right-shift operation, which can be computed on the
     original short and then promoted if the operand is a promoted short.  */
  int short_shift = 0;

  /* Nonzero means set RESULT_TYPE to the common type of the args.  */
  int common = 0;

  /* True means types are compatible as far as ObjC is concerned.  */
  bool objc_ok;

  /* True means this is an arithmetic operation that may need excess
     precision.  */
  bool may_need_excess_precision;

  /* True means this is a boolean operation that converts both its
     operands to truth-values.  */
  bool boolean_op = false;

  if (location == UNKNOWN_LOCATION)
    location = input_location;

  op0 = orig_op0;
  op1 = orig_op1;

  op0_int_operands = EXPR_INT_CONST_OPERANDS (orig_op0);
  if (op0_int_operands)
    op0 = remove_c_maybe_const_expr (op0);
  op1_int_operands = EXPR_INT_CONST_OPERANDS (orig_op1);
  if (op1_int_operands)
    op1 = remove_c_maybe_const_expr (op1);
  int_operands = (op0_int_operands && op1_int_operands);
  if (int_operands)
    {
      int_const_or_overflow = (TREE_CODE (orig_op0) == INTEGER_CST
			       && TREE_CODE (orig_op1) == INTEGER_CST);
      int_const = (int_const_or_overflow
		   && !TREE_OVERFLOW (orig_op0)
		   && !TREE_OVERFLOW (orig_op1));
    }
  else
    int_const = int_const_or_overflow = false;

  /* Do not apply default conversion in mixed vector/scalar expression.  */
  if (convert_p
      && !((TREE_CODE (TREE_TYPE (op0)) == VECTOR_TYPE)
	   != (TREE_CODE (TREE_TYPE (op1)) == VECTOR_TYPE)))
    {
      op0 = default_conversion (op0);
      op1 = default_conversion (op1);
    }

  orig_type0 = type0 = TREE_TYPE (op0);
  orig_type1 = type1 = TREE_TYPE (op1);

  /* The expression codes of the data types of the arguments tell us
     whether the arguments are integers, floating, pointers, etc.  */
  code0 = TREE_CODE (type0);
  code1 = TREE_CODE (type1);

  /* Strip NON_LVALUE_EXPRs, etc., since we aren't using as an lvalue.  */
  STRIP_TYPE_NOPS (op0);
  STRIP_TYPE_NOPS (op1);

  /* If an error was already reported for one of the arguments,
     avoid reporting another error.  */

  if (code0 == ERROR_MARK || code1 == ERROR_MARK)
    return error_mark_node;

  if ((invalid_op_diag
       = targetm.invalid_binary_op (code, type0, type1)))
    {
      error_at (location, invalid_op_diag);
      return error_mark_node;
    }

  switch (code)
    {
    case PLUS_EXPR:
    case MINUS_EXPR:
    case MULT_EXPR:
    case TRUNC_DIV_EXPR:
    case CEIL_DIV_EXPR:
    case FLOOR_DIV_EXPR:
    case ROUND_DIV_EXPR:
    case EXACT_DIV_EXPR:
      may_need_excess_precision = true;
      break;
    default:
      may_need_excess_precision = false;
      break;
    }
  if (TREE_CODE (op0) == EXCESS_PRECISION_EXPR)
    {
      op0 = TREE_OPERAND (op0, 0);
      type0 = TREE_TYPE (op0);
    }
  else if (may_need_excess_precision
	   && (eptype = excess_precision_type (type0)) != NULL_TREE)
    {
      type0 = eptype;
      op0 = convert (eptype, op0);
    }
  if (TREE_CODE (op1) == EXCESS_PRECISION_EXPR)
    {
      op1 = TREE_OPERAND (op1, 0);
      type1 = TREE_TYPE (op1);
    }
  else if (may_need_excess_precision
	   && (eptype = excess_precision_type (type1)) != NULL_TREE)
    {
      type1 = eptype;
      op1 = convert (eptype, op1);
    }

  objc_ok = objc_compare_types (type0, type1, -3, NULL_TREE);

  /* In case when one of the operands of the binary operation is
     a vector and another is a scalar -- convert scalar to vector.  */
  if ((code0 == VECTOR_TYPE) != (code1 == VECTOR_TYPE))
    {
      enum stv_conv convert_flag = scalar_to_vector (location, code, op0, op1,
						     true);

      switch (convert_flag)
	{
	  case stv_error:
	    return error_mark_node;
	  case stv_firstarg:
	    {
              bool maybe_const = true;
              tree sc;
              sc = c_fully_fold (op0, false, &maybe_const);
              sc = save_expr (sc);
              sc = convert (TREE_TYPE (type1), sc);
              op0 = build_vector_from_val (type1, sc);
              if (!maybe_const)
                op0 = c_wrap_maybe_const (op0, true);
              orig_type0 = type0 = TREE_TYPE (op0);
              code0 = TREE_CODE (type0);
              converted = 1;
              break;
	    }
	  case stv_secondarg:
	    {
	      bool maybe_const = true;
	      tree sc;
	      sc = c_fully_fold (op1, false, &maybe_const);
	      sc = save_expr (sc);
	      sc = convert (TREE_TYPE (type0), sc);
	      op1 = build_vector_from_val (type0, sc);
	      if (!maybe_const)
		op1 = c_wrap_maybe_const (op1, true);
	      orig_type1 = type1 = TREE_TYPE (op1);
	      code1 = TREE_CODE (type1);
	      converted = 1;
	      break;
	    }
	  default:
	    break;
	}
    }

  switch (code)
    {
    case PLUS_EXPR:
      /* Handle the pointer + int case.  */
      if (code0 == POINTER_TYPE && code1 == INTEGER_TYPE)
	{
	  ret = pointer_int_sum (location, PLUS_EXPR, op0, op1);
	  goto return_build_binary_op;
	}
      else if (code1 == POINTER_TYPE && code0 == INTEGER_TYPE)
	{
	  ret = pointer_int_sum (location, PLUS_EXPR, op1, op0);
	  goto return_build_binary_op;
	}
      else
	common = 1;
      break;

    case MINUS_EXPR:
      /* Subtraction of two similar pointers.
	 We must subtract them as integers, then divide by object size.  */
      if (code0 == POINTER_TYPE && code1 == POINTER_TYPE
	  && comp_target_types (location, type0, type1))
	{
	  ret = pointer_diff (location, op0, op1);
	  goto return_build_binary_op;
	}
      /* Handle pointer minus int.  Just like pointer plus int.  */
      else if (code0 == POINTER_TYPE && code1 == INTEGER_TYPE)
	{
	  ret = pointer_int_sum (location, MINUS_EXPR, op0, op1);
	  goto return_build_binary_op;
	}
      else
	common = 1;
      break;

    case MULT_EXPR:
      common = 1;
      break;

    case TRUNC_DIV_EXPR:
    case CEIL_DIV_EXPR:
    case FLOOR_DIV_EXPR:
    case ROUND_DIV_EXPR:
    case EXACT_DIV_EXPR:
      warn_for_div_by_zero (location, op1);

      if ((code0 == INTEGER_TYPE || code0 == REAL_TYPE
	   || code0 == FIXED_POINT_TYPE
	   || code0 == COMPLEX_TYPE || code0 == VECTOR_TYPE)
	  && (code1 == INTEGER_TYPE || code1 == REAL_TYPE
	      || code1 == FIXED_POINT_TYPE
	      || code1 == COMPLEX_TYPE || code1 == VECTOR_TYPE))
	{
	  enum tree_code tcode0 = code0, tcode1 = code1;

	  if (code0 == COMPLEX_TYPE || code0 == VECTOR_TYPE)
	    tcode0 = TREE_CODE (TREE_TYPE (TREE_TYPE (op0)));
	  if (code1 == COMPLEX_TYPE || code1 == VECTOR_TYPE)
	    tcode1 = TREE_CODE (TREE_TYPE (TREE_TYPE (op1)));

	  if (!((tcode0 == INTEGER_TYPE && tcode1 == INTEGER_TYPE)
	      || (tcode0 == FIXED_POINT_TYPE && tcode1 == FIXED_POINT_TYPE)))
	    resultcode = RDIV_EXPR;
	  else
	    /* Although it would be tempting to shorten always here, that
	       loses on some targets, since the modulo instruction is
	       undefined if the quotient can't be represented in the
	       computation mode.  We shorten only if unsigned or if
	       dividing by something we know != -1.  */
	    shorten = (TYPE_UNSIGNED (TREE_TYPE (orig_op0))
		       || (TREE_CODE (op1) == INTEGER_CST
			   && !integer_all_onesp (op1)));
	  common = 1;
	}
      break;

    case BIT_AND_EXPR:
    case BIT_IOR_EXPR:
    case BIT_XOR_EXPR:
      if (code0 == INTEGER_TYPE && code1 == INTEGER_TYPE)
	shorten = -1;
      /* Allow vector types which are not floating point types.   */
      else if (code0 == VECTOR_TYPE
	       && code1 == VECTOR_TYPE
	       && !VECTOR_FLOAT_TYPE_P (type0)
	       && !VECTOR_FLOAT_TYPE_P (type1))
	common = 1;
      break;

    case TRUNC_MOD_EXPR:
    case FLOOR_MOD_EXPR:
      warn_for_div_by_zero (location, op1);

      if (code0 == VECTOR_TYPE && code1 == VECTOR_TYPE
	  && TREE_CODE (TREE_TYPE (type0)) == INTEGER_TYPE
	  && TREE_CODE (TREE_TYPE (type1)) == INTEGER_TYPE)
	common = 1;
      else if (code0 == INTEGER_TYPE && code1 == INTEGER_TYPE)
	{
	  /* Although it would be tempting to shorten always here, that loses
	     on some targets, since the modulo instruction is undefined if the
	     quotient can't be represented in the computation mode.  We shorten
	     only if unsigned or if dividing by something we know != -1.  */
	  shorten = (TYPE_UNSIGNED (TREE_TYPE (orig_op0))
		     || (TREE_CODE (op1) == INTEGER_CST
			 && !integer_all_onesp (op1)));
	  common = 1;
	}
      break;

    case TRUTH_ANDIF_EXPR:
    case TRUTH_ORIF_EXPR:
    case TRUTH_AND_EXPR:
    case TRUTH_OR_EXPR:
    case TRUTH_XOR_EXPR:
      if ((code0 == INTEGER_TYPE || code0 == POINTER_TYPE
	   || code0 == REAL_TYPE || code0 == COMPLEX_TYPE
	   || code0 == FIXED_POINT_TYPE)
	  && (code1 == INTEGER_TYPE || code1 == POINTER_TYPE
	      || code1 == REAL_TYPE || code1 == COMPLEX_TYPE
	      || code1 == FIXED_POINT_TYPE))
	{
	  /* Result of these operations is always an int,
	     but that does not mean the operands should be
	     converted to ints!  */
	  result_type = integer_type_node;
	  if (op0_int_operands)
	    {
	      op0 = c_objc_common_truthvalue_conversion (location, orig_op0);
	      op0 = remove_c_maybe_const_expr (op0);
	    }
	  else
	    op0 = c_objc_common_truthvalue_conversion (location, op0);
	  if (op1_int_operands)
	    {
	      op1 = c_objc_common_truthvalue_conversion (location, orig_op1);
	      op1 = remove_c_maybe_const_expr (op1);
	    }
	  else
	    op1 = c_objc_common_truthvalue_conversion (location, op1);
	  converted = 1;
	  boolean_op = true;
	}
      if (code == TRUTH_ANDIF_EXPR)
	{
	  int_const_or_overflow = (int_operands
				   && TREE_CODE (orig_op0) == INTEGER_CST
				   && (op0 == truthvalue_false_node
				       || TREE_CODE (orig_op1) == INTEGER_CST));
	  int_const = (int_const_or_overflow
		       && !TREE_OVERFLOW (orig_op0)
		       && (op0 == truthvalue_false_node
			   || !TREE_OVERFLOW (orig_op1)));
	}
      else if (code == TRUTH_ORIF_EXPR)
	{
	  int_const_or_overflow = (int_operands
				   && TREE_CODE (orig_op0) == INTEGER_CST
				   && (op0 == truthvalue_true_node
				       || TREE_CODE (orig_op1) == INTEGER_CST));
	  int_const = (int_const_or_overflow
		       && !TREE_OVERFLOW (orig_op0)
		       && (op0 == truthvalue_true_node
			   || !TREE_OVERFLOW (orig_op1)));
	}
      break;

      /* Shift operations: result has same type as first operand;
	 always convert second operand to int.
	 Also set SHORT_SHIFT if shifting rightward.  */

    case RSHIFT_EXPR:
      if (code0 == VECTOR_TYPE && code1 == INTEGER_TYPE
          && TREE_CODE (TREE_TYPE (type0)) == INTEGER_TYPE)
        {
          result_type = type0;
          converted = 1;
        }
      else if (code0 == VECTOR_TYPE && code1 == VECTOR_TYPE
	  && TREE_CODE (TREE_TYPE (type0)) == INTEGER_TYPE
          && TREE_CODE (TREE_TYPE (type1)) == INTEGER_TYPE
          && TYPE_VECTOR_SUBPARTS (type0) == TYPE_VECTOR_SUBPARTS (type1))
	{
	  result_type = type0;
	  converted = 1;
	}
      else if ((code0 == INTEGER_TYPE || code0 == FIXED_POINT_TYPE)
	  && code1 == INTEGER_TYPE)
	{
	  if (TREE_CODE (op1) == INTEGER_CST)
	    {
	      if (tree_int_cst_sgn (op1) < 0)
		{
		  int_const = false;
		  if (c_inhibit_evaluation_warnings == 0)
		    warning (0, "right shift count is negative");
		}
	      else
		{
		  if (!integer_zerop (op1))
		    short_shift = 1;

		  if (compare_tree_int (op1, TYPE_PRECISION (type0)) >= 0)
		    {
		      int_const = false;
		      if (c_inhibit_evaluation_warnings == 0)
			warning (0, "right shift count >= width of type");
		    }
		}
	    }

	  /* Use the type of the value to be shifted.  */
	  result_type = type0;
	  /* Convert the non vector shift-count to an integer, regardless
	     of size of value being shifted.  */
	  if (TREE_CODE (TREE_TYPE (op1)) != VECTOR_TYPE
	      && TYPE_MAIN_VARIANT (TREE_TYPE (op1)) != integer_type_node)
	    op1 = convert (integer_type_node, op1);
	  /* Avoid converting op1 to result_type later.  */
	  converted = 1;
	}
      break;

    case LSHIFT_EXPR:
      if (code0 == VECTOR_TYPE && code1 == INTEGER_TYPE
          && TREE_CODE (TREE_TYPE (type0)) == INTEGER_TYPE)
        {
          result_type = type0;
          converted = 1;
        }
      else if (code0 == VECTOR_TYPE && code1 == VECTOR_TYPE
	  && TREE_CODE (TREE_TYPE (type0)) == INTEGER_TYPE
          && TREE_CODE (TREE_TYPE (type1)) == INTEGER_TYPE
          && TYPE_VECTOR_SUBPARTS (type0) == TYPE_VECTOR_SUBPARTS (type1))
	{
	  result_type = type0;
	  converted = 1;
	}
      else if ((code0 == INTEGER_TYPE || code0 == FIXED_POINT_TYPE)
	  && code1 == INTEGER_TYPE)
	{
	  if (TREE_CODE (op1) == INTEGER_CST)
	    {
	      if (tree_int_cst_sgn (op1) < 0)
		{
		  int_const = false;
		  if (c_inhibit_evaluation_warnings == 0)
		    warning (0, "left shift count is negative");
		}

	      else if (compare_tree_int (op1, TYPE_PRECISION (type0)) >= 0)
		{
		  int_const = false;
		  if (c_inhibit_evaluation_warnings == 0)
		    warning (0, "left shift count >= width of type");
		}
	    }

	  /* Use the type of the value to be shifted.  */
	  result_type = type0;
	  /* Convert the non vector shift-count to an integer, regardless
	     of size of value being shifted.  */
	  if (TREE_CODE (TREE_TYPE (op1)) != VECTOR_TYPE
	      && TYPE_MAIN_VARIANT (TREE_TYPE (op1)) != integer_type_node)
	    op1 = convert (integer_type_node, op1);
	  /* Avoid converting op1 to result_type later.  */
	  converted = 1;
	}
      break;

    case EQ_EXPR:
    case NE_EXPR:
      if (code0 == VECTOR_TYPE && code1 == VECTOR_TYPE)
        {
          tree intt;
          if (TREE_TYPE (type0) != TREE_TYPE (type1))
            {
              error_at (location, "comparing vectors with different "
                                  "element types");
              return error_mark_node;
            }

          if (TYPE_VECTOR_SUBPARTS (type0) != TYPE_VECTOR_SUBPARTS (type1))
            {
              error_at (location, "comparing vectors with different "
                                  "number of elements");
              return error_mark_node;
            }

          /* Always construct signed integer vector type.  */
          intt = c_common_type_for_size (GET_MODE_BITSIZE
					   (TYPE_MODE (TREE_TYPE (type0))), 0);
          result_type = build_opaque_vector_type (intt,
						  TYPE_VECTOR_SUBPARTS (type0));
          converted = 1;
          break;
        }
      if (FLOAT_TYPE_P (type0) || FLOAT_TYPE_P (type1))
	warning_at (location,
		    OPT_Wfloat_equal,
		    "comparing floating point with == or != is unsafe");
      /* Result of comparison is always int,
	 but don't convert the args to int!  */
      build_type = integer_type_node;
      if ((code0 == INTEGER_TYPE || code0 == REAL_TYPE
	   || code0 == FIXED_POINT_TYPE || code0 == COMPLEX_TYPE)
	  && (code1 == INTEGER_TYPE || code1 == REAL_TYPE
	      || code1 == FIXED_POINT_TYPE || code1 == COMPLEX_TYPE))
	short_compare = 1;
      else if (code0 == POINTER_TYPE && null_pointer_constant_p (orig_op1))
	{
	  if (TREE_CODE (op0) == ADDR_EXPR
	      && decl_with_nonnull_addr_p (TREE_OPERAND (op0, 0)))
	    {
	      if (code == EQ_EXPR)
		warning_at (location,
			    OPT_Waddress,
			    "the comparison will always evaluate as %<false%> "
			    "for the address of %qD will never be NULL",
			    TREE_OPERAND (op0, 0));
	      else
		warning_at (location,
			    OPT_Waddress,
			    "the comparison will always evaluate as %<true%> "
			    "for the address of %qD will never be NULL",
			    TREE_OPERAND (op0, 0));
	    }
	  result_type = type0;
	}
      else if (code1 == POINTER_TYPE && null_pointer_constant_p (orig_op0))
	{
	  if (TREE_CODE (op1) == ADDR_EXPR
	      && decl_with_nonnull_addr_p (TREE_OPERAND (op1, 0)))
	    {
	      if (code == EQ_EXPR)
		warning_at (location,
			    OPT_Waddress,
			    "the comparison will always evaluate as %<false%> "
			    "for the address of %qD will never be NULL",
			    TREE_OPERAND (op1, 0));
	      else
		warning_at (location,
			    OPT_Waddress,
			    "the comparison will always evaluate as %<true%> "
			    "for the address of %qD will never be NULL",
			    TREE_OPERAND (op1, 0));
	    }
	  result_type = type1;
	}
      else if (code0 == POINTER_TYPE && code1 == POINTER_TYPE)
	{
	  tree tt0 = TREE_TYPE (type0);
	  tree tt1 = TREE_TYPE (type1);
	  addr_space_t as0 = TYPE_ADDR_SPACE (tt0);
	  addr_space_t as1 = TYPE_ADDR_SPACE (tt1);
	  addr_space_t as_common = ADDR_SPACE_GENERIC;

	  /* Anything compares with void *.  void * compares with anything.
	     Otherwise, the targets must be compatible
	     and both must be object or both incomplete.  */
	  if (comp_target_types (location, type0, type1))
	    result_type = common_pointer_type (type0, type1);
	  else if (!addr_space_superset (as0, as1, &as_common))
	    {
	      error_at (location, "comparison of pointers to "
			"disjoint address spaces");
	      return error_mark_node;
	    }
	  else if (VOID_TYPE_P (tt0))
	    {
	      if (pedantic && TREE_CODE (tt1) == FUNCTION_TYPE)
		pedwarn (location, OPT_Wpedantic, "ISO C forbids "
			 "comparison of %<void *%> with function pointer");
	    }
	  else if (VOID_TYPE_P (tt1))
	    {
	      if (pedantic && TREE_CODE (tt0) == FUNCTION_TYPE)
		pedwarn (location, OPT_Wpedantic, "ISO C forbids "
			 "comparison of %<void *%> with function pointer");
	    }
	  else
	    /* Avoid warning about the volatile ObjC EH puts on decls.  */
	    if (!objc_ok)
	      pedwarn (location, 0,
		       "comparison of distinct pointer types lacks a cast");

	  if (result_type == NULL_TREE)
	    {
	      int qual = ENCODE_QUAL_ADDR_SPACE (as_common);
	      result_type = build_pointer_type
			      (build_qualified_type (void_type_node, qual));
	    }
	}
      else if (code0 == POINTER_TYPE && code1 == INTEGER_TYPE)
	{
	  result_type = type0;
	  pedwarn (location, 0, "comparison between pointer and integer");
	}
      else if (code0 == INTEGER_TYPE && code1 == POINTER_TYPE)
	{
	  result_type = type1;
	  pedwarn (location, 0, "comparison between pointer and integer");
	}
      break;

    case LE_EXPR:
    case GE_EXPR:
    case LT_EXPR:
    case GT_EXPR:
      if (code0 == VECTOR_TYPE && code1 == VECTOR_TYPE)
        {
          tree intt;
          if (TREE_TYPE (type0) != TREE_TYPE (type1))
            {
              error_at (location, "comparing vectors with different "
                                  "element types");
              return error_mark_node;
            }

          if (TYPE_VECTOR_SUBPARTS (type0) != TYPE_VECTOR_SUBPARTS (type1))
            {
              error_at (location, "comparing vectors with different "
                                  "number of elements");
              return error_mark_node;
            }

          /* Always construct signed integer vector type.  */
          intt = c_common_type_for_size (GET_MODE_BITSIZE
					   (TYPE_MODE (TREE_TYPE (type0))), 0);
          result_type = build_opaque_vector_type (intt,
						  TYPE_VECTOR_SUBPARTS (type0));
          converted = 1;
          break;
        }
      build_type = integer_type_node;
      if ((code0 == INTEGER_TYPE || code0 == REAL_TYPE
	   || code0 == FIXED_POINT_TYPE)
	  && (code1 == INTEGER_TYPE || code1 == REAL_TYPE
	      || code1 == FIXED_POINT_TYPE))
	short_compare = 1;
      else if (code0 == POINTER_TYPE && code1 == POINTER_TYPE)
	{
	  addr_space_t as0 = TYPE_ADDR_SPACE (TREE_TYPE (type0));
	  addr_space_t as1 = TYPE_ADDR_SPACE (TREE_TYPE (type1));
	  addr_space_t as_common;

	  if (comp_target_types (location, type0, type1))
	    {
	      result_type = common_pointer_type (type0, type1);
	      if (!COMPLETE_TYPE_P (TREE_TYPE (type0))
		  != !COMPLETE_TYPE_P (TREE_TYPE (type1)))
		pedwarn (location, 0,
			 "comparison of complete and incomplete pointers");
	      else if (TREE_CODE (TREE_TYPE (type0)) == FUNCTION_TYPE)
		pedwarn (location, OPT_Wpedantic, "ISO C forbids "
			 "ordered comparisons of pointers to functions");
	      else if (null_pointer_constant_p (orig_op0)
		       || null_pointer_constant_p (orig_op1))
		warning_at (location, OPT_Wextra,
			    "ordered comparison of pointer with null pointer");

	    }
	  else if (!addr_space_superset (as0, as1, &as_common))
	    {
	      error_at (location, "comparison of pointers to "
			"disjoint address spaces");
	      return error_mark_node;
	    }
	  else
	    {
	      int qual = ENCODE_QUAL_ADDR_SPACE (as_common);
	      result_type = build_pointer_type
			      (build_qualified_type (void_type_node, qual));
	      pedwarn (location, 0,
		       "comparison of distinct pointer types lacks a cast");
	    }
	}
      else if (code0 == POINTER_TYPE && null_pointer_constant_p (orig_op1))
	{
	  result_type = type0;
	  if (pedantic)
	    pedwarn (location, OPT_Wpedantic,
		     "ordered comparison of pointer with integer zero");
	  else if (extra_warnings)
	    warning_at (location, OPT_Wextra,
			"ordered comparison of pointer with integer zero");
	}
      else if (code1 == POINTER_TYPE && null_pointer_constant_p (orig_op0))
	{
	  result_type = type1;
	  if (pedantic)
	    pedwarn (location, OPT_Wpedantic,
		     "ordered comparison of pointer with integer zero");
	  else if (extra_warnings)
	    warning_at (location, OPT_Wextra,
			"ordered comparison of pointer with integer zero");
	}
      else if (code0 == POINTER_TYPE && code1 == INTEGER_TYPE)
	{
	  result_type = type0;
	  pedwarn (location, 0, "comparison between pointer and integer");
	}
      else if (code0 == INTEGER_TYPE && code1 == POINTER_TYPE)
	{
	  result_type = type1;
	  pedwarn (location, 0, "comparison between pointer and integer");
	}
      break;

    default:
      gcc_unreachable ();
    }

  if (code0 == ERROR_MARK || code1 == ERROR_MARK)
    return error_mark_node;

  if (code0 == VECTOR_TYPE && code1 == VECTOR_TYPE
      && (!tree_int_cst_equal (TYPE_SIZE (type0), TYPE_SIZE (type1))
	  || !same_scalar_type_ignoring_signedness (TREE_TYPE (type0),
						    TREE_TYPE (type1))))
    {
      binary_op_error (location, code, type0, type1);
      return error_mark_node;
    }

  if ((code0 == INTEGER_TYPE || code0 == REAL_TYPE || code0 == COMPLEX_TYPE
       || code0 == FIXED_POINT_TYPE || code0 == VECTOR_TYPE)
      &&
      (code1 == INTEGER_TYPE || code1 == REAL_TYPE || code1 == COMPLEX_TYPE
       || code1 == FIXED_POINT_TYPE || code1 == VECTOR_TYPE))
    {
      bool first_complex = (code0 == COMPLEX_TYPE);
      bool second_complex = (code1 == COMPLEX_TYPE);
      int none_complex = (!first_complex && !second_complex);

      if (shorten || common || short_compare)
	{
	  result_type = c_common_type (type0, type1);
	  do_warn_double_promotion (result_type, type0, type1,
				    "implicit conversion from %qT to %qT "
				    "to match other operand of binary "
				    "expression",
				    location);
	  if (result_type == error_mark_node)
	    return error_mark_node;
	}

      if (first_complex != second_complex
	  && (code == PLUS_EXPR
	      || code == MINUS_EXPR
	      || code == MULT_EXPR
	      || (code == TRUNC_DIV_EXPR && first_complex))
	  && TREE_CODE (TREE_TYPE (result_type)) == REAL_TYPE
	  && flag_signed_zeros)
	{
	  /* An operation on mixed real/complex operands must be
	     handled specially, but the language-independent code can
	     more easily optimize the plain complex arithmetic if
	     -fno-signed-zeros.  */
	  tree real_type = TREE_TYPE (result_type);
	  tree real, imag;
	  if (type0 != orig_type0 || type1 != orig_type1)
	    {
	      gcc_assert (may_need_excess_precision && common);
	      semantic_result_type = c_common_type (orig_type0, orig_type1);
	    }
	  if (first_complex)
	    {
	      if (TREE_TYPE (op0) != result_type)
		op0 = convert_and_check (result_type, op0);
	      if (TREE_TYPE (op1) != real_type)
		op1 = convert_and_check (real_type, op1);
	    }
	  else
	    {
	      if (TREE_TYPE (op0) != real_type)
		op0 = convert_and_check (real_type, op0);
	      if (TREE_TYPE (op1) != result_type)
		op1 = convert_and_check (result_type, op1);
	    }
	  if (TREE_CODE (op0) == ERROR_MARK || TREE_CODE (op1) == ERROR_MARK)
	    return error_mark_node;
	  if (first_complex)
	    {
	      op0 = c_save_expr (op0);
	      real = build_unary_op (EXPR_LOCATION (orig_op0), REALPART_EXPR,
				     op0, 1);
	      imag = build_unary_op (EXPR_LOCATION (orig_op0), IMAGPART_EXPR,
				     op0, 1);
	      switch (code)
		{
		case MULT_EXPR:
		case TRUNC_DIV_EXPR:
		  op1 = c_save_expr (op1);
		  imag = build2 (resultcode, real_type, imag, op1);
		  /* Fall through.  */
		case PLUS_EXPR:
		case MINUS_EXPR:
		  real = build2 (resultcode, real_type, real, op1);
		  break;
		default:
		  gcc_unreachable();
		}
	    }
	  else
	    {
	      op1 = c_save_expr (op1);
	      real = build_unary_op (EXPR_LOCATION (orig_op1), REALPART_EXPR,
				     op1, 1);
	      imag = build_unary_op (EXPR_LOCATION (orig_op1), IMAGPART_EXPR,
				     op1, 1);
	      switch (code)
		{
		case MULT_EXPR:
		  op0 = c_save_expr (op0);
		  imag = build2 (resultcode, real_type, op0, imag);
		  /* Fall through.  */
		case PLUS_EXPR:
		  real = build2 (resultcode, real_type, op0, real);
		  break;
		case MINUS_EXPR:
		  real = build2 (resultcode, real_type, op0, real);
		  imag = build1 (NEGATE_EXPR, real_type, imag);
		  break;
		default:
		  gcc_unreachable();
		}
	    }
	  ret = build2 (COMPLEX_EXPR, result_type, real, imag);
	  goto return_build_binary_op;
	}

      /* For certain operations (which identify themselves by shorten != 0)
	 if both args were extended from the same smaller type,
	 do the arithmetic in that type and then extend.

	 shorten !=0 and !=1 indicates a bitwise operation.
	 For them, this optimization is safe only if
	 both args are zero-extended or both are sign-extended.
	 Otherwise, we might change the result.
	 Eg, (short)-1 | (unsigned short)-1 is (int)-1
	 but calculated in (unsigned short) it would be (unsigned short)-1.  */

      if (shorten && none_complex)
	{
	  final_type = result_type;
	  result_type = shorten_binary_op (result_type, op0, op1,
					   shorten == -1);
	}

      /* Shifts can be shortened if shifting right.  */

      if (short_shift)
	{
	  int unsigned_arg;
	  tree arg0 = get_narrower (op0, &unsigned_arg);

	  final_type = result_type;

	  if (arg0 == op0 && final_type == TREE_TYPE (op0))
	    unsigned_arg = TYPE_UNSIGNED (TREE_TYPE (op0));

	  if (TYPE_PRECISION (TREE_TYPE (arg0)) < TYPE_PRECISION (result_type)
	      && tree_int_cst_sgn (op1) > 0
	      /* We can shorten only if the shift count is less than the
		 number of bits in the smaller type size.  */
	      && compare_tree_int (op1, TYPE_PRECISION (TREE_TYPE (arg0))) < 0
	      /* We cannot drop an unsigned shift after sign-extension.  */
	      && (!TYPE_UNSIGNED (final_type) || unsigned_arg))
	    {
	      /* Do an unsigned shift if the operand was zero-extended.  */
	      result_type
		= c_common_signed_or_unsigned_type (unsigned_arg,
						    TREE_TYPE (arg0));
	      /* Convert value-to-be-shifted to that type.  */
	      if (TREE_TYPE (op0) != result_type)
		op0 = convert (result_type, op0);
	      converted = 1;
	    }
	}

      /* Comparison operations are shortened too but differently.
	 They identify themselves by setting short_compare = 1.  */

      if (short_compare)
	{
	  /* Don't write &op0, etc., because that would prevent op0
	     from being kept in a register.
	     Instead, make copies of the our local variables and
	     pass the copies by reference, then copy them back afterward.  */
	  tree xop0 = op0, xop1 = op1, xresult_type = result_type;
	  enum tree_code xresultcode = resultcode;
	  tree val
	    = shorten_compare (&xop0, &xop1, &xresult_type, &xresultcode);

	  if (val != 0)
	    {
	      ret = val;
	      goto return_build_binary_op;
	    }

	  op0 = xop0, op1 = xop1;
	  converted = 1;
	  resultcode = xresultcode;

	  if (c_inhibit_evaluation_warnings == 0)
	    {
	      bool op0_maybe_const = true;
	      bool op1_maybe_const = true;
	      tree orig_op0_folded, orig_op1_folded;

	      if (in_late_binary_op)
		{
		  orig_op0_folded = orig_op0;
		  orig_op1_folded = orig_op1;
		}
	      else
		{
		  /* Fold for the sake of possible warnings, as in
		     build_conditional_expr.  This requires the
		     "original" values to be folded, not just op0 and
		     op1.  */
		  c_inhibit_evaluation_warnings++;
		  op0 = c_fully_fold (op0, require_constant_value,
				      &op0_maybe_const);
		  op1 = c_fully_fold (op1, require_constant_value,
				      &op1_maybe_const);
		  c_inhibit_evaluation_warnings--;
		  orig_op0_folded = c_fully_fold (orig_op0,
						  require_constant_value,
						  NULL);
		  orig_op1_folded = c_fully_fold (orig_op1,
						  require_constant_value,
						  NULL);
		}

	      if (warn_sign_compare)
		warn_for_sign_compare (location, orig_op0_folded,
				       orig_op1_folded, op0, op1,
				       result_type, resultcode);
	      if (!in_late_binary_op && !int_operands)
		{
		  if (!op0_maybe_const || TREE_CODE (op0) != INTEGER_CST)
		    op0 = c_wrap_maybe_const (op0, !op0_maybe_const);
		  if (!op1_maybe_const || TREE_CODE (op1) != INTEGER_CST)
		    op1 = c_wrap_maybe_const (op1, !op1_maybe_const);
		}
	    }
	}
    }

  /* At this point, RESULT_TYPE must be nonzero to avoid an error message.
     If CONVERTED is zero, both args will be converted to type RESULT_TYPE.
     Then the expression will be built.
     It will be given type FINAL_TYPE if that is nonzero;
     otherwise, it will be given type RESULT_TYPE.  */

  if (!result_type)
    {
      binary_op_error (location, code, TREE_TYPE (op0), TREE_TYPE (op1));
      return error_mark_node;
    }

  if (build_type == NULL_TREE)
    {
      build_type = result_type;
      if ((type0 != orig_type0 || type1 != orig_type1)
	  && !boolean_op)
	{
	  gcc_assert (may_need_excess_precision && common);
	  semantic_result_type = c_common_type (orig_type0, orig_type1);
	}
    }

  if (!converted)
    {
      op0 = ep_convert_and_check (result_type, op0, semantic_result_type);
      op1 = ep_convert_and_check (result_type, op1, semantic_result_type);

      /* This can happen if one operand has a vector type, and the other
	 has a different type.  */
      if (TREE_CODE (op0) == ERROR_MARK || TREE_CODE (op1) == ERROR_MARK)
	return error_mark_node;
    }

  /* Treat expressions in initializers specially as they can't trap.  */
  if (int_const_or_overflow)
    ret = (require_constant_value
	   ? fold_build2_initializer_loc (location, resultcode, build_type,
					  op0, op1)
	   : fold_build2_loc (location, resultcode, build_type, op0, op1));
  else
    ret = build2 (resultcode, build_type, op0, op1);
  if (final_type != 0)
    ret = convert (final_type, ret);

 return_build_binary_op:
  gcc_assert (ret != error_mark_node);
  if (TREE_CODE (ret) == INTEGER_CST && !TREE_OVERFLOW (ret) && !int_const)
    ret = (int_operands
	   ? note_integer_operands (ret)
	   : build1 (NOP_EXPR, TREE_TYPE (ret), ret));
  else if (TREE_CODE (ret) != INTEGER_CST && int_operands
	   && !in_late_binary_op)
    ret = note_integer_operands (ret);
  if (semantic_result_type)
    ret = build1 (EXCESS_PRECISION_EXPR, semantic_result_type, ret);
  protected_set_expr_location (ret, location);
  return ret;
}


/* Convert EXPR to be a truth-value, validating its type for this
   purpose.  LOCATION is the source location for the expression.  */

tree
c_objc_common_truthvalue_conversion (location_t location, tree expr)
{
  bool int_const, int_operands;

  switch (TREE_CODE (TREE_TYPE (expr)))
    {
    case ARRAY_TYPE:
      error_at (location, "used array that cannot be converted to pointer where scalar is required");
      return error_mark_node;

    case RECORD_TYPE:
      error_at (location, "used struct type value where scalar is required");
      return error_mark_node;

    case UNION_TYPE:
      error_at (location, "used union type value where scalar is required");
      return error_mark_node;

    case VOID_TYPE:
      error_at (location, "void value not ignored as it ought to be");
      return error_mark_node;

    case FUNCTION_TYPE:
      gcc_unreachable ();

    case VECTOR_TYPE:
      error_at (location, "used vector type where scalar is required");
      return error_mark_node;

    default:
      break;
    }

  int_const = (TREE_CODE (expr) == INTEGER_CST && !TREE_OVERFLOW (expr));
  int_operands = EXPR_INT_CONST_OPERANDS (expr);
  if (int_operands && TREE_CODE (expr) != INTEGER_CST)
    {
      expr = remove_c_maybe_const_expr (expr);
      expr = build2 (NE_EXPR, integer_type_node, expr,
		     convert (TREE_TYPE (expr), integer_zero_node));
      expr = note_integer_operands (expr);
    }
  else
    /* ??? Should we also give an error for vectors rather than leaving
       those to give errors later?  */
    expr = c_common_truthvalue_conversion (location, expr);

  if (TREE_CODE (expr) == INTEGER_CST && int_operands && !int_const)
    {
      if (TREE_OVERFLOW (expr))
	return expr;
      else
	return note_integer_operands (expr);
    }
  if (TREE_CODE (expr) == INTEGER_CST && !int_const)
    return build1 (NOP_EXPR, TREE_TYPE (expr), expr);
  return expr;
}


/* Convert EXPR to a contained DECL, updating *TC, *TI and *SE as
   required.  */

tree
c_expr_to_decl (tree expr, bool *tc ATTRIBUTE_UNUSED, bool *se)
{
  if (TREE_CODE (expr) == COMPOUND_LITERAL_EXPR)
    {
      tree decl = COMPOUND_LITERAL_EXPR_DECL (expr);
      /* Executing a compound literal inside a function reinitializes
	 it.  */
      if (!TREE_STATIC (decl))
	*se = true;
      return decl;
    }
  else
    return expr;
}

/* Like c_begin_compound_stmt, except force the retention of the BLOCK.  */

tree
c_begin_omp_parallel (void)
{
  tree block;

  keep_next_level ();
  block = c_begin_compound_stmt (true);

  return block;
}

/* Generate OMP_PARALLEL, with CLAUSES and BLOCK as its compound
   statement.  LOC is the location of the OMP_PARALLEL.  */

tree
c_finish_omp_parallel (location_t loc, tree clauses, tree block)
{
  tree stmt;

  block = c_end_compound_stmt (loc, block, true);

  stmt = make_node (OMP_PARALLEL);
  TREE_TYPE (stmt) = void_type_node;
  OMP_PARALLEL_CLAUSES (stmt) = clauses;
  OMP_PARALLEL_BODY (stmt) = block;
  SET_EXPR_LOCATION (stmt, loc);

  return add_stmt (stmt);
}

/* Like c_begin_compound_stmt, except force the retention of the BLOCK.  */

tree
c_begin_omp_task (void)
{
  tree block;

  keep_next_level ();
  block = c_begin_compound_stmt (true);

  return block;
}

/* Generate OMP_TASK, with CLAUSES and BLOCK as its compound
   statement.  LOC is the location of the #pragma.  */

tree
c_finish_omp_task (location_t loc, tree clauses, tree block)
{
  tree stmt;

  block = c_end_compound_stmt (loc, block, true);

  stmt = make_node (OMP_TASK);
  TREE_TYPE (stmt) = void_type_node;
  OMP_TASK_CLAUSES (stmt) = clauses;
  OMP_TASK_BODY (stmt) = block;
  SET_EXPR_LOCATION (stmt, loc);

  return add_stmt (stmt);
}

/* Like c_begin_compound_stmt, except force the retention of the BLOCK.  */

tree
c_begin_omp_taskgroup (void)
{
  tree block;

  keep_next_level ();
  block = c_begin_compound_stmt (true);

  return block;
}

/* Generate code for #pragma omp taskgroup.  */

void
c_finish_omp_taskgroup (location_t loc, tree block)
{
  tree fn = builtin_decl_explicit (BUILT_IN_GOMP_TASKGROUP_START);
  tree stmt = build_call_expr_loc (loc, fn, 0);
  block = c_end_compound_stmt (loc, block, true);
  add_stmt (stmt);
  add_stmt (block);
  fn = builtin_decl_explicit (BUILT_IN_GOMP_TASKGROUP_END);
  stmt = build_call_expr_loc (loc, fn, 0);
  add_stmt (stmt);
}

/* Generate GOMP_cancel call for #pragma omp cancel.  */

void
c_finish_omp_cancel (location_t loc, tree clauses)
{
  tree fn = builtin_decl_explicit (BUILT_IN_GOMP_CANCEL);
  int mask = 0;
  if (find_omp_clause (clauses, OMP_CLAUSE_PARALLEL))
    mask = 1;
  else if (find_omp_clause (clauses, OMP_CLAUSE_FOR))
    mask = 2;
  else if (find_omp_clause (clauses, OMP_CLAUSE_SECTIONS))
    mask = 4;
  else if (find_omp_clause (clauses, OMP_CLAUSE_TASKGROUP))
    mask = 8;
  else
    {
      error_at (loc, "%<#pragma omp cancel must specify one of "
		     "%<parallel%>, %<for%>, %<sections%> or %<taskgroup%> "
		     "clauses");
      return;
    }
  tree stmt = build_call_expr_loc (loc, fn, 1,
				   build_int_cst (integer_type_node, mask));
  tree ifc = find_omp_clause (clauses, OMP_CLAUSE_IF);
  if (ifc != NULL_TREE)
    stmt = build3 (COND_EXPR, void_type_node, OMP_CLAUSE_IF_EXPR (ifc),
		   stmt, NULL_TREE);
  add_stmt (stmt);
}

/* Generate GOMP_cancellation_point call for
   #pragma omp cancellation point.  */

void
c_finish_omp_cancellation_point (location_t loc, tree clauses)
{
  tree fn = builtin_decl_explicit (BUILT_IN_GOMP_CANCELLATION_POINT);
  int mask = 0;
  if (find_omp_clause (clauses, OMP_CLAUSE_PARALLEL))
    mask = 1;
  else if (find_omp_clause (clauses, OMP_CLAUSE_FOR))
    mask = 2;
  else if (find_omp_clause (clauses, OMP_CLAUSE_SECTIONS))
    mask = 4;
  else if (find_omp_clause (clauses, OMP_CLAUSE_TASKGROUP))
    mask = 8;
  else
    {
      error_at (loc, "%<#pragma omp cancellation point must specify one of "
		     "%<parallel%>, %<for%>, %<sections%> or %<taskgroup%> "
		     "clauses");
      return;
    }
  tree stmt = build_call_expr_loc (loc, fn, 1,
				   build_int_cst (integer_type_node, mask));
  add_stmt (stmt);
}

/* For all elements of CLAUSES, validate them vs OpenMP constraints.
   Remove any elements from the list that are invalid.  */

tree
c_finish_omp_clauses (tree clauses)
{
  bitmap_head generic_head, firstprivate_head, lastprivate_head;
  bitmap_head aligned_head;
  tree c, t, *pc = &clauses;
  const char *name;
  bool branch_seen = false;

  bitmap_obstack_initialize (NULL);
  bitmap_initialize (&generic_head, &bitmap_default_obstack);
  bitmap_initialize (&firstprivate_head, &bitmap_default_obstack);
  bitmap_initialize (&lastprivate_head, &bitmap_default_obstack);
  bitmap_initialize (&aligned_head, &bitmap_default_obstack);

  for (pc = &clauses, c = clauses; c ; c = *pc)
    {
      bool remove = false;
      bool need_complete = false;
      bool need_implicitly_determined = false;

      switch (OMP_CLAUSE_CODE (c))
	{
	case OMP_CLAUSE_SHARED:
	  name = "shared";
	  need_implicitly_determined = true;
	  goto check_dup_generic;

	case OMP_CLAUSE_PRIVATE:
	  name = "private";
	  need_complete = true;
	  need_implicitly_determined = true;
	  goto check_dup_generic;

	case OMP_CLAUSE_REDUCTION:
	  name = "reduction";
	  need_implicitly_determined = true;
	  t = OMP_CLAUSE_DECL (c);
	  if (AGGREGATE_TYPE_P (TREE_TYPE (t))
	      || POINTER_TYPE_P (TREE_TYPE (t)))
	    {
	      error_at (OMP_CLAUSE_LOCATION (c),
			"%qE has invalid type for %<reduction%>", t);
	      remove = true;
	    }
	  else if (FLOAT_TYPE_P (TREE_TYPE (t)))
	    {
	      enum tree_code r_code = OMP_CLAUSE_REDUCTION_CODE (c);
	      const char *r_name = NULL;

	      switch (r_code)
		{
		case PLUS_EXPR:
		case MULT_EXPR:
		case MINUS_EXPR:
		case MIN_EXPR:
		case MAX_EXPR:
		  break;
		case BIT_AND_EXPR:
		  r_name = "&";
		  break;
		case BIT_XOR_EXPR:
		  r_name = "^";
		  break;
		case BIT_IOR_EXPR:
		  r_name = "|";
		  break;
		case TRUTH_ANDIF_EXPR:
		  r_name = "&&";
		  break;
		case TRUTH_ORIF_EXPR:
		  r_name = "||";
		  break;
		default:
		  gcc_unreachable ();
		}
	      if (r_name)
		{
		  error_at (OMP_CLAUSE_LOCATION (c),
			    "%qE has invalid type for %<reduction(%s)%>",
			    t, r_name);
		  remove = true;
		}
	    }
	  goto check_dup_generic;

	case OMP_CLAUSE_COPYPRIVATE:
	  name = "copyprivate";
	  goto check_dup_generic;

	case OMP_CLAUSE_COPYIN:
	  name = "copyin";
	  t = OMP_CLAUSE_DECL (c);
	  if (TREE_CODE (t) != VAR_DECL || !DECL_THREAD_LOCAL_P (t))
	    {
	      error_at (OMP_CLAUSE_LOCATION (c),
			"%qE must be %<threadprivate%> for %<copyin%>", t);
	      remove = true;
	    }
	  goto check_dup_generic;

	case OMP_CLAUSE_LINEAR:
	  name = "linear";
	  t = OMP_CLAUSE_DECL (c);
	  if (!INTEGRAL_TYPE_P (TREE_TYPE (t))
	      && TREE_CODE (TREE_TYPE (t)) != POINTER_TYPE)
	    {
	      error_at (OMP_CLAUSE_LOCATION (c),
			"linear clause applied to non-integral non-pointer");
	      remove = true;
	      break;
	    }
	  if (TREE_CODE (TREE_TYPE (OMP_CLAUSE_DECL (c))) == POINTER_TYPE)
	    {
	      tree s = OMP_CLAUSE_LINEAR_STEP (c);
	      s = pointer_int_sum (OMP_CLAUSE_LOCATION (c), PLUS_EXPR,
				   OMP_CLAUSE_DECL (c), s);
	      s = fold_build2_loc (OMP_CLAUSE_LOCATION (c), MINUS_EXPR,
				   sizetype, s, OMP_CLAUSE_DECL (c));
	      if (s == error_mark_node)
		s = size_one_node;
	      OMP_CLAUSE_LINEAR_STEP (c) = s;
	    }
	  goto check_dup_generic;

	check_dup_generic:
	  t = OMP_CLAUSE_DECL (c);
	  if (TREE_CODE (t) != VAR_DECL && TREE_CODE (t) != PARM_DECL)
	    {
	      error_at (OMP_CLAUSE_LOCATION (c),
			"%qE is not a variable in clause %qs", t, name);
	      remove = true;
	    }
	  else if (bitmap_bit_p (&generic_head, DECL_UID (t))
		   || bitmap_bit_p (&firstprivate_head, DECL_UID (t))
		   || bitmap_bit_p (&lastprivate_head, DECL_UID (t)))
	    {
	      error_at (OMP_CLAUSE_LOCATION (c),
			"%qE appears more than once in data clauses", t);
	      remove = true;
	    }
	  else
	    bitmap_set_bit (&generic_head, DECL_UID (t));
	  break;

	case OMP_CLAUSE_FIRSTPRIVATE:
	  name = "firstprivate";
	  t = OMP_CLAUSE_DECL (c);
	  need_complete = true;
	  need_implicitly_determined = true;
	  if (TREE_CODE (t) != VAR_DECL && TREE_CODE (t) != PARM_DECL)
	    {
	      error_at (OMP_CLAUSE_LOCATION (c),
			"%qE is not a variable in clause %<firstprivate%>", t);
	      remove = true;
	    }
	  else if (bitmap_bit_p (&generic_head, DECL_UID (t))
		   || bitmap_bit_p (&firstprivate_head, DECL_UID (t)))
	    {
	      error_at (OMP_CLAUSE_LOCATION (c),
			"%qE appears more than once in data clauses", t);
	      remove = true;
	    }
	  else
	    bitmap_set_bit (&firstprivate_head, DECL_UID (t));
	  break;

	case OMP_CLAUSE_LASTPRIVATE:
	  name = "lastprivate";
	  t = OMP_CLAUSE_DECL (c);
	  need_complete = true;
	  need_implicitly_determined = true;
	  if (TREE_CODE (t) != VAR_DECL && TREE_CODE (t) != PARM_DECL)
	    {
	      error_at (OMP_CLAUSE_LOCATION (c),
			"%qE is not a variable in clause %<lastprivate%>", t);
	      remove = true;
	    }
	  else if (bitmap_bit_p (&generic_head, DECL_UID (t))
		   || bitmap_bit_p (&lastprivate_head, DECL_UID (t)))
	    {
	      error_at (OMP_CLAUSE_LOCATION (c),
		     "%qE appears more than once in data clauses", t);
	      remove = true;
	    }
	  else
	    bitmap_set_bit (&lastprivate_head, DECL_UID (t));
	  break;

	case OMP_CLAUSE_ALIGNED: 
	  name = "aligned";
	  t = OMP_CLAUSE_DECL (c);
	  if (TREE_CODE (t) != VAR_DECL && TREE_CODE (t) != PARM_DECL)
	    {
	      error_at (OMP_CLAUSE_LOCATION (c),
			"%qE is not a variable in %<aligned%> clause", t);
	      remove = true;
	    }
	  else if (bitmap_bit_p (&aligned_head, DECL_UID (t)))
	    {
	      error_at (OMP_CLAUSE_LOCATION (c),
			"%qE appears more than once in %<aligned%> clauses",
			t);
	      remove = true;
	    }
	  else
	    bitmap_set_bit (&aligned_head, DECL_UID (t));
	  break;

	case OMP_CLAUSE_DEPEND:
	  name = "depend";
	  t = OMP_CLAUSE_DECL (c);
	  /* FIXME: depend clause argument may be also array section.  */
	  if (TREE_CODE (t) != VAR_DECL && TREE_CODE (t) != PARM_DECL)
	    {
	      error_at (OMP_CLAUSE_LOCATION (c),
			"%qE is not a variable in %<depend%> clause", t);
	      remove = true;
	    }
	  break;

	case OMP_CLAUSE_MAP:
	  name = "map";
	case OMP_CLAUSE_TO:
	  name = "to";
	case OMP_CLAUSE_FROM:
	  name = "from";
	  t = OMP_CLAUSE_DECL (c);
	  /* FIXME: map clause argument may be also array section.  */
	  if (TREE_CODE (t) != VAR_DECL && TREE_CODE (t) != PARM_DECL)
	    {
	      error_at (OMP_CLAUSE_LOCATION (c),
			"%qE is not a variable in %qs clause", t,
			omp_clause_code_name[OMP_CLAUSE_CODE (c)]);
	      remove = true;
	    }
	  else if (TREE_CODE (t) == VAR_DECL && DECL_THREAD_LOCAL_P (t))
	    {
	      error_at (OMP_CLAUSE_LOCATION (c),
			"%qD is threadprivate variable in %qs clause", t,
			omp_clause_code_name[OMP_CLAUSE_CODE (c)]);
	      remove = true;
	    }
	  break;

	case OMP_CLAUSE_UNIFORM:
	  name = "uniform";
	  t = OMP_CLAUSE_DECL (c);
	  if (TREE_CODE (t) != PARM_DECL)
	    {
	      if (DECL_P (t))
		error_at (OMP_CLAUSE_LOCATION (c),
			  "%qD is not an argument in %<uniform%> clause", t);
	      else
		error_at (OMP_CLAUSE_LOCATION (c),
			  "%qE is not an argument in %<uniform%> clause", t);
	      remove = true;
	    }
	  break;

	case OMP_CLAUSE_IF:
	  name = "if";
	  pc = &OMP_CLAUSE_CHAIN (c);
	  continue;
	case OMP_CLAUSE_NUM_THREADS:
	  name = "num_threads";
	  pc = &OMP_CLAUSE_CHAIN (c);
	  continue;
	case OMP_CLAUSE_SCHEDULE:
	  name = "schedule";
	  pc = &OMP_CLAUSE_CHAIN (c);
	  continue;
	case OMP_CLAUSE_NOWAIT:
	  name = "nowait"; 
	  pc = &OMP_CLAUSE_CHAIN (c);
	  continue;
	case OMP_CLAUSE_ORDERED:
	  name = "ordered";
	  pc = &OMP_CLAUSE_CHAIN (c);
	  continue;
	case OMP_CLAUSE_DEFAULT:
	  name = "default";
	  pc = &OMP_CLAUSE_CHAIN (c);
	  continue;
	case OMP_CLAUSE_UNTIED:
	  name = "untied";
	  pc = &OMP_CLAUSE_CHAIN (c);
	  continue;
	case OMP_CLAUSE_COLLAPSE:
	  name = "collapse";
	  pc = &OMP_CLAUSE_CHAIN (c);
	  continue;
	case OMP_CLAUSE_FINAL:
	  name = "final";
	  pc = &OMP_CLAUSE_CHAIN (c);
	  continue;
	case OMP_CLAUSE_MERGEABLE:
	  name = "mergeable";
	  pc = &OMP_CLAUSE_CHAIN (c);
	  continue;
	case OMP_CLAUSE_SAFELEN:
	  name = "safelen";
	  pc = &OMP_CLAUSE_CHAIN (c);
	  continue;
	case OMP_CLAUSE_SIMDLEN:
	  name = "simdlen";
	  pc = &OMP_CLAUSE_CHAIN (c);
	  continue;
	case OMP_CLAUSE_DEVICE:
	  name = "device";
	  pc = &OMP_CLAUSE_CHAIN (c);
	  continue;
	case OMP_CLAUSE_DIST_SCHEDULE:
<<<<<<< HEAD
	  name = "dist_schedule";
	  pc = &OMP_CLAUSE_CHAIN (c);
	  continue;
	case OMP_CLAUSE_INBRANCH:
	  name = "inbranch";
	  pc = &OMP_CLAUSE_CHAIN (c);
	  continue;
	case OMP_CLAUSE_NOTINBRANCH:
	  name = "notinbranch";
	  pc = &OMP_CLAUSE_CHAIN (c);
	  continue;
=======
>>>>>>> 85fe34dd
	case OMP_CLAUSE_PARALLEL:
	  name = "parallel"; 
	  pc = &OMP_CLAUSE_CHAIN (c);
	  continue;
	case OMP_CLAUSE_FOR:
	  name = "for";
	  pc = &OMP_CLAUSE_CHAIN (c);
	  continue;
	case OMP_CLAUSE_SECTIONS:
	  name = "sections";
	  pc = &OMP_CLAUSE_CHAIN (c);
	  continue;
	case OMP_CLAUSE_TASKGROUP:
	  name = "taskgroup";
	  pc = &OMP_CLAUSE_CHAIN (c);
	  continue;
	case OMP_CLAUSE_PROC_BIND:
	  name = "proc_bind";
	  pc = &OMP_CLAUSE_CHAIN (c);
	  continue;

	case OMP_CLAUSE_INBRANCH:
	case OMP_CLAUSE_NOTINBRANCH:
	  if (branch_seen)
	    {
	      error_at (OMP_CLAUSE_LOCATION (c),
			"%<inbranch%> clause is incompatible with "
			"%<notinbranch%>");
	      remove = true;
	      break;
	    }
	  branch_seen = true;
	  pc = &OMP_CLAUSE_CHAIN (c);
	  continue;

	default:
	  gcc_unreachable ();
	}

      if (!remove)
	{
	  t = OMP_CLAUSE_DECL (c);

	  if (need_complete)
	    {
	      t = require_complete_type (t);
	      if (t == error_mark_node)
		remove = true;
	    }

	  if (need_implicitly_determined)
	    {
	      const char *share_name = NULL;

	      if (TREE_CODE (t) == VAR_DECL && DECL_THREAD_LOCAL_P (t))
		share_name = "threadprivate";
	      else switch (c_omp_predetermined_sharing (t))
		{
		case OMP_CLAUSE_DEFAULT_UNSPECIFIED:
		  break;
		case OMP_CLAUSE_DEFAULT_SHARED:
		  /* const vars may be specified in firstprivate clause.  */
		  if (OMP_CLAUSE_CODE (c) == OMP_CLAUSE_FIRSTPRIVATE
		      && TREE_READONLY (t))
		    break;
		  share_name = "shared";
		  break;
		case OMP_CLAUSE_DEFAULT_PRIVATE:
		  share_name = "private";
		  break;
		default:
		  gcc_unreachable ();
		}
	      if (share_name)
		{
		  error_at (OMP_CLAUSE_LOCATION (c),
			    "%qE is predetermined %qs for %qs",
			    t, share_name, name);
		  remove = true;
		}
	    }
	}

      if (remove)
	*pc = OMP_CLAUSE_CHAIN (c);
      else
	pc = &OMP_CLAUSE_CHAIN (c);
    }

  bitmap_obstack_release (NULL);
  return clauses;
}

/* Finalize #pragma omp declare simd clauses after FNDECL has been parsed,
   and put that into "omp declare simd" attribute.  */

void
c_finish_omp_declare_simd (tree fndecl, tree parms, vec<tree> clauses)
{
  tree cl;
  int i;

  if (clauses[0] == error_mark_node)
    return;
  if (fndecl == NULL_TREE || TREE_CODE (fndecl) != FUNCTION_DECL)
    {
      error ("%<#pragma omp declare simd%> not immediately followed by "
	     "a function declaration or definition");
      clauses[0] = error_mark_node;
      return;
    }
  if (clauses[0] == integer_zero_node)
    {
      error_at (DECL_SOURCE_LOCATION (fndecl),
		"%<#pragma omp declare simd%> not immediately followed by "
		"a single function declaration or definition");
      clauses[0] = error_mark_node;
      return;
    }

  if (parms == NULL_TREE)
    parms = DECL_ARGUMENTS (fndecl);

  FOR_EACH_VEC_ELT (clauses, i, cl)
    {
      tree c, *pc, decl, name;
      for (pc = &cl, c = cl; c; c = *pc)
	{
	  bool remove = false;
	  switch (OMP_CLAUSE_CODE (c))
	    {
	    case OMP_CLAUSE_UNIFORM:
	    case OMP_CLAUSE_LINEAR:
	    case OMP_CLAUSE_ALIGNED:
	    case OMP_CLAUSE_REDUCTION:
	      name = OMP_CLAUSE_DECL (c);
	      if (name == error_mark_node)
		remove = true;
	      else
		{
		  for (decl = parms; decl; decl = TREE_CHAIN (decl))
		    if (DECL_NAME (decl) == name)
		      break;
		  if (decl == NULL_TREE)
		    {
		      error_at (OMP_CLAUSE_LOCATION (c),
				"%qE is not a function parameter", name);
		      remove = true;
		    }
		  else
		    OMP_CLAUSE_DECL (c) = decl;
		}
	      break;
	    default:
	      break;
	    }
	  if (remove)
	    *pc = OMP_CLAUSE_CHAIN (c);
	  else
	    pc = &OMP_CLAUSE_CHAIN (c);
	}
      cl = c_finish_omp_clauses (cl);
      tree saved_arguments = DECL_ARGUMENTS (fndecl);
      DECL_ARGUMENTS (fndecl) = parms;
      cl = c_omp_declare_simd_clauses_to_numbers (fndecl, cl);
      DECL_ARGUMENTS (fndecl) = saved_arguments;
      for (c = lookup_attribute ("omp declare simd", DECL_ATTRIBUTES (fndecl));
	   c; c = lookup_attribute ("omp declare simd", TREE_CHAIN (c)))
	if (omp_declare_simd_clauses_equal (TREE_VALUE (c), cl))
	  break;
      if (c)
	continue;
      c = build_tree_list (get_identifier ("omp declare simd"), cl);
      TREE_CHAIN (c) = DECL_ATTRIBUTES (fndecl);
      DECL_ATTRIBUTES (fndecl) = c;
    }

  clauses[0] = integer_zero_node;
}

/* Create a transaction node.  */

tree
c_finish_transaction (location_t loc, tree block, int flags)
{
  tree stmt = build_stmt (loc, TRANSACTION_EXPR, block);
  if (flags & TM_STMT_ATTR_OUTER)
    TRANSACTION_EXPR_OUTER (stmt) = 1;
  if (flags & TM_STMT_ATTR_RELAXED)
    TRANSACTION_EXPR_RELAXED (stmt) = 1;
  return add_stmt (stmt);
}

/* Make a variant type in the proper way for C/C++, propagating qualifiers
   down to the element type of an array.  */

tree
c_build_qualified_type (tree type, int type_quals)
{
  if (type == error_mark_node)
    return type;

  if (TREE_CODE (type) == ARRAY_TYPE)
    {
      tree t;
      tree element_type = c_build_qualified_type (TREE_TYPE (type),
						  type_quals);

      /* See if we already have an identically qualified type.  */
      for (t = TYPE_MAIN_VARIANT (type); t; t = TYPE_NEXT_VARIANT (t))
	{
	  if (TYPE_QUALS (strip_array_types (t)) == type_quals
	      && TYPE_NAME (t) == TYPE_NAME (type)
	      && TYPE_CONTEXT (t) == TYPE_CONTEXT (type)
	      && attribute_list_equal (TYPE_ATTRIBUTES (t),
				       TYPE_ATTRIBUTES (type)))
	    break;
	}
      if (!t)
	{
          tree domain = TYPE_DOMAIN (type);

	  t = build_variant_type_copy (type);
	  TREE_TYPE (t) = element_type;

          if (TYPE_STRUCTURAL_EQUALITY_P (element_type)
              || (domain && TYPE_STRUCTURAL_EQUALITY_P (domain)))
            SET_TYPE_STRUCTURAL_EQUALITY (t);
          else if (TYPE_CANONICAL (element_type) != element_type
                   || (domain && TYPE_CANONICAL (domain) != domain))
            {
              tree unqualified_canon
                = build_array_type (TYPE_CANONICAL (element_type),
                                    domain? TYPE_CANONICAL (domain)
                                          : NULL_TREE);
              TYPE_CANONICAL (t)
                = c_build_qualified_type (unqualified_canon, type_quals);
            }
          else
            TYPE_CANONICAL (t) = t;
	}
      return t;
    }

  /* A restrict-qualified pointer type must be a pointer to object or
     incomplete type.  Note that the use of POINTER_TYPE_P also allows
     REFERENCE_TYPEs, which is appropriate for C++.  */
  if ((type_quals & TYPE_QUAL_RESTRICT)
      && (!POINTER_TYPE_P (type)
	  || !C_TYPE_OBJECT_OR_INCOMPLETE_P (TREE_TYPE (type))))
    {
      error ("invalid use of %<restrict%>");
      type_quals &= ~TYPE_QUAL_RESTRICT;
    }

  return build_qualified_type (type, type_quals);
}

/* Build a VA_ARG_EXPR for the C parser.  */

tree
c_build_va_arg (location_t loc, tree expr, tree type)
{
  if (warn_cxx_compat && TREE_CODE (type) == ENUMERAL_TYPE)
    warning_at (loc, OPT_Wc___compat,
		"C++ requires promoted type, not enum type, in %<va_arg%>");
  return build_va_arg (loc, expr, type);
}

/* Return truthvalue of whether T1 is the same tree structure as T2.
   Return 1 if they are the same. Return 0 if they are different.  */

bool
c_tree_equal (tree t1, tree t2)
{
  enum tree_code code1, code2;

  if (t1 == t2)
    return true;
  if (!t1 || !t2)
    return false;

  for (code1 = TREE_CODE (t1);
       CONVERT_EXPR_CODE_P (code1)
	 || code1 == NON_LVALUE_EXPR;
       code1 = TREE_CODE (t1))
    t1 = TREE_OPERAND (t1, 0);
  for (code2 = TREE_CODE (t2);
       CONVERT_EXPR_CODE_P (code2)
	 || code2 == NON_LVALUE_EXPR;
       code2 = TREE_CODE (t2))
    t2 = TREE_OPERAND (t2, 0);

  /* They might have become equal now.  */
  if (t1 == t2)
    return true;

  if (code1 != code2)
    return false;

  switch (code1)
    {
    case INTEGER_CST:
      return TREE_INT_CST_LOW (t1) == TREE_INT_CST_LOW (t2)
	&& TREE_INT_CST_HIGH (t1) == TREE_INT_CST_HIGH (t2);

    case REAL_CST:
      return REAL_VALUES_EQUAL (TREE_REAL_CST (t1), TREE_REAL_CST (t2));

    case STRING_CST:
      return TREE_STRING_LENGTH (t1) == TREE_STRING_LENGTH (t2)
	&& !memcmp (TREE_STRING_POINTER (t1), TREE_STRING_POINTER (t2),
		    TREE_STRING_LENGTH (t1));

    case FIXED_CST:
      return FIXED_VALUES_IDENTICAL (TREE_FIXED_CST (t1),
				     TREE_FIXED_CST (t2));

    case COMPLEX_CST:
      return c_tree_equal (TREE_REALPART (t1), TREE_REALPART (t2))
	     && c_tree_equal (TREE_IMAGPART (t1), TREE_IMAGPART (t2));

    case VECTOR_CST:
      return operand_equal_p (t1, t2, OEP_ONLY_CONST);

    case CONSTRUCTOR:
      /* We need to do this when determining whether or not two
	 non-type pointer to member function template arguments
	 are the same.  */
      if (!comptypes (TREE_TYPE (t1), TREE_TYPE (t2))
	  || CONSTRUCTOR_NELTS (t1) != CONSTRUCTOR_NELTS (t2))
	return false;
      {
	tree field, value;
	unsigned int i;
	FOR_EACH_CONSTRUCTOR_ELT (CONSTRUCTOR_ELTS (t1), i, field, value)
	  {
	    constructor_elt *elt2 = CONSTRUCTOR_ELT (t2, i);
	    if (!c_tree_equal (field, elt2->index)
		|| !c_tree_equal (value, elt2->value))
	      return false;
	  }
      }
      return true;

    case TREE_LIST:
      if (!c_tree_equal (TREE_PURPOSE (t1), TREE_PURPOSE (t2)))
	return false;
      if (!c_tree_equal (TREE_VALUE (t1), TREE_VALUE (t2)))
	return false;
      return c_tree_equal (TREE_CHAIN (t1), TREE_CHAIN (t2));

    case SAVE_EXPR:
      return c_tree_equal (TREE_OPERAND (t1, 0), TREE_OPERAND (t2, 0));

    case CALL_EXPR:
      {
	tree arg1, arg2;
	call_expr_arg_iterator iter1, iter2;
	if (!c_tree_equal (CALL_EXPR_FN (t1), CALL_EXPR_FN (t2)))
	  return false;
	for (arg1 = first_call_expr_arg (t1, &iter1),
	       arg2 = first_call_expr_arg (t2, &iter2);
	     arg1 && arg2;
	     arg1 = next_call_expr_arg (&iter1),
	       arg2 = next_call_expr_arg (&iter2))
	  if (!c_tree_equal (arg1, arg2))
	    return false;
	if (arg1 || arg2)
	  return false;
	return true;
      }

    case TARGET_EXPR:
      {
	tree o1 = TREE_OPERAND (t1, 0);
	tree o2 = TREE_OPERAND (t2, 0);

	/* Special case: if either target is an unallocated VAR_DECL,
	   it means that it's going to be unified with whatever the
	   TARGET_EXPR is really supposed to initialize, so treat it
	   as being equivalent to anything.  */
	if (TREE_CODE (o1) == VAR_DECL && DECL_NAME (o1) == NULL_TREE
	    && !DECL_RTL_SET_P (o1))
	  /*Nop*/;
	else if (TREE_CODE (o2) == VAR_DECL && DECL_NAME (o2) == NULL_TREE
		 && !DECL_RTL_SET_P (o2))
	  /*Nop*/;
	else if (!c_tree_equal (o1, o2))
	  return false;

	return c_tree_equal (TREE_OPERAND (t1, 1), TREE_OPERAND (t2, 1));
      }

    case COMPONENT_REF:
      if (TREE_OPERAND (t1, 1) != TREE_OPERAND (t2, 1))
	return false;
      return c_tree_equal (TREE_OPERAND (t1, 0), TREE_OPERAND (t2, 0));

    case PARM_DECL:
    case VAR_DECL:
    case CONST_DECL:
    case FIELD_DECL:
    case FUNCTION_DECL:
    case IDENTIFIER_NODE:
    case SSA_NAME:
      return false;

    case TREE_VEC:
      {
	unsigned ix;
	if (TREE_VEC_LENGTH (t1) != TREE_VEC_LENGTH (t2))
	  return false;
	for (ix = TREE_VEC_LENGTH (t1); ix--;)
	  if (!c_tree_equal (TREE_VEC_ELT (t1, ix),
			     TREE_VEC_ELT (t2, ix)))
	    return false;
	return true;
      }

    default:
      break;
    }

  switch (TREE_CODE_CLASS (code1))
    {
    case tcc_unary:
    case tcc_binary:
    case tcc_comparison:
    case tcc_expression:
    case tcc_vl_exp:
    case tcc_reference:
    case tcc_statement:
      {
	int i, n = TREE_OPERAND_LENGTH (t1);

	switch (code1)
	  {
	  case PREINCREMENT_EXPR:
	  case PREDECREMENT_EXPR:
	  case POSTINCREMENT_EXPR:
	  case POSTDECREMENT_EXPR:
	    n = 1;
	    break;
	  case ARRAY_REF:
	    n = 2;
	    break;
	  default:
	    break;
	  }

	if (TREE_CODE_CLASS (code1) == tcc_vl_exp
	    && n != TREE_OPERAND_LENGTH (t2))
	  return false;

	for (i = 0; i < n; ++i)
	  if (!c_tree_equal (TREE_OPERAND (t1, i), TREE_OPERAND (t2, i)))
	    return false;

	return true;
      }

    case tcc_type:
      return comptypes (t1, t2);
    default:
      gcc_unreachable ();
    }
  /* We can get here with --disable-checking.  */
  return false;
}<|MERGE_RESOLUTION|>--- conflicted
+++ resolved
@@ -11023,7 +11023,6 @@
 	  pc = &OMP_CLAUSE_CHAIN (c);
 	  continue;
 	case OMP_CLAUSE_DIST_SCHEDULE:
-<<<<<<< HEAD
 	  name = "dist_schedule";
 	  pc = &OMP_CLAUSE_CHAIN (c);
 	  continue;
@@ -11035,8 +11034,6 @@
 	  name = "notinbranch";
 	  pc = &OMP_CLAUSE_CHAIN (c);
 	  continue;
-=======
->>>>>>> 85fe34dd
 	case OMP_CLAUSE_PARALLEL:
 	  name = "parallel"; 
 	  pc = &OMP_CLAUSE_CHAIN (c);
