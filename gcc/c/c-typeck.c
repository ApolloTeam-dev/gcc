/* Build expressions with type checking for C compiler.
   Copyright (C) 1987-2015 Free Software Foundation, Inc.

This file is part of GCC.

GCC is free software; you can redistribute it and/or modify it under
the terms of the GNU General Public License as published by the Free
Software Foundation; either version 3, or (at your option) any later
version.

GCC is distributed in the hope that it will be useful, but WITHOUT ANY
WARRANTY; without even the implied warranty of MERCHANTABILITY or
FITNESS FOR A PARTICULAR PURPOSE.  See the GNU General Public License
for more details.

You should have received a copy of the GNU General Public License
along with GCC; see the file COPYING3.  If not see
<http://www.gnu.org/licenses/>.  */


/* This file is part of the C front end.
   It contains routines to build C expressions given their operands,
   including computing the types of the result, C-specific error checks,
   and some optimization.  */

#include "config.h"
#include "system.h"
#include "coretypes.h"
#include "tm.h"
#include "symtab.h"
#include "alias.h"
#include "tree.h"
#include "fold-const.h"
#include "stor-layout.h"
#include "trans-mem.h"
#include "varasm.h"
#include "stmt.h"
#include "langhooks.h"
#include "c-tree.h"
#include "c-lang.h"
#include "flags.h"
#include "intl.h"
#include "target.h"
#include "tree-iterator.h"
#include "bitmap.h"
#include "predict.h"
#include "hard-reg-set.h"
#include "function.h"
#include "gimple-expr.h"
#include "gimplify.h"
#include "tree-inline.h"
#include "omp-low.h"
#include "c-family/c-objc.h"
#include "c-family/c-common.h"
#include "c-family/c-ubsan.h"
#include "cilk.h"
#include "gomp-constants.h"

/* Possible cases of implicit bad conversions.  Used to select
   diagnostic messages in convert_for_assignment.  */
enum impl_conv {
  ic_argpass,
  ic_assign,
  ic_init,
  ic_return
};

/* The level of nesting inside "__alignof__".  */
int in_alignof;

/* The level of nesting inside "sizeof".  */
int in_sizeof;

/* The level of nesting inside "typeof".  */
int in_typeof;

/* The argument of last parsed sizeof expression, only to be tested
   if expr.original_code == SIZEOF_EXPR.  */
tree c_last_sizeof_arg;

/* Nonzero if we might need to print a "missing braces around
   initializer" message within this initializer.  */
static int found_missing_braces;

static int require_constant_value;
static int require_constant_elements;

static bool null_pointer_constant_p (const_tree);
static tree qualify_type (tree, tree);
static int tagged_types_tu_compatible_p (const_tree, const_tree, bool *,
					 bool *);
static int comp_target_types (location_t, tree, tree);
static int function_types_compatible_p (const_tree, const_tree, bool *,
					bool *);
static int type_lists_compatible_p (const_tree, const_tree, bool *, bool *);
static tree lookup_field (tree, tree);
static int convert_arguments (location_t, vec<location_t>, tree,
			      vec<tree, va_gc> *, vec<tree, va_gc> *, tree,
			      tree);
static tree pointer_diff (location_t, tree, tree);
static tree convert_for_assignment (location_t, location_t, tree, tree, tree,
				    enum impl_conv, bool, tree, tree, int);
static tree valid_compound_expr_initializer (tree, tree);
static void push_string (const char *);
static void push_member_name (tree);
static int spelling_length (void);
static char *print_spelling (char *);
static void warning_init (location_t, int, const char *);
static tree digest_init (location_t, tree, tree, tree, bool, bool, int);
static void output_init_element (location_t, tree, tree, bool, tree, tree, int,
				 bool, struct obstack *);
static void output_pending_init_elements (int, struct obstack *);
static int set_designator (location_t, int, struct obstack *);
static void push_range_stack (tree, struct obstack *);
static void add_pending_init (location_t, tree, tree, tree, bool,
			      struct obstack *);
static void set_nonincremental_init (struct obstack *);
static void set_nonincremental_init_from_string (tree, struct obstack *);
static tree find_init_member (tree, struct obstack *);
static void readonly_warning (tree, enum lvalue_use);
static int lvalue_or_else (location_t, const_tree, enum lvalue_use);
static void record_maybe_used_decl (tree);
static int comptypes_internal (const_tree, const_tree, bool *, bool *);

/* Return true if EXP is a null pointer constant, false otherwise.  */

static bool
null_pointer_constant_p (const_tree expr)
{
  /* This should really operate on c_expr structures, but they aren't
     yet available everywhere required.  */
  tree type = TREE_TYPE (expr);
  return (TREE_CODE (expr) == INTEGER_CST
	  && !TREE_OVERFLOW (expr)
	  && integer_zerop (expr)
	  && (INTEGRAL_TYPE_P (type)
	      || (TREE_CODE (type) == POINTER_TYPE
		  && VOID_TYPE_P (TREE_TYPE (type))
		  && TYPE_QUALS (TREE_TYPE (type)) == TYPE_UNQUALIFIED)));
}

/* EXPR may appear in an unevaluated part of an integer constant
   expression, but not in an evaluated part.  Wrap it in a
   C_MAYBE_CONST_EXPR, or mark it with TREE_OVERFLOW if it is just an
   INTEGER_CST and we cannot create a C_MAYBE_CONST_EXPR.  */

static tree
note_integer_operands (tree expr)
{
  tree ret;
  if (TREE_CODE (expr) == INTEGER_CST && in_late_binary_op)
    {
      ret = copy_node (expr);
      TREE_OVERFLOW (ret) = 1;
    }
  else
    {
      ret = build2 (C_MAYBE_CONST_EXPR, TREE_TYPE (expr), NULL_TREE, expr);
      C_MAYBE_CONST_EXPR_INT_OPERANDS (ret) = 1;
    }
  return ret;
}

/* Having checked whether EXPR may appear in an unevaluated part of an
   integer constant expression and found that it may, remove any
   C_MAYBE_CONST_EXPR noting this fact and return the resulting
   expression.  */

static inline tree
remove_c_maybe_const_expr (tree expr)
{
  if (TREE_CODE (expr) == C_MAYBE_CONST_EXPR)
    return C_MAYBE_CONST_EXPR_EXPR (expr);
  else
    return expr;
}

/* This is a cache to hold if two types are compatible or not.  */

struct tagged_tu_seen_cache {
  const struct tagged_tu_seen_cache * next;
  const_tree t1;
  const_tree t2;
  /* The return value of tagged_types_tu_compatible_p if we had seen
     these two types already.  */
  int val;
};

static const struct tagged_tu_seen_cache * tagged_tu_seen_base;
static void free_all_tagged_tu_seen_up_to (const struct tagged_tu_seen_cache *);

/* Do `exp = require_complete_type (exp);' to make sure exp
   does not have an incomplete type.  (That includes void types.)  */

tree
require_complete_type (tree value)
{
  tree type = TREE_TYPE (value);

  if (error_operand_p (value))
    return error_mark_node;

  /* First, detect a valid value with a complete type.  */
  if (COMPLETE_TYPE_P (type))
    return value;

  c_incomplete_type_error (value, type);
  return error_mark_node;
}

/* Print an error message for invalid use of an incomplete type.
   VALUE is the expression that was used (or 0 if that isn't known)
   and TYPE is the type that was invalid.  */

void
c_incomplete_type_error (const_tree value, const_tree type)
{
  /* Avoid duplicate error message.  */
  if (TREE_CODE (type) == ERROR_MARK)
    return;

  if (value != 0 && (VAR_P (value) || TREE_CODE (value) == PARM_DECL))
    error ("%qD has an incomplete type %qT", value, type);
  else
    {
    retry:
      /* We must print an error message.  Be clever about what it says.  */

      switch (TREE_CODE (type))
	{
	case RECORD_TYPE:
	case UNION_TYPE:
	case ENUMERAL_TYPE:
	  break;

	case VOID_TYPE:
	  error ("invalid use of void expression");
	  return;

	case ARRAY_TYPE:
	  if (TYPE_DOMAIN (type))
	    {
	      if (TYPE_MAX_VALUE (TYPE_DOMAIN (type)) == NULL)
		{
		  error ("invalid use of flexible array member");
		  return;
		}
	      type = TREE_TYPE (type);
	      goto retry;
	    }
	  error ("invalid use of array with unspecified bounds");
	  return;

	default:
	  gcc_unreachable ();
	}

      if (TREE_CODE (TYPE_NAME (type)) == IDENTIFIER_NODE)
	error ("invalid use of undefined type %qT", type);
      else
	/* If this type has a typedef-name, the TYPE_NAME is a TYPE_DECL.  */
	error ("invalid use of incomplete typedef %qT", type);
    }
}

/* Given a type, apply default promotions wrt unnamed function
   arguments and return the new type.  */

tree
c_type_promotes_to (tree type)
{
  tree ret = NULL_TREE;

  if (TYPE_MAIN_VARIANT (type) == float_type_node)
    ret = double_type_node;
  else if (c_promoting_integer_type_p (type))
    {
      /* Preserve unsignedness if not really getting any wider.  */
      if (TYPE_UNSIGNED (type)
	  && (TYPE_PRECISION (type) == TYPE_PRECISION (integer_type_node)))
	ret = unsigned_type_node;
      else
	ret = integer_type_node;
    }

  if (ret != NULL_TREE)
    return (TYPE_ATOMIC (type)
	    ? c_build_qualified_type (ret, TYPE_QUAL_ATOMIC)
	    : ret);

  return type;
}

/* Return true if between two named address spaces, whether there is a superset
   named address space that encompasses both address spaces.  If there is a
   superset, return which address space is the superset.  */

static bool
addr_space_superset (addr_space_t as1, addr_space_t as2, addr_space_t *common)
{
  if (as1 == as2)
    {
      *common = as1;
      return true;
    }
  else if (targetm.addr_space.subset_p (as1, as2))
    {
      *common = as2;
      return true;
    }
  else if (targetm.addr_space.subset_p (as2, as1))
    {
      *common = as1;
      return true;
    }
  else
    return false;
}

/* Return a variant of TYPE which has all the type qualifiers of LIKE
   as well as those of TYPE.  */

static tree
qualify_type (tree type, tree like)
{
  addr_space_t as_type = TYPE_ADDR_SPACE (type);
  addr_space_t as_like = TYPE_ADDR_SPACE (like);
  addr_space_t as_common;

  /* If the two named address spaces are different, determine the common
     superset address space.  If there isn't one, raise an error.  */
  if (!addr_space_superset (as_type, as_like, &as_common))
    {
      as_common = as_type;
      error ("%qT and %qT are in disjoint named address spaces",
	     type, like);
    }

  return c_build_qualified_type (type,
				 TYPE_QUALS_NO_ADDR_SPACE (type)
				 | TYPE_QUALS_NO_ADDR_SPACE_NO_ATOMIC (like)
				 | ENCODE_QUAL_ADDR_SPACE (as_common));
}

/* Return true iff the given tree T is a variable length array.  */

bool
c_vla_type_p (const_tree t)
{
  if (TREE_CODE (t) == ARRAY_TYPE
      && C_TYPE_VARIABLE_SIZE (t))
    return true;
  return false;
}

/* Return the composite type of two compatible types.

   We assume that comptypes has already been done and returned
   nonzero; if that isn't so, this may crash.  In particular, we
   assume that qualifiers match.  */

tree
composite_type (tree t1, tree t2)
{
  enum tree_code code1;
  enum tree_code code2;
  tree attributes;

  /* Save time if the two types are the same.  */

  if (t1 == t2) return t1;

  /* If one type is nonsense, use the other.  */
  if (t1 == error_mark_node)
    return t2;
  if (t2 == error_mark_node)
    return t1;

  code1 = TREE_CODE (t1);
  code2 = TREE_CODE (t2);

  /* Merge the attributes.  */
  attributes = targetm.merge_type_attributes (t1, t2);

  /* If one is an enumerated type and the other is the compatible
     integer type, the composite type might be either of the two
     (DR#013 question 3).  For consistency, use the enumerated type as
     the composite type.  */

  if (code1 == ENUMERAL_TYPE && code2 == INTEGER_TYPE)
    return t1;
  if (code2 == ENUMERAL_TYPE && code1 == INTEGER_TYPE)
    return t2;

  gcc_assert (code1 == code2);

  switch (code1)
    {
    case POINTER_TYPE:
      /* For two pointers, do this recursively on the target type.  */
      {
	tree pointed_to_1 = TREE_TYPE (t1);
	tree pointed_to_2 = TREE_TYPE (t2);
	tree target = composite_type (pointed_to_1, pointed_to_2);
        t1 = build_pointer_type_for_mode (target, TYPE_MODE (t1), false);
	t1 = build_type_attribute_variant (t1, attributes);
	return qualify_type (t1, t2);
      }

    case ARRAY_TYPE:
      {
	tree elt = composite_type (TREE_TYPE (t1), TREE_TYPE (t2));
	int quals;
	tree unqual_elt;
	tree d1 = TYPE_DOMAIN (t1);
	tree d2 = TYPE_DOMAIN (t2);
	bool d1_variable, d2_variable;
	bool d1_zero, d2_zero;
	bool t1_complete, t2_complete;

	/* We should not have any type quals on arrays at all.  */
	gcc_assert (!TYPE_QUALS_NO_ADDR_SPACE (t1)
		    && !TYPE_QUALS_NO_ADDR_SPACE (t2));

	t1_complete = COMPLETE_TYPE_P (t1);
	t2_complete = COMPLETE_TYPE_P (t2);

	d1_zero = d1 == 0 || !TYPE_MAX_VALUE (d1);
	d2_zero = d2 == 0 || !TYPE_MAX_VALUE (d2);

	d1_variable = (!d1_zero
		       && (TREE_CODE (TYPE_MIN_VALUE (d1)) != INTEGER_CST
			   || TREE_CODE (TYPE_MAX_VALUE (d1)) != INTEGER_CST));
	d2_variable = (!d2_zero
		       && (TREE_CODE (TYPE_MIN_VALUE (d2)) != INTEGER_CST
			   || TREE_CODE (TYPE_MAX_VALUE (d2)) != INTEGER_CST));
	d1_variable = d1_variable || (d1_zero && c_vla_type_p (t1));
	d2_variable = d2_variable || (d2_zero && c_vla_type_p (t2));

	/* Save space: see if the result is identical to one of the args.  */
	if (elt == TREE_TYPE (t1) && TYPE_DOMAIN (t1)
	    && (d2_variable || d2_zero || !d1_variable))
	  return build_type_attribute_variant (t1, attributes);
	if (elt == TREE_TYPE (t2) && TYPE_DOMAIN (t2)
	    && (d1_variable || d1_zero || !d2_variable))
	  return build_type_attribute_variant (t2, attributes);

	if (elt == TREE_TYPE (t1) && !TYPE_DOMAIN (t2) && !TYPE_DOMAIN (t1))
	  return build_type_attribute_variant (t1, attributes);
	if (elt == TREE_TYPE (t2) && !TYPE_DOMAIN (t2) && !TYPE_DOMAIN (t1))
	  return build_type_attribute_variant (t2, attributes);

	/* Merge the element types, and have a size if either arg has
	   one.  We may have qualifiers on the element types.  To set
	   up TYPE_MAIN_VARIANT correctly, we need to form the
	   composite of the unqualified types and add the qualifiers
	   back at the end.  */
	quals = TYPE_QUALS (strip_array_types (elt));
	unqual_elt = c_build_qualified_type (elt, TYPE_UNQUALIFIED);
	t1 = build_array_type (unqual_elt,
			       TYPE_DOMAIN ((TYPE_DOMAIN (t1)
					     && (d2_variable
						 || d2_zero
						 || !d1_variable))
					    ? t1
					    : t2));
	/* Ensure a composite type involving a zero-length array type
	   is a zero-length type not an incomplete type.  */
	if (d1_zero && d2_zero
	    && (t1_complete || t2_complete)
	    && !COMPLETE_TYPE_P (t1))
	  {
	    TYPE_SIZE (t1) = bitsize_zero_node;
	    TYPE_SIZE_UNIT (t1) = size_zero_node;
	  }
	t1 = c_build_qualified_type (t1, quals);
	return build_type_attribute_variant (t1, attributes);
      }

    case ENUMERAL_TYPE:
    case RECORD_TYPE:
    case UNION_TYPE:
      if (attributes != NULL)
	{
	  /* Try harder not to create a new aggregate type.  */
	  if (attribute_list_equal (TYPE_ATTRIBUTES (t1), attributes))
	    return t1;
	  if (attribute_list_equal (TYPE_ATTRIBUTES (t2), attributes))
	    return t2;
	}
      return build_type_attribute_variant (t1, attributes);

    case FUNCTION_TYPE:
      /* Function types: prefer the one that specified arg types.
	 If both do, merge the arg types.  Also merge the return types.  */
      {
	tree valtype = composite_type (TREE_TYPE (t1), TREE_TYPE (t2));
	tree p1 = TYPE_ARG_TYPES (t1);
	tree p2 = TYPE_ARG_TYPES (t2);
	int len;
	tree newargs, n;
	int i;

	/* Save space: see if the result is identical to one of the args.  */
	if (valtype == TREE_TYPE (t1) && !TYPE_ARG_TYPES (t2))
	  return build_type_attribute_variant (t1, attributes);
	if (valtype == TREE_TYPE (t2) && !TYPE_ARG_TYPES (t1))
	  return build_type_attribute_variant (t2, attributes);

	/* Simple way if one arg fails to specify argument types.  */
	if (TYPE_ARG_TYPES (t1) == 0)
	 {
	    t1 = build_function_type (valtype, TYPE_ARG_TYPES (t2));
	    t1 = build_type_attribute_variant (t1, attributes);
	    return qualify_type (t1, t2);
	 }
	if (TYPE_ARG_TYPES (t2) == 0)
	 {
	   t1 = build_function_type (valtype, TYPE_ARG_TYPES (t1));
	   t1 = build_type_attribute_variant (t1, attributes);
	   return qualify_type (t1, t2);
	 }

	/* If both args specify argument types, we must merge the two
	   lists, argument by argument.  */

	len = list_length (p1);
	newargs = 0;

	for (i = 0; i < len; i++)
	  newargs = tree_cons (NULL_TREE, NULL_TREE, newargs);

	n = newargs;

	for (; p1;
	     p1 = TREE_CHAIN (p1), p2 = TREE_CHAIN (p2), n = TREE_CHAIN (n))
	  {
	    /* A null type means arg type is not specified.
	       Take whatever the other function type has.  */
	    if (TREE_VALUE (p1) == 0)
	      {
		TREE_VALUE (n) = TREE_VALUE (p2);
		goto parm_done;
	      }
	    if (TREE_VALUE (p2) == 0)
	      {
		TREE_VALUE (n) = TREE_VALUE (p1);
		goto parm_done;
	      }

	    /* Given  wait (union {union wait *u; int *i} *)
	       and  wait (union wait *),
	       prefer  union wait *  as type of parm.  */
	    if (TREE_CODE (TREE_VALUE (p1)) == UNION_TYPE
		&& TREE_VALUE (p1) != TREE_VALUE (p2))
	      {
		tree memb;
		tree mv2 = TREE_VALUE (p2);
		if (mv2 && mv2 != error_mark_node
		    && TREE_CODE (mv2) != ARRAY_TYPE)
		  mv2 = TYPE_MAIN_VARIANT (mv2);
		for (memb = TYPE_FIELDS (TREE_VALUE (p1));
		     memb; memb = DECL_CHAIN (memb))
		  {
		    tree mv3 = TREE_TYPE (memb);
		    if (mv3 && mv3 != error_mark_node
			&& TREE_CODE (mv3) != ARRAY_TYPE)
		      mv3 = TYPE_MAIN_VARIANT (mv3);
		    if (comptypes (mv3, mv2))
		      {
			TREE_VALUE (n) = composite_type (TREE_TYPE (memb),
							 TREE_VALUE (p2));
			pedwarn (input_location, OPT_Wpedantic,
				 "function types not truly compatible in ISO C");
			goto parm_done;
		      }
		  }
	      }
	    if (TREE_CODE (TREE_VALUE (p2)) == UNION_TYPE
		&& TREE_VALUE (p2) != TREE_VALUE (p1))
	      {
		tree memb;
		tree mv1 = TREE_VALUE (p1);
		if (mv1 && mv1 != error_mark_node
		    && TREE_CODE (mv1) != ARRAY_TYPE)
		  mv1 = TYPE_MAIN_VARIANT (mv1);
		for (memb = TYPE_FIELDS (TREE_VALUE (p2));
		     memb; memb = DECL_CHAIN (memb))
		  {
		    tree mv3 = TREE_TYPE (memb);
		    if (mv3 && mv3 != error_mark_node
			&& TREE_CODE (mv3) != ARRAY_TYPE)
		      mv3 = TYPE_MAIN_VARIANT (mv3);
		    if (comptypes (mv3, mv1))
		      {
			TREE_VALUE (n) = composite_type (TREE_TYPE (memb),
							 TREE_VALUE (p1));
			pedwarn (input_location, OPT_Wpedantic,
				 "function types not truly compatible in ISO C");
			goto parm_done;
		      }
		  }
	      }
	    TREE_VALUE (n) = composite_type (TREE_VALUE (p1), TREE_VALUE (p2));
	  parm_done: ;
	  }

	t1 = build_function_type (valtype, newargs);
	t1 = qualify_type (t1, t2);
	/* ... falls through ...  */
      }

    default:
      return build_type_attribute_variant (t1, attributes);
    }

}

/* Return the type of a conditional expression between pointers to
   possibly differently qualified versions of compatible types.

   We assume that comp_target_types has already been done and returned
   nonzero; if that isn't so, this may crash.  */

static tree
common_pointer_type (tree t1, tree t2)
{
  tree attributes;
  tree pointed_to_1, mv1;
  tree pointed_to_2, mv2;
  tree target;
  unsigned target_quals;
  addr_space_t as1, as2, as_common;
  int quals1, quals2;

  /* Save time if the two types are the same.  */

  if (t1 == t2) return t1;

  /* If one type is nonsense, use the other.  */
  if (t1 == error_mark_node)
    return t2;
  if (t2 == error_mark_node)
    return t1;

  gcc_assert (TREE_CODE (t1) == POINTER_TYPE
	      && TREE_CODE (t2) == POINTER_TYPE);

  /* Merge the attributes.  */
  attributes = targetm.merge_type_attributes (t1, t2);

  /* Find the composite type of the target types, and combine the
     qualifiers of the two types' targets.  Do not lose qualifiers on
     array element types by taking the TYPE_MAIN_VARIANT.  */
  mv1 = pointed_to_1 = TREE_TYPE (t1);
  mv2 = pointed_to_2 = TREE_TYPE (t2);
  if (TREE_CODE (mv1) != ARRAY_TYPE)
    mv1 = TYPE_MAIN_VARIANT (pointed_to_1);
  if (TREE_CODE (mv2) != ARRAY_TYPE)
    mv2 = TYPE_MAIN_VARIANT (pointed_to_2);
  target = composite_type (mv1, mv2);

  /* Strip array types to get correct qualifier for pointers to arrays */
  quals1 = TYPE_QUALS_NO_ADDR_SPACE (strip_array_types (pointed_to_1));
  quals2 = TYPE_QUALS_NO_ADDR_SPACE (strip_array_types (pointed_to_2));

  /* For function types do not merge const qualifiers, but drop them
     if used inconsistently.  The middle-end uses these to mark const
     and noreturn functions.  */
  if (TREE_CODE (pointed_to_1) == FUNCTION_TYPE)
    target_quals = (quals1 & quals2);
  else
    target_quals = (quals1 | quals2);

  /* If the two named address spaces are different, determine the common
     superset address space.  This is guaranteed to exist due to the
     assumption that comp_target_type returned non-zero.  */
  as1 = TYPE_ADDR_SPACE (pointed_to_1);
  as2 = TYPE_ADDR_SPACE (pointed_to_2);
  if (!addr_space_superset (as1, as2, &as_common))
    gcc_unreachable ();

  target_quals |= ENCODE_QUAL_ADDR_SPACE (as_common);

  t1 = build_pointer_type (c_build_qualified_type (target, target_quals));
  return build_type_attribute_variant (t1, attributes);
}

/* Return the common type for two arithmetic types under the usual
   arithmetic conversions.  The default conversions have already been
   applied, and enumerated types converted to their compatible integer
   types.  The resulting type is unqualified and has no attributes.

   This is the type for the result of most arithmetic operations
   if the operands have the given two types.  */

static tree
c_common_type (tree t1, tree t2)
{
  enum tree_code code1;
  enum tree_code code2;

  /* If one type is nonsense, use the other.  */
  if (t1 == error_mark_node)
    return t2;
  if (t2 == error_mark_node)
    return t1;

  if (TYPE_QUALS (t1) != TYPE_UNQUALIFIED)
    t1 = TYPE_MAIN_VARIANT (t1);

  if (TYPE_QUALS (t2) != TYPE_UNQUALIFIED)
    t2 = TYPE_MAIN_VARIANT (t2);

  if (TYPE_ATTRIBUTES (t1) != NULL_TREE)
    t1 = build_type_attribute_variant (t1, NULL_TREE);

  if (TYPE_ATTRIBUTES (t2) != NULL_TREE)
    t2 = build_type_attribute_variant (t2, NULL_TREE);

  /* Save time if the two types are the same.  */

  if (t1 == t2) return t1;

  code1 = TREE_CODE (t1);
  code2 = TREE_CODE (t2);

  gcc_assert (code1 == VECTOR_TYPE || code1 == COMPLEX_TYPE
	      || code1 == FIXED_POINT_TYPE || code1 == REAL_TYPE
	      || code1 == INTEGER_TYPE);
  gcc_assert (code2 == VECTOR_TYPE || code2 == COMPLEX_TYPE
	      || code2 == FIXED_POINT_TYPE || code2 == REAL_TYPE
	      || code2 == INTEGER_TYPE);

  /* When one operand is a decimal float type, the other operand cannot be
     a generic float type or a complex type.  We also disallow vector types
     here.  */
  if ((DECIMAL_FLOAT_TYPE_P (t1) || DECIMAL_FLOAT_TYPE_P (t2))
      && !(DECIMAL_FLOAT_TYPE_P (t1) && DECIMAL_FLOAT_TYPE_P (t2)))
    {
      if (code1 == VECTOR_TYPE || code2 == VECTOR_TYPE)
	{
	  error ("can%'t mix operands of decimal float and vector types");
	  return error_mark_node;
	}
      if (code1 == COMPLEX_TYPE || code2 == COMPLEX_TYPE)
	{
	  error ("can%'t mix operands of decimal float and complex types");
	  return error_mark_node;
	}
      if (code1 == REAL_TYPE && code2 == REAL_TYPE)
	{
	  error ("can%'t mix operands of decimal float and other float types");
	  return error_mark_node;
	}
    }

  /* If one type is a vector type, return that type.  (How the usual
     arithmetic conversions apply to the vector types extension is not
     precisely specified.)  */
  if (code1 == VECTOR_TYPE)
    return t1;

  if (code2 == VECTOR_TYPE)
    return t2;

  /* If one type is complex, form the common type of the non-complex
     components, then make that complex.  Use T1 or T2 if it is the
     required type.  */
  if (code1 == COMPLEX_TYPE || code2 == COMPLEX_TYPE)
    {
      tree subtype1 = code1 == COMPLEX_TYPE ? TREE_TYPE (t1) : t1;
      tree subtype2 = code2 == COMPLEX_TYPE ? TREE_TYPE (t2) : t2;
      tree subtype = c_common_type (subtype1, subtype2);

      if (code1 == COMPLEX_TYPE && TREE_TYPE (t1) == subtype)
	return t1;
      else if (code2 == COMPLEX_TYPE && TREE_TYPE (t2) == subtype)
	return t2;
      else
	return build_complex_type (subtype);
    }

  /* If only one is real, use it as the result.  */

  if (code1 == REAL_TYPE && code2 != REAL_TYPE)
    return t1;

  if (code2 == REAL_TYPE && code1 != REAL_TYPE)
    return t2;

  /* If both are real and either are decimal floating point types, use
     the decimal floating point type with the greater precision. */

  if (code1 == REAL_TYPE && code2 == REAL_TYPE)
    {
      if (TYPE_MAIN_VARIANT (t1) == dfloat128_type_node
	  || TYPE_MAIN_VARIANT (t2) == dfloat128_type_node)
	return dfloat128_type_node;
      else if (TYPE_MAIN_VARIANT (t1) == dfloat64_type_node
	       || TYPE_MAIN_VARIANT (t2) == dfloat64_type_node)
	return dfloat64_type_node;
      else if (TYPE_MAIN_VARIANT (t1) == dfloat32_type_node
	       || TYPE_MAIN_VARIANT (t2) == dfloat32_type_node)
	return dfloat32_type_node;
    }

  /* Deal with fixed-point types.  */
  if (code1 == FIXED_POINT_TYPE || code2 == FIXED_POINT_TYPE)
    {
      unsigned int unsignedp = 0, satp = 0;
      machine_mode m1, m2;
      unsigned int fbit1, ibit1, fbit2, ibit2, max_fbit, max_ibit;

      m1 = TYPE_MODE (t1);
      m2 = TYPE_MODE (t2);

      /* If one input type is saturating, the result type is saturating.  */
      if (TYPE_SATURATING (t1) || TYPE_SATURATING (t2))
	satp = 1;

      /* If both fixed-point types are unsigned, the result type is unsigned.
	 When mixing fixed-point and integer types, follow the sign of the
	 fixed-point type.
	 Otherwise, the result type is signed.  */
      if ((TYPE_UNSIGNED (t1) && TYPE_UNSIGNED (t2)
	   && code1 == FIXED_POINT_TYPE && code2 == FIXED_POINT_TYPE)
	  || (code1 == FIXED_POINT_TYPE && code2 != FIXED_POINT_TYPE
	      && TYPE_UNSIGNED (t1))
	  || (code1 != FIXED_POINT_TYPE && code2 == FIXED_POINT_TYPE
	      && TYPE_UNSIGNED (t2)))
	unsignedp = 1;

      /* The result type is signed.  */
      if (unsignedp == 0)
	{
	  /* If the input type is unsigned, we need to convert to the
	     signed type.  */
	  if (code1 == FIXED_POINT_TYPE && TYPE_UNSIGNED (t1))
	    {
	      enum mode_class mclass = (enum mode_class) 0;
	      if (GET_MODE_CLASS (m1) == MODE_UFRACT)
		mclass = MODE_FRACT;
	      else if (GET_MODE_CLASS (m1) == MODE_UACCUM)
		mclass = MODE_ACCUM;
	      else
		gcc_unreachable ();
	      m1 = mode_for_size (GET_MODE_PRECISION (m1), mclass, 0);
	    }
	  if (code2 == FIXED_POINT_TYPE && TYPE_UNSIGNED (t2))
	    {
	      enum mode_class mclass = (enum mode_class) 0;
	      if (GET_MODE_CLASS (m2) == MODE_UFRACT)
		mclass = MODE_FRACT;
	      else if (GET_MODE_CLASS (m2) == MODE_UACCUM)
		mclass = MODE_ACCUM;
	      else
		gcc_unreachable ();
	      m2 = mode_for_size (GET_MODE_PRECISION (m2), mclass, 0);
	    }
	}

      if (code1 == FIXED_POINT_TYPE)
	{
	  fbit1 = GET_MODE_FBIT (m1);
	  ibit1 = GET_MODE_IBIT (m1);
	}
      else
	{
	  fbit1 = 0;
	  /* Signed integers need to subtract one sign bit.  */
	  ibit1 = TYPE_PRECISION (t1) - (!TYPE_UNSIGNED (t1));
	}

      if (code2 == FIXED_POINT_TYPE)
	{
	  fbit2 = GET_MODE_FBIT (m2);
	  ibit2 = GET_MODE_IBIT (m2);
	}
      else
	{
	  fbit2 = 0;
	  /* Signed integers need to subtract one sign bit.  */
	  ibit2 = TYPE_PRECISION (t2) - (!TYPE_UNSIGNED (t2));
	}

      max_ibit = ibit1 >= ibit2 ?  ibit1 : ibit2;
      max_fbit = fbit1 >= fbit2 ?  fbit1 : fbit2;
      return c_common_fixed_point_type_for_size (max_ibit, max_fbit, unsignedp,
						 satp);
    }

  /* Both real or both integers; use the one with greater precision.  */

  if (TYPE_PRECISION (t1) > TYPE_PRECISION (t2))
    return t1;
  else if (TYPE_PRECISION (t2) > TYPE_PRECISION (t1))
    return t2;

  /* Same precision.  Prefer long longs to longs to ints when the
     same precision, following the C99 rules on integer type rank
     (which are equivalent to the C90 rules for C90 types).  */

  if (TYPE_MAIN_VARIANT (t1) == long_long_unsigned_type_node
      || TYPE_MAIN_VARIANT (t2) == long_long_unsigned_type_node)
    return long_long_unsigned_type_node;

  if (TYPE_MAIN_VARIANT (t1) == long_long_integer_type_node
      || TYPE_MAIN_VARIANT (t2) == long_long_integer_type_node)
    {
      if (TYPE_UNSIGNED (t1) || TYPE_UNSIGNED (t2))
	return long_long_unsigned_type_node;
      else
	return long_long_integer_type_node;
    }

  if (TYPE_MAIN_VARIANT (t1) == long_unsigned_type_node
      || TYPE_MAIN_VARIANT (t2) == long_unsigned_type_node)
    return long_unsigned_type_node;

  if (TYPE_MAIN_VARIANT (t1) == long_integer_type_node
      || TYPE_MAIN_VARIANT (t2) == long_integer_type_node)
    {
      /* But preserve unsignedness from the other type,
	 since long cannot hold all the values of an unsigned int.  */
      if (TYPE_UNSIGNED (t1) || TYPE_UNSIGNED (t2))
	return long_unsigned_type_node;
      else
	return long_integer_type_node;
    }

  /* Likewise, prefer long double to double even if same size.  */
  if (TYPE_MAIN_VARIANT (t1) == long_double_type_node
      || TYPE_MAIN_VARIANT (t2) == long_double_type_node)
    return long_double_type_node;

  /* Likewise, prefer double to float even if same size.
     We got a couple of embedded targets with 32 bit doubles, and the
     pdp11 might have 64 bit floats.  */
  if (TYPE_MAIN_VARIANT (t1) == double_type_node
      || TYPE_MAIN_VARIANT (t2) == double_type_node)
    return double_type_node;

  /* Otherwise prefer the unsigned one.  */

  if (TYPE_UNSIGNED (t1))
    return t1;
  else
    return t2;
}

/* Wrapper around c_common_type that is used by c-common.c and other
   front end optimizations that remove promotions.  ENUMERAL_TYPEs
   are allowed here and are converted to their compatible integer types.
   BOOLEAN_TYPEs are allowed here and return either boolean_type_node or
   preferably a non-Boolean type as the common type.  */
tree
common_type (tree t1, tree t2)
{
  if (TREE_CODE (t1) == ENUMERAL_TYPE)
    t1 = c_common_type_for_size (TYPE_PRECISION (t1), 1);
  if (TREE_CODE (t2) == ENUMERAL_TYPE)
    t2 = c_common_type_for_size (TYPE_PRECISION (t2), 1);

  /* If both types are BOOLEAN_TYPE, then return boolean_type_node.  */
  if (TREE_CODE (t1) == BOOLEAN_TYPE
      && TREE_CODE (t2) == BOOLEAN_TYPE)
    return boolean_type_node;

  /* If either type is BOOLEAN_TYPE, then return the other.  */
  if (TREE_CODE (t1) == BOOLEAN_TYPE)
    return t2;
  if (TREE_CODE (t2) == BOOLEAN_TYPE)
    return t1;

  return c_common_type (t1, t2);
}

/* Return 1 if TYPE1 and TYPE2 are compatible types for assignment
   or various other operations.  Return 2 if they are compatible
   but a warning may be needed if you use them together.  */

int
comptypes (tree type1, tree type2)
{
  const struct tagged_tu_seen_cache * tagged_tu_seen_base1 = tagged_tu_seen_base;
  int val;

  val = comptypes_internal (type1, type2, NULL, NULL);
  free_all_tagged_tu_seen_up_to (tagged_tu_seen_base1);

  return val;
}

/* Like comptypes, but if it returns non-zero because enum and int are
   compatible, it sets *ENUM_AND_INT_P to true.  */

static int
comptypes_check_enum_int (tree type1, tree type2, bool *enum_and_int_p)
{
  const struct tagged_tu_seen_cache * tagged_tu_seen_base1 = tagged_tu_seen_base;
  int val;

  val = comptypes_internal (type1, type2, enum_and_int_p, NULL);
  free_all_tagged_tu_seen_up_to (tagged_tu_seen_base1);

  return val;
}

/* Like comptypes, but if it returns nonzero for different types, it
   sets *DIFFERENT_TYPES_P to true.  */

int
comptypes_check_different_types (tree type1, tree type2,
				 bool *different_types_p)
{
  const struct tagged_tu_seen_cache * tagged_tu_seen_base1 = tagged_tu_seen_base;
  int val;

  val = comptypes_internal (type1, type2, NULL, different_types_p);
  free_all_tagged_tu_seen_up_to (tagged_tu_seen_base1);

  return val;
}

/* Return 1 if TYPE1 and TYPE2 are compatible types for assignment
   or various other operations.  Return 2 if they are compatible
   but a warning may be needed if you use them together.  If
   ENUM_AND_INT_P is not NULL, and one type is an enum and the other a
   compatible integer type, then this sets *ENUM_AND_INT_P to true;
   *ENUM_AND_INT_P is never set to false.  If DIFFERENT_TYPES_P is not
   NULL, and the types are compatible but different enough not to be
   permitted in C11 typedef redeclarations, then this sets
   *DIFFERENT_TYPES_P to true; *DIFFERENT_TYPES_P is never set to
   false, but may or may not be set if the types are incompatible.
   This differs from comptypes, in that we don't free the seen
   types.  */

static int
comptypes_internal (const_tree type1, const_tree type2, bool *enum_and_int_p,
		    bool *different_types_p)
{
  const_tree t1 = type1;
  const_tree t2 = type2;
  int attrval, val;

  /* Suppress errors caused by previously reported errors.  */

  if (t1 == t2 || !t1 || !t2
      || TREE_CODE (t1) == ERROR_MARK || TREE_CODE (t2) == ERROR_MARK)
    return 1;

  /* Enumerated types are compatible with integer types, but this is
     not transitive: two enumerated types in the same translation unit
     are compatible with each other only if they are the same type.  */

  if (TREE_CODE (t1) == ENUMERAL_TYPE && TREE_CODE (t2) != ENUMERAL_TYPE)
    {
      t1 = c_common_type_for_size (TYPE_PRECISION (t1), TYPE_UNSIGNED (t1));
      if (TREE_CODE (t2) != VOID_TYPE)
	{
	  if (enum_and_int_p != NULL)
	    *enum_and_int_p = true;
	  if (different_types_p != NULL)
	    *different_types_p = true;
	}
    }
  else if (TREE_CODE (t2) == ENUMERAL_TYPE && TREE_CODE (t1) != ENUMERAL_TYPE)
    {
      t2 = c_common_type_for_size (TYPE_PRECISION (t2), TYPE_UNSIGNED (t2));
      if (TREE_CODE (t1) != VOID_TYPE)
	{
	  if (enum_and_int_p != NULL)
	    *enum_and_int_p = true;
	  if (different_types_p != NULL)
	    *different_types_p = true;
	}
    }

  if (t1 == t2)
    return 1;

  /* Different classes of types can't be compatible.  */

  if (TREE_CODE (t1) != TREE_CODE (t2))
    return 0;

  /* Qualifiers must match. C99 6.7.3p9 */

  if (TYPE_QUALS (t1) != TYPE_QUALS (t2))
    return 0;

  /* Allow for two different type nodes which have essentially the same
     definition.  Note that we already checked for equality of the type
     qualifiers (just above).  */

  if (TREE_CODE (t1) != ARRAY_TYPE
      && TYPE_MAIN_VARIANT (t1) == TYPE_MAIN_VARIANT (t2))
    return 1;

  /* 1 if no need for warning yet, 2 if warning cause has been seen.  */
  if (!(attrval = comp_type_attributes (t1, t2)))
     return 0;

  /* 1 if no need for warning yet, 2 if warning cause has been seen.  */
  val = 0;

  switch (TREE_CODE (t1))
    {
    case POINTER_TYPE:
      /* Do not remove mode or aliasing information.  */
      if (TYPE_MODE (t1) != TYPE_MODE (t2)
	  || TYPE_REF_CAN_ALIAS_ALL (t1) != TYPE_REF_CAN_ALIAS_ALL (t2))
	break;
      val = (TREE_TYPE (t1) == TREE_TYPE (t2)
	     ? 1 : comptypes_internal (TREE_TYPE (t1), TREE_TYPE (t2),
				       enum_and_int_p, different_types_p));
      break;

    case FUNCTION_TYPE:
      val = function_types_compatible_p (t1, t2, enum_and_int_p,
					 different_types_p);
      break;

    case ARRAY_TYPE:
      {
	tree d1 = TYPE_DOMAIN (t1);
	tree d2 = TYPE_DOMAIN (t2);
	bool d1_variable, d2_variable;
	bool d1_zero, d2_zero;
	val = 1;

	/* Target types must match incl. qualifiers.  */
	if (TREE_TYPE (t1) != TREE_TYPE (t2)
	    && 0 == (val = comptypes_internal (TREE_TYPE (t1), TREE_TYPE (t2),
					       enum_and_int_p,
					       different_types_p)))
	  return 0;

	if (different_types_p != NULL
	    && (d1 == 0) != (d2 == 0))
	  *different_types_p = true;
	/* Sizes must match unless one is missing or variable.  */
	if (d1 == 0 || d2 == 0 || d1 == d2)
	  break;

	d1_zero = !TYPE_MAX_VALUE (d1);
	d2_zero = !TYPE_MAX_VALUE (d2);

	d1_variable = (!d1_zero
		       && (TREE_CODE (TYPE_MIN_VALUE (d1)) != INTEGER_CST
			   || TREE_CODE (TYPE_MAX_VALUE (d1)) != INTEGER_CST));
	d2_variable = (!d2_zero
		       && (TREE_CODE (TYPE_MIN_VALUE (d2)) != INTEGER_CST
			   || TREE_CODE (TYPE_MAX_VALUE (d2)) != INTEGER_CST));
	d1_variable = d1_variable || (d1_zero && c_vla_type_p (t1));
	d2_variable = d2_variable || (d2_zero && c_vla_type_p (t2));

	if (different_types_p != NULL
	    && d1_variable != d2_variable)
	  *different_types_p = true;
	if (d1_variable || d2_variable)
	  break;
	if (d1_zero && d2_zero)
	  break;
	if (d1_zero || d2_zero
	    || !tree_int_cst_equal (TYPE_MIN_VALUE (d1), TYPE_MIN_VALUE (d2))
	    || !tree_int_cst_equal (TYPE_MAX_VALUE (d1), TYPE_MAX_VALUE (d2)))
	  val = 0;

	break;
      }

    case ENUMERAL_TYPE:
    case RECORD_TYPE:
    case UNION_TYPE:
      if (val != 1 && !same_translation_unit_p (t1, t2))
	{
	  tree a1 = TYPE_ATTRIBUTES (t1);
	  tree a2 = TYPE_ATTRIBUTES (t2);

	  if (! attribute_list_contained (a1, a2)
	      && ! attribute_list_contained (a2, a1))
	    break;

	  if (attrval != 2)
	    return tagged_types_tu_compatible_p (t1, t2, enum_and_int_p,
						 different_types_p);
	  val = tagged_types_tu_compatible_p (t1, t2, enum_and_int_p,
					      different_types_p);
	}
      break;

    case VECTOR_TYPE:
      val = (TYPE_VECTOR_SUBPARTS (t1) == TYPE_VECTOR_SUBPARTS (t2)
	     && comptypes_internal (TREE_TYPE (t1), TREE_TYPE (t2),
				    enum_and_int_p, different_types_p));
      break;

    default:
      break;
    }
  return attrval == 2 && val == 1 ? 2 : val;
}

/* Return 1 if TTL and TTR are pointers to types that are equivalent, ignoring
   their qualifiers, except for named address spaces.  If the pointers point to
   different named addresses, then we must determine if one address space is a
   subset of the other.  */

static int
comp_target_types (location_t location, tree ttl, tree ttr)
{
  int val;
  int val_ped;
  tree mvl = TREE_TYPE (ttl);
  tree mvr = TREE_TYPE (ttr);
  addr_space_t asl = TYPE_ADDR_SPACE (mvl);
  addr_space_t asr = TYPE_ADDR_SPACE (mvr);
  addr_space_t as_common;
  bool enum_and_int_p;

  /* Fail if pointers point to incompatible address spaces.  */
  if (!addr_space_superset (asl, asr, &as_common))
    return 0;

  /* For pedantic record result of comptypes on arrays before losing
     qualifiers on the element type below. */
  val_ped = 1;

  if (TREE_CODE (mvl) == ARRAY_TYPE
      && TREE_CODE (mvr) == ARRAY_TYPE)
    val_ped = comptypes (mvl, mvr);

  /* Qualifiers on element types of array types that are
     pointer targets are lost by taking their TYPE_MAIN_VARIANT.  */

  mvl = (TYPE_ATOMIC (strip_array_types (mvl))
	 ? c_build_qualified_type (TYPE_MAIN_VARIANT (mvl), TYPE_QUAL_ATOMIC)
	 : TYPE_MAIN_VARIANT (mvl));

  mvr = (TYPE_ATOMIC (strip_array_types (mvr))
	 ? c_build_qualified_type (TYPE_MAIN_VARIANT (mvr), TYPE_QUAL_ATOMIC)
	 : TYPE_MAIN_VARIANT (mvr));

  enum_and_int_p = false;
  val = comptypes_check_enum_int (mvl, mvr, &enum_and_int_p);

  if (val == 1 && val_ped != 1)
    pedwarn (location, OPT_Wpedantic, "pointers to arrays with different qualifiers "
                                      "are incompatible in ISO C");

  if (val == 2)
    pedwarn (location, OPT_Wpedantic, "types are not quite compatible");

  if (val == 1 && enum_and_int_p && warn_cxx_compat)
    warning_at (location, OPT_Wc___compat,
		"pointer target types incompatible in C++");

  return val;
}

/* Subroutines of `comptypes'.  */

/* Determine whether two trees derive from the same translation unit.
   If the CONTEXT chain ends in a null, that tree's context is still
   being parsed, so if two trees have context chains ending in null,
   they're in the same translation unit.  */
int
same_translation_unit_p (const_tree t1, const_tree t2)
{
  while (t1 && TREE_CODE (t1) != TRANSLATION_UNIT_DECL)
    switch (TREE_CODE_CLASS (TREE_CODE (t1)))
      {
      case tcc_declaration:
	t1 = DECL_CONTEXT (t1); break;
      case tcc_type:
	t1 = TYPE_CONTEXT (t1); break;
      case tcc_exceptional:
	t1 = BLOCK_SUPERCONTEXT (t1); break;  /* assume block */
      default: gcc_unreachable ();
      }

  while (t2 && TREE_CODE (t2) != TRANSLATION_UNIT_DECL)
    switch (TREE_CODE_CLASS (TREE_CODE (t2)))
      {
      case tcc_declaration:
	t2 = DECL_CONTEXT (t2); break;
      case tcc_type:
	t2 = TYPE_CONTEXT (t2); break;
      case tcc_exceptional:
	t2 = BLOCK_SUPERCONTEXT (t2); break;  /* assume block */
      default: gcc_unreachable ();
      }

  return t1 == t2;
}

/* Allocate the seen two types, assuming that they are compatible. */

static struct tagged_tu_seen_cache *
alloc_tagged_tu_seen_cache (const_tree t1, const_tree t2)
{
  struct tagged_tu_seen_cache *tu = XNEW (struct tagged_tu_seen_cache);
  tu->next = tagged_tu_seen_base;
  tu->t1 = t1;
  tu->t2 = t2;

  tagged_tu_seen_base = tu;

  /* The C standard says that two structures in different translation
     units are compatible with each other only if the types of their
     fields are compatible (among other things).  We assume that they
     are compatible until proven otherwise when building the cache.
     An example where this can occur is:
     struct a
     {
       struct a *next;
     };
     If we are comparing this against a similar struct in another TU,
     and did not assume they were compatible, we end up with an infinite
     loop.  */
  tu->val = 1;
  return tu;
}

/* Free the seen types until we get to TU_TIL. */

static void
free_all_tagged_tu_seen_up_to (const struct tagged_tu_seen_cache *tu_til)
{
  const struct tagged_tu_seen_cache *tu = tagged_tu_seen_base;
  while (tu != tu_til)
    {
      const struct tagged_tu_seen_cache *const tu1
	= (const struct tagged_tu_seen_cache *) tu;
      tu = tu1->next;
      free (CONST_CAST (struct tagged_tu_seen_cache *, tu1));
    }
  tagged_tu_seen_base = tu_til;
}

/* Return 1 if two 'struct', 'union', or 'enum' types T1 and T2 are
   compatible.  If the two types are not the same (which has been
   checked earlier), this can only happen when multiple translation
   units are being compiled.  See C99 6.2.7 paragraph 1 for the exact
   rules.  ENUM_AND_INT_P and DIFFERENT_TYPES_P are as in
   comptypes_internal.  */

static int
tagged_types_tu_compatible_p (const_tree t1, const_tree t2,
			      bool *enum_and_int_p, bool *different_types_p)
{
  tree s1, s2;
  bool needs_warning = false;

  /* We have to verify that the tags of the types are the same.  This
     is harder than it looks because this may be a typedef, so we have
     to go look at the original type.  It may even be a typedef of a
     typedef...
     In the case of compiler-created builtin structs the TYPE_DECL
     may be a dummy, with no DECL_ORIGINAL_TYPE.  Don't fault.  */
  while (TYPE_NAME (t1)
	 && TREE_CODE (TYPE_NAME (t1)) == TYPE_DECL
	 && DECL_ORIGINAL_TYPE (TYPE_NAME (t1)))
    t1 = DECL_ORIGINAL_TYPE (TYPE_NAME (t1));

  while (TYPE_NAME (t2)
	 && TREE_CODE (TYPE_NAME (t2)) == TYPE_DECL
	 && DECL_ORIGINAL_TYPE (TYPE_NAME (t2)))
    t2 = DECL_ORIGINAL_TYPE (TYPE_NAME (t2));

  /* C90 didn't have the requirement that the two tags be the same.  */
  if (flag_isoc99 && TYPE_NAME (t1) != TYPE_NAME (t2))
    return 0;

  /* C90 didn't say what happened if one or both of the types were
     incomplete; we choose to follow C99 rules here, which is that they
     are compatible.  */
  if (TYPE_SIZE (t1) == NULL
      || TYPE_SIZE (t2) == NULL)
    return 1;

  {
    const struct tagged_tu_seen_cache * tts_i;
    for (tts_i = tagged_tu_seen_base; tts_i != NULL; tts_i = tts_i->next)
      if (tts_i->t1 == t1 && tts_i->t2 == t2)
	return tts_i->val;
  }

  switch (TREE_CODE (t1))
    {
    case ENUMERAL_TYPE:
      {
	struct tagged_tu_seen_cache *tu = alloc_tagged_tu_seen_cache (t1, t2);
	/* Speed up the case where the type values are in the same order.  */
	tree tv1 = TYPE_VALUES (t1);
	tree tv2 = TYPE_VALUES (t2);

	if (tv1 == tv2)
	  {
	    return 1;
	  }

	for (;tv1 && tv2; tv1 = TREE_CHAIN (tv1), tv2 = TREE_CHAIN (tv2))
	  {
	    if (TREE_PURPOSE (tv1) != TREE_PURPOSE (tv2))
	      break;
	    if (simple_cst_equal (TREE_VALUE (tv1), TREE_VALUE (tv2)) != 1)
	      {
		tu->val = 0;
		return 0;
	      }
	  }

	if (tv1 == NULL_TREE && tv2 == NULL_TREE)
	  {
	    return 1;
	  }
	if (tv1 == NULL_TREE || tv2 == NULL_TREE)
	  {
	    tu->val = 0;
	    return 0;
	  }

	if (list_length (TYPE_VALUES (t1)) != list_length (TYPE_VALUES (t2)))
	  {
	    tu->val = 0;
	    return 0;
	  }

	for (s1 = TYPE_VALUES (t1); s1; s1 = TREE_CHAIN (s1))
	  {
	    s2 = purpose_member (TREE_PURPOSE (s1), TYPE_VALUES (t2));
	    if (s2 == NULL
		|| simple_cst_equal (TREE_VALUE (s1), TREE_VALUE (s2)) != 1)
	      {
		tu->val = 0;
		return 0;
	      }
	  }
	return 1;
      }

    case UNION_TYPE:
      {
	struct tagged_tu_seen_cache *tu = alloc_tagged_tu_seen_cache (t1, t2);
	if (list_length (TYPE_FIELDS (t1)) != list_length (TYPE_FIELDS (t2)))
	  {
	    tu->val = 0;
	    return 0;
	  }

	/*  Speed up the common case where the fields are in the same order. */
	for (s1 = TYPE_FIELDS (t1), s2 = TYPE_FIELDS (t2); s1 && s2;
	     s1 = DECL_CHAIN (s1), s2 = DECL_CHAIN (s2))
	  {
	    int result;

	    if (DECL_NAME (s1) != DECL_NAME (s2))
	      break;
	    result = comptypes_internal (TREE_TYPE (s1), TREE_TYPE (s2),
					 enum_and_int_p, different_types_p);

	    if (result != 1 && !DECL_NAME (s1))
	      break;
	    if (result == 0)
	      {
		tu->val = 0;
		return 0;
	      }
	    if (result == 2)
	      needs_warning = true;

	    if (TREE_CODE (s1) == FIELD_DECL
		&& simple_cst_equal (DECL_FIELD_BIT_OFFSET (s1),
				     DECL_FIELD_BIT_OFFSET (s2)) != 1)
	      {
		tu->val = 0;
		return 0;
	      }
	  }
	if (!s1 && !s2)
	  {
	    tu->val = needs_warning ? 2 : 1;
	    return tu->val;
	  }

	for (s1 = TYPE_FIELDS (t1); s1; s1 = DECL_CHAIN (s1))
	  {
	    bool ok = false;

	    for (s2 = TYPE_FIELDS (t2); s2; s2 = DECL_CHAIN (s2))
	      if (DECL_NAME (s1) == DECL_NAME (s2))
		{
		  int result;

		  result = comptypes_internal (TREE_TYPE (s1), TREE_TYPE (s2),
					       enum_and_int_p,
					       different_types_p);

		  if (result != 1 && !DECL_NAME (s1))
		    continue;
		  if (result == 0)
		    {
		      tu->val = 0;
		      return 0;
		    }
		  if (result == 2)
		    needs_warning = true;

		  if (TREE_CODE (s1) == FIELD_DECL
		      && simple_cst_equal (DECL_FIELD_BIT_OFFSET (s1),
					   DECL_FIELD_BIT_OFFSET (s2)) != 1)
		    break;

		  ok = true;
		  break;
		}
	    if (!ok)
	      {
		tu->val = 0;
		return 0;
	      }
	  }
	tu->val = needs_warning ? 2 : 10;
	return tu->val;
      }

    case RECORD_TYPE:
      {
	struct tagged_tu_seen_cache *tu = alloc_tagged_tu_seen_cache (t1, t2);

	for (s1 = TYPE_FIELDS (t1), s2 = TYPE_FIELDS (t2);
	     s1 && s2;
	     s1 = DECL_CHAIN (s1), s2 = DECL_CHAIN (s2))
	  {
	    int result;
	    if (TREE_CODE (s1) != TREE_CODE (s2)
		|| DECL_NAME (s1) != DECL_NAME (s2))
	      break;
	    result = comptypes_internal (TREE_TYPE (s1), TREE_TYPE (s2),
					 enum_and_int_p, different_types_p);
	    if (result == 0)
	      break;
	    if (result == 2)
	      needs_warning = true;

	    if (TREE_CODE (s1) == FIELD_DECL
		&& simple_cst_equal (DECL_FIELD_BIT_OFFSET (s1),
				     DECL_FIELD_BIT_OFFSET (s2)) != 1)
	      break;
	  }
	if (s1 && s2)
	  tu->val = 0;
	else
	  tu->val = needs_warning ? 2 : 1;
	return tu->val;
      }

    default:
      gcc_unreachable ();
    }
}

/* Return 1 if two function types F1 and F2 are compatible.
   If either type specifies no argument types,
   the other must specify a fixed number of self-promoting arg types.
   Otherwise, if one type specifies only the number of arguments,
   the other must specify that number of self-promoting arg types.
   Otherwise, the argument types must match.
   ENUM_AND_INT_P and DIFFERENT_TYPES_P are as in comptypes_internal.  */

static int
function_types_compatible_p (const_tree f1, const_tree f2,
			     bool *enum_and_int_p, bool *different_types_p)
{
  tree args1, args2;
  /* 1 if no need for warning yet, 2 if warning cause has been seen.  */
  int val = 1;
  int val1;
  tree ret1, ret2;

  ret1 = TREE_TYPE (f1);
  ret2 = TREE_TYPE (f2);

  /* 'volatile' qualifiers on a function's return type used to mean
     the function is noreturn.  */
  if (TYPE_VOLATILE (ret1) != TYPE_VOLATILE (ret2))
    pedwarn (input_location, 0, "function return types not compatible due to %<volatile%>");
  if (TYPE_VOLATILE (ret1))
    ret1 = build_qualified_type (TYPE_MAIN_VARIANT (ret1),
				 TYPE_QUALS (ret1) & ~TYPE_QUAL_VOLATILE);
  if (TYPE_VOLATILE (ret2))
    ret2 = build_qualified_type (TYPE_MAIN_VARIANT (ret2),
				 TYPE_QUALS (ret2) & ~TYPE_QUAL_VOLATILE);
  val = comptypes_internal (ret1, ret2, enum_and_int_p, different_types_p);
  if (val == 0)
    return 0;

  args1 = TYPE_ARG_TYPES (f1);
  args2 = TYPE_ARG_TYPES (f2);

  if (different_types_p != NULL
      && (args1 == 0) != (args2 == 0))
    *different_types_p = true;

  /* An unspecified parmlist matches any specified parmlist
     whose argument types don't need default promotions.  */

  if (args1 == 0)
    {
      if (!self_promoting_args_p (args2))
	return 0;
      /* If one of these types comes from a non-prototype fn definition,
	 compare that with the other type's arglist.
	 If they don't match, ask for a warning (but no error).  */
      if (TYPE_ACTUAL_ARG_TYPES (f1)
	  && 1 != type_lists_compatible_p (args2, TYPE_ACTUAL_ARG_TYPES (f1),
					   enum_and_int_p, different_types_p))
	val = 2;
      return val;
    }
  if (args2 == 0)
    {
      if (!self_promoting_args_p (args1))
	return 0;
      if (TYPE_ACTUAL_ARG_TYPES (f2)
	  && 1 != type_lists_compatible_p (args1, TYPE_ACTUAL_ARG_TYPES (f2),
					   enum_and_int_p, different_types_p))
	val = 2;
      return val;
    }

  /* Both types have argument lists: compare them and propagate results.  */
  val1 = type_lists_compatible_p (args1, args2, enum_and_int_p,
				  different_types_p);
  return val1 != 1 ? val1 : val;
}

/* Check two lists of types for compatibility, returning 0 for
   incompatible, 1 for compatible, or 2 for compatible with
   warning.  ENUM_AND_INT_P and DIFFERENT_TYPES_P are as in
   comptypes_internal.  */

static int
type_lists_compatible_p (const_tree args1, const_tree args2,
			 bool *enum_and_int_p, bool *different_types_p)
{
  /* 1 if no need for warning yet, 2 if warning cause has been seen.  */
  int val = 1;
  int newval = 0;

  while (1)
    {
      tree a1, mv1, a2, mv2;
      if (args1 == 0 && args2 == 0)
	return val;
      /* If one list is shorter than the other,
	 they fail to match.  */
      if (args1 == 0 || args2 == 0)
	return 0;
      mv1 = a1 = TREE_VALUE (args1);
      mv2 = a2 = TREE_VALUE (args2);
      if (mv1 && mv1 != error_mark_node && TREE_CODE (mv1) != ARRAY_TYPE)
	mv1 = (TYPE_ATOMIC (mv1)
	       ? c_build_qualified_type (TYPE_MAIN_VARIANT (mv1),
					 TYPE_QUAL_ATOMIC)
	       : TYPE_MAIN_VARIANT (mv1));
      if (mv2 && mv2 != error_mark_node && TREE_CODE (mv2) != ARRAY_TYPE)
	mv2 = (TYPE_ATOMIC (mv2)
	       ? c_build_qualified_type (TYPE_MAIN_VARIANT (mv2),
					 TYPE_QUAL_ATOMIC)
	       : TYPE_MAIN_VARIANT (mv2));
      /* A null pointer instead of a type
	 means there is supposed to be an argument
	 but nothing is specified about what type it has.
	 So match anything that self-promotes.  */
      if (different_types_p != NULL
	  && (a1 == 0) != (a2 == 0))
	*different_types_p = true;
      if (a1 == 0)
	{
	  if (c_type_promotes_to (a2) != a2)
	    return 0;
	}
      else if (a2 == 0)
	{
	  if (c_type_promotes_to (a1) != a1)
	    return 0;
	}
      /* If one of the lists has an error marker, ignore this arg.  */
      else if (TREE_CODE (a1) == ERROR_MARK
	       || TREE_CODE (a2) == ERROR_MARK)
	;
      else if (!(newval = comptypes_internal (mv1, mv2, enum_and_int_p,
					      different_types_p)))
	{
	  if (different_types_p != NULL)
	    *different_types_p = true;
	  /* Allow  wait (union {union wait *u; int *i} *)
	     and  wait (union wait *)  to be compatible.  */
	  if (TREE_CODE (a1) == UNION_TYPE
	      && (TYPE_NAME (a1) == 0
		  || TYPE_TRANSPARENT_AGGR (a1))
	      && TREE_CODE (TYPE_SIZE (a1)) == INTEGER_CST
	      && tree_int_cst_equal (TYPE_SIZE (a1),
				     TYPE_SIZE (a2)))
	    {
	      tree memb;
	      for (memb = TYPE_FIELDS (a1);
		   memb; memb = DECL_CHAIN (memb))
		{
		  tree mv3 = TREE_TYPE (memb);
		  if (mv3 && mv3 != error_mark_node
		      && TREE_CODE (mv3) != ARRAY_TYPE)
		    mv3 = (TYPE_ATOMIC (mv3)
			   ? c_build_qualified_type (TYPE_MAIN_VARIANT (mv3),
						     TYPE_QUAL_ATOMIC)
			   : TYPE_MAIN_VARIANT (mv3));
		  if (comptypes_internal (mv3, mv2, enum_and_int_p,
					  different_types_p))
		    break;
		}
	      if (memb == 0)
		return 0;
	    }
	  else if (TREE_CODE (a2) == UNION_TYPE
		   && (TYPE_NAME (a2) == 0
		       || TYPE_TRANSPARENT_AGGR (a2))
		   && TREE_CODE (TYPE_SIZE (a2)) == INTEGER_CST
		   && tree_int_cst_equal (TYPE_SIZE (a2),
					  TYPE_SIZE (a1)))
	    {
	      tree memb;
	      for (memb = TYPE_FIELDS (a2);
		   memb; memb = DECL_CHAIN (memb))
		{
		  tree mv3 = TREE_TYPE (memb);
		  if (mv3 && mv3 != error_mark_node
		      && TREE_CODE (mv3) != ARRAY_TYPE)
		    mv3 = (TYPE_ATOMIC (mv3)
			   ? c_build_qualified_type (TYPE_MAIN_VARIANT (mv3),
						     TYPE_QUAL_ATOMIC)
			   : TYPE_MAIN_VARIANT (mv3));
		  if (comptypes_internal (mv3, mv1, enum_and_int_p,
					  different_types_p))
		    break;
		}
	      if (memb == 0)
		return 0;
	    }
	  else
	    return 0;
	}

      /* comptypes said ok, but record if it said to warn.  */
      if (newval > val)
	val = newval;

      args1 = TREE_CHAIN (args1);
      args2 = TREE_CHAIN (args2);
    }
}

/* Compute the size to increment a pointer by.  When a function type or void
   type or incomplete type is passed, size_one_node is returned.
   This function does not emit any diagnostics; the caller is responsible
   for that.  */

static tree
c_size_in_bytes (const_tree type)
{
  enum tree_code code = TREE_CODE (type);

  if (code == FUNCTION_TYPE || code == VOID_TYPE || code == ERROR_MARK
      || !COMPLETE_TYPE_P (type))
    return size_one_node;

  /* Convert in case a char is more than one unit.  */
  return size_binop_loc (input_location, CEIL_DIV_EXPR, TYPE_SIZE_UNIT (type),
			 size_int (TYPE_PRECISION (char_type_node)
				   / BITS_PER_UNIT));
}

/* Return either DECL or its known constant value (if it has one).  */

tree
decl_constant_value (tree decl)
{
  if (/* Don't change a variable array bound or initial value to a constant
	 in a place where a variable is invalid.  Note that DECL_INITIAL
	 isn't valid for a PARM_DECL.  */
      current_function_decl != 0
      && TREE_CODE (decl) != PARM_DECL
      && !TREE_THIS_VOLATILE (decl)
      && TREE_READONLY (decl)
      && DECL_INITIAL (decl) != 0
      && TREE_CODE (DECL_INITIAL (decl)) != ERROR_MARK
      /* This is invalid if initial value is not constant.
	 If it has either a function call, a memory reference,
	 or a variable, then re-evaluating it could give different results.  */
      && TREE_CONSTANT (DECL_INITIAL (decl))
      /* Check for cases where this is sub-optimal, even though valid.  */
      && TREE_CODE (DECL_INITIAL (decl)) != CONSTRUCTOR)
    return DECL_INITIAL (decl);
  return decl;
}

/* Convert the array expression EXP to a pointer.  */
static tree
array_to_pointer_conversion (location_t loc, tree exp)
{
  tree orig_exp = exp;
  tree type = TREE_TYPE (exp);
  tree adr;
  tree restype = TREE_TYPE (type);
  tree ptrtype;

  gcc_assert (TREE_CODE (type) == ARRAY_TYPE);

  STRIP_TYPE_NOPS (exp);

  if (TREE_NO_WARNING (orig_exp))
    TREE_NO_WARNING (exp) = 1;

  ptrtype = build_pointer_type (restype);

  if (INDIRECT_REF_P (exp))
    return convert (ptrtype, TREE_OPERAND (exp, 0));

  /* In C++ array compound literals are temporary objects unless they are
     const or appear in namespace scope, so they are destroyed too soon
     to use them for much of anything  (c++/53220).  */
  if (warn_cxx_compat && TREE_CODE (exp) == COMPOUND_LITERAL_EXPR)
    {
      tree decl = TREE_OPERAND (TREE_OPERAND (exp, 0), 0);
      if (!TREE_READONLY (decl) && !TREE_STATIC (decl))
	warning_at (DECL_SOURCE_LOCATION (decl), OPT_Wc___compat,
		    "converting an array compound literal to a pointer "
		    "is ill-formed in C++");
    }

  adr = build_unary_op (loc, ADDR_EXPR, exp, 1);
  return convert (ptrtype, adr);
}

/* Convert the function expression EXP to a pointer.  */
static tree
function_to_pointer_conversion (location_t loc, tree exp)
{
  tree orig_exp = exp;

  gcc_assert (TREE_CODE (TREE_TYPE (exp)) == FUNCTION_TYPE);

  STRIP_TYPE_NOPS (exp);

  if (TREE_NO_WARNING (orig_exp))
    TREE_NO_WARNING (exp) = 1;

  return build_unary_op (loc, ADDR_EXPR, exp, 0);
}

/* Mark EXP as read, not just set, for set but not used -Wunused
   warning purposes.  */

void
mark_exp_read (tree exp)
{
  switch (TREE_CODE (exp))
    {
    case VAR_DECL:
    case PARM_DECL:
      DECL_READ_P (exp) = 1;
      break;
    case ARRAY_REF:
    case COMPONENT_REF:
    case MODIFY_EXPR:
    case REALPART_EXPR:
    case IMAGPART_EXPR:
    CASE_CONVERT:
    case ADDR_EXPR:
      mark_exp_read (TREE_OPERAND (exp, 0));
      break;
    case COMPOUND_EXPR:
    case C_MAYBE_CONST_EXPR:
      mark_exp_read (TREE_OPERAND (exp, 1));
      break;
    default:
      break;
    }
}

/* Perform the default conversion of arrays and functions to pointers.
   Return the result of converting EXP.  For any other expression, just
   return EXP.

   LOC is the location of the expression.  */

struct c_expr
default_function_array_conversion (location_t loc, struct c_expr exp)
{
  tree orig_exp = exp.value;
  tree type = TREE_TYPE (exp.value);
  enum tree_code code = TREE_CODE (type);

  switch (code)
    {
    case ARRAY_TYPE:
      {
	bool not_lvalue = false;
	bool lvalue_array_p;

	while ((TREE_CODE (exp.value) == NON_LVALUE_EXPR
		|| CONVERT_EXPR_P (exp.value))
	       && TREE_TYPE (TREE_OPERAND (exp.value, 0)) == type)
	  {
	    if (TREE_CODE (exp.value) == NON_LVALUE_EXPR)
	      not_lvalue = true;
	    exp.value = TREE_OPERAND (exp.value, 0);
	  }

	if (TREE_NO_WARNING (orig_exp))
	  TREE_NO_WARNING (exp.value) = 1;

	lvalue_array_p = !not_lvalue && lvalue_p (exp.value);
	if (!flag_isoc99 && !lvalue_array_p)
	  {
	    /* Before C99, non-lvalue arrays do not decay to pointers.
	       Normally, using such an array would be invalid; but it can
	       be used correctly inside sizeof or as a statement expression.
	       Thus, do not give an error here; an error will result later.  */
	    return exp;
	  }

	exp.value = array_to_pointer_conversion (loc, exp.value);
      }
      break;
    case FUNCTION_TYPE:
      exp.value = function_to_pointer_conversion (loc, exp.value);
      break;
    default:
      break;
    }

  return exp;
}

struct c_expr
default_function_array_read_conversion (location_t loc, struct c_expr exp)
{
  mark_exp_read (exp.value);
  return default_function_array_conversion (loc, exp);
}

/* Return whether EXPR should be treated as an atomic lvalue for the
   purposes of load and store handling.  */

static bool
really_atomic_lvalue (tree expr)
{
  if (error_operand_p (expr))
    return false;
  if (!TYPE_ATOMIC (TREE_TYPE (expr)))
    return false;
  if (!lvalue_p (expr))
    return false;

  /* Ignore _Atomic on register variables, since their addresses can't
     be taken so (a) atomicity is irrelevant and (b) the normal atomic
     sequences wouldn't work.  Ignore _Atomic on structures containing
     bit-fields, since accessing elements of atomic structures or
     unions is undefined behavior (C11 6.5.2.3#5), but it's unclear if
     it's undefined at translation time or execution time, and the
     normal atomic sequences again wouldn't work.  */
  while (handled_component_p (expr))
    {
      if (TREE_CODE (expr) == COMPONENT_REF
	  && DECL_C_BIT_FIELD (TREE_OPERAND (expr, 1)))
	return false;
      expr = TREE_OPERAND (expr, 0);
    }
  if (DECL_P (expr) && C_DECL_REGISTER (expr))
    return false;
  return true;
}

/* Convert expression EXP (location LOC) from lvalue to rvalue,
   including converting functions and arrays to pointers if CONVERT_P.
   If READ_P, also mark the expression as having been read.  */

struct c_expr
convert_lvalue_to_rvalue (location_t loc, struct c_expr exp,
			  bool convert_p, bool read_p)
{
  if (read_p)
    mark_exp_read (exp.value);
  if (convert_p)
    exp = default_function_array_conversion (loc, exp);
  if (really_atomic_lvalue (exp.value))
    {
      vec<tree, va_gc> *params;
      tree nonatomic_type, tmp, tmp_addr, fndecl, func_call;
      tree expr_type = TREE_TYPE (exp.value);
      tree expr_addr = build_unary_op (loc, ADDR_EXPR, exp.value, 0);
      tree seq_cst = build_int_cst (integer_type_node, MEMMODEL_SEQ_CST);

      gcc_assert (TYPE_ATOMIC (expr_type));

      /* Expansion of a generic atomic load may require an addition
	 element, so allocate enough to prevent a resize.  */
      vec_alloc (params, 4);

      /* Remove the qualifiers for the rest of the expressions and
	 create the VAL temp variable to hold the RHS.  */
      nonatomic_type = build_qualified_type (expr_type, TYPE_UNQUALIFIED);
      tmp = create_tmp_var_raw (nonatomic_type);
      tmp_addr = build_unary_op (loc, ADDR_EXPR, tmp, 0);
      TREE_ADDRESSABLE (tmp) = 1;
      TREE_NO_WARNING (tmp) = 1;

      /* Issue __atomic_load (&expr, &tmp, SEQ_CST);  */
      fndecl = builtin_decl_explicit (BUILT_IN_ATOMIC_LOAD);
      params->quick_push (expr_addr);
      params->quick_push (tmp_addr);
      params->quick_push (seq_cst);
      func_call = c_build_function_call_vec (loc, vNULL, fndecl, params, NULL);

      /* EXPR is always read.  */
      mark_exp_read (exp.value);

      /* Return tmp which contains the value loaded.  */
      exp.value = build4 (TARGET_EXPR, nonatomic_type, tmp, func_call,
			  NULL_TREE, NULL_TREE);
    }
  return exp;
}

/* EXP is an expression of integer type.  Apply the integer promotions
   to it and return the promoted value.  */

tree
perform_integral_promotions (tree exp)
{
  tree type = TREE_TYPE (exp);
  enum tree_code code = TREE_CODE (type);

  gcc_assert (INTEGRAL_TYPE_P (type));

  /* Normally convert enums to int,
     but convert wide enums to something wider.  */
  if (code == ENUMERAL_TYPE)
    {
      type = c_common_type_for_size (MAX (TYPE_PRECISION (type),
					  TYPE_PRECISION (integer_type_node)),
				     ((TYPE_PRECISION (type)
				       >= TYPE_PRECISION (integer_type_node))
				      && TYPE_UNSIGNED (type)));

      return convert (type, exp);
    }

  /* ??? This should no longer be needed now bit-fields have their
     proper types.  */
  if (TREE_CODE (exp) == COMPONENT_REF
      && DECL_C_BIT_FIELD (TREE_OPERAND (exp, 1))
      /* If it's thinner than an int, promote it like a
	 c_promoting_integer_type_p, otherwise leave it alone.  */
      && 0 > compare_tree_int (DECL_SIZE (TREE_OPERAND (exp, 1)),
			       TYPE_PRECISION (integer_type_node)))
    return convert (integer_type_node, exp);

  if (c_promoting_integer_type_p (type))
    {
      /* Preserve unsignedness if not really getting any wider.  */
      if (TYPE_UNSIGNED (type)
	  && TYPE_PRECISION (type) == TYPE_PRECISION (integer_type_node))
	return convert (unsigned_type_node, exp);

      return convert (integer_type_node, exp);
    }

  return exp;
}


/* Perform default promotions for C data used in expressions.
   Enumeral types or short or char are converted to int.
   In addition, manifest constants symbols are replaced by their values.  */

tree
default_conversion (tree exp)
{
  tree orig_exp;
  tree type = TREE_TYPE (exp);
  enum tree_code code = TREE_CODE (type);
  tree promoted_type;

  mark_exp_read (exp);

  /* Functions and arrays have been converted during parsing.  */
  gcc_assert (code != FUNCTION_TYPE);
  if (code == ARRAY_TYPE)
    return exp;

  /* Constants can be used directly unless they're not loadable.  */
  if (TREE_CODE (exp) == CONST_DECL)
    exp = DECL_INITIAL (exp);

  /* Strip no-op conversions.  */
  orig_exp = exp;
  STRIP_TYPE_NOPS (exp);

  if (TREE_NO_WARNING (orig_exp))
    TREE_NO_WARNING (exp) = 1;

  if (code == VOID_TYPE)
    {
      error_at (EXPR_LOC_OR_LOC (exp, input_location),
		"void value not ignored as it ought to be");
      return error_mark_node;
    }

  exp = require_complete_type (exp);
  if (exp == error_mark_node)
    return error_mark_node;

  promoted_type = targetm.promoted_type (type);
  if (promoted_type)
    return convert (promoted_type, exp);

  if (INTEGRAL_TYPE_P (type))
    return perform_integral_promotions (exp);

  return exp;
}

/* Look up COMPONENT in a structure or union TYPE.

   If the component name is not found, returns NULL_TREE.  Otherwise,
   the return value is a TREE_LIST, with each TREE_VALUE a FIELD_DECL
   stepping down the chain to the component, which is in the last
   TREE_VALUE of the list.  Normally the list is of length one, but if
   the component is embedded within (nested) anonymous structures or
   unions, the list steps down the chain to the component.  */

static tree
lookup_field (tree type, tree component)
{
  tree field;

  /* If TYPE_LANG_SPECIFIC is set, then it is a sorted array of pointers
     to the field elements.  Use a binary search on this array to quickly
     find the element.  Otherwise, do a linear search.  TYPE_LANG_SPECIFIC
     will always be set for structures which have many elements.  */

  if (TYPE_LANG_SPECIFIC (type) && TYPE_LANG_SPECIFIC (type)->s)
    {
      int bot, top, half;
      tree *field_array = &TYPE_LANG_SPECIFIC (type)->s->elts[0];

      field = TYPE_FIELDS (type);
      bot = 0;
      top = TYPE_LANG_SPECIFIC (type)->s->len;
      while (top - bot > 1)
	{
	  half = (top - bot + 1) >> 1;
	  field = field_array[bot+half];

	  if (DECL_NAME (field) == NULL_TREE)
	    {
	      /* Step through all anon unions in linear fashion.  */
	      while (DECL_NAME (field_array[bot]) == NULL_TREE)
		{
		  field = field_array[bot++];
		  if (TREE_CODE (TREE_TYPE (field)) == RECORD_TYPE
		      || TREE_CODE (TREE_TYPE (field)) == UNION_TYPE)
		    {
		      tree anon = lookup_field (TREE_TYPE (field), component);

		      if (anon)
			return tree_cons (NULL_TREE, field, anon);

		      /* The Plan 9 compiler permits referring
			 directly to an anonymous struct/union field
			 using a typedef name.  */
		      if (flag_plan9_extensions
			  && TYPE_NAME (TREE_TYPE (field)) != NULL_TREE
			  && (TREE_CODE (TYPE_NAME (TREE_TYPE (field)))
			      == TYPE_DECL)
			  && (DECL_NAME (TYPE_NAME (TREE_TYPE (field)))
			      == component))
			break;
		    }
		}

	      /* Entire record is only anon unions.  */
	      if (bot > top)
		return NULL_TREE;

	      /* Restart the binary search, with new lower bound.  */
	      continue;
	    }

	  if (DECL_NAME (field) == component)
	    break;
	  if (DECL_NAME (field) < component)
	    bot += half;
	  else
	    top = bot + half;
	}

      if (DECL_NAME (field_array[bot]) == component)
	field = field_array[bot];
      else if (DECL_NAME (field) != component)
	return NULL_TREE;
    }
  else
    {
      for (field = TYPE_FIELDS (type); field; field = DECL_CHAIN (field))
	{
	  if (DECL_NAME (field) == NULL_TREE
	      && (TREE_CODE (TREE_TYPE (field)) == RECORD_TYPE
		  || TREE_CODE (TREE_TYPE (field)) == UNION_TYPE))
	    {
	      tree anon = lookup_field (TREE_TYPE (field), component);

	      if (anon)
		return tree_cons (NULL_TREE, field, anon);

	      /* The Plan 9 compiler permits referring directly to an
		 anonymous struct/union field using a typedef
		 name.  */
	      if (flag_plan9_extensions
		  && TYPE_NAME (TREE_TYPE (field)) != NULL_TREE
		  && TREE_CODE (TYPE_NAME (TREE_TYPE (field))) == TYPE_DECL
		  && (DECL_NAME (TYPE_NAME (TREE_TYPE (field)))
		      == component))
		break;
	    }

	  if (DECL_NAME (field) == component)
	    break;
	}

      if (field == NULL_TREE)
	return NULL_TREE;
    }

  return tree_cons (NULL_TREE, field, NULL_TREE);
}

/* Make an expression to refer to the COMPONENT field of structure or
   union value DATUM.  COMPONENT is an IDENTIFIER_NODE.  LOC is the
   location of the COMPONENT_REF.  */

tree
build_component_ref (location_t loc, tree datum, tree component)
{
  tree type = TREE_TYPE (datum);
  enum tree_code code = TREE_CODE (type);
  tree field = NULL;
  tree ref;
  bool datum_lvalue = lvalue_p (datum);

  if (!objc_is_public (datum, component))
    return error_mark_node;

  /* Detect Objective-C property syntax object.property.  */
  if (c_dialect_objc ()
      && (ref = objc_maybe_build_component_ref (datum, component)))
    return ref;

  /* See if there is a field or component with name COMPONENT.  */

  if (code == RECORD_TYPE || code == UNION_TYPE)
    {
      if (!COMPLETE_TYPE_P (type))
	{
	  c_incomplete_type_error (NULL_TREE, type);
	  return error_mark_node;
	}

      field = lookup_field (type, component);

      if (!field)
	{
	  error_at (loc, "%qT has no member named %qE", type, component);
	  return error_mark_node;
	}

      /* Chain the COMPONENT_REFs if necessary down to the FIELD.
	 This might be better solved in future the way the C++ front
	 end does it - by giving the anonymous entities each a
	 separate name and type, and then have build_component_ref
	 recursively call itself.  We can't do that here.  */
      do
	{
	  tree subdatum = TREE_VALUE (field);
	  int quals;
	  tree subtype;
	  bool use_datum_quals;

	  if (TREE_TYPE (subdatum) == error_mark_node)
	    return error_mark_node;

	  /* If this is an rvalue, it does not have qualifiers in C
	     standard terms and we must avoid propagating such
	     qualifiers down to a non-lvalue array that is then
	     converted to a pointer.  */
	  use_datum_quals = (datum_lvalue
			     || TREE_CODE (TREE_TYPE (subdatum)) != ARRAY_TYPE);

	  quals = TYPE_QUALS (strip_array_types (TREE_TYPE (subdatum)));
	  if (use_datum_quals)
	    quals |= TYPE_QUALS (TREE_TYPE (datum));
	  subtype = c_build_qualified_type (TREE_TYPE (subdatum), quals);

	  ref = build3 (COMPONENT_REF, subtype, datum, subdatum,
			NULL_TREE);
	  SET_EXPR_LOCATION (ref, loc);
	  if (TREE_READONLY (subdatum)
	      || (use_datum_quals && TREE_READONLY (datum)))
	    TREE_READONLY (ref) = 1;
	  if (TREE_THIS_VOLATILE (subdatum)
	      || (use_datum_quals && TREE_THIS_VOLATILE (datum)))
	    TREE_THIS_VOLATILE (ref) = 1;

	  if (TREE_DEPRECATED (subdatum))
	    warn_deprecated_use (subdatum, NULL_TREE);

	  datum = ref;

	  field = TREE_CHAIN (field);
	}
      while (field);

      return ref;
    }
  else if (code != ERROR_MARK)
    error_at (loc,
	      "request for member %qE in something not a structure or union",
	      component);

  return error_mark_node;
}

/* Given an expression PTR for a pointer, return an expression
   for the value pointed to.
   ERRORSTRING is the name of the operator to appear in error messages.

   LOC is the location to use for the generated tree.  */

tree
build_indirect_ref (location_t loc, tree ptr, ref_operator errstring)
{
  tree pointer = default_conversion (ptr);
  tree type = TREE_TYPE (pointer);
  tree ref;

  if (TREE_CODE (type) == POINTER_TYPE)
    {
      if (CONVERT_EXPR_P (pointer)
          || TREE_CODE (pointer) == VIEW_CONVERT_EXPR)
	{
	  /* If a warning is issued, mark it to avoid duplicates from
	     the backend.  This only needs to be done at
	     warn_strict_aliasing > 2.  */
	  if (warn_strict_aliasing > 2)
	    if (strict_aliasing_warning (TREE_TYPE (TREE_OPERAND (pointer, 0)),
					 type, TREE_OPERAND (pointer, 0)))
	      TREE_NO_WARNING (pointer) = 1;
	}

      if (TREE_CODE (pointer) == ADDR_EXPR
	  && (TREE_TYPE (TREE_OPERAND (pointer, 0))
	      == TREE_TYPE (type)))
	{
	  ref = TREE_OPERAND (pointer, 0);
	  protected_set_expr_location (ref, loc);
	  return ref;
	}
      else
	{
	  tree t = TREE_TYPE (type);

	  ref = build1 (INDIRECT_REF, t, pointer);

	  if (!COMPLETE_OR_VOID_TYPE_P (t) && TREE_CODE (t) != ARRAY_TYPE)
	    {
	      if (!C_TYPE_ERROR_REPORTED (TREE_TYPE (ptr)))
		{
		  error_at (loc, "dereferencing pointer to incomplete type "
			    "%qT", t);
		  C_TYPE_ERROR_REPORTED (TREE_TYPE (ptr)) = 1;
		}
	      return error_mark_node;
	    }
	  if (VOID_TYPE_P (t) && c_inhibit_evaluation_warnings == 0)
	    warning_at (loc, 0, "dereferencing %<void *%> pointer");

	  /* We *must* set TREE_READONLY when dereferencing a pointer to const,
	     so that we get the proper error message if the result is used
	     to assign to.  Also, &* is supposed to be a no-op.
	     And ANSI C seems to specify that the type of the result
	     should be the const type.  */
	  /* A de-reference of a pointer to const is not a const.  It is valid
	     to change it via some other pointer.  */
	  TREE_READONLY (ref) = TYPE_READONLY (t);
	  TREE_SIDE_EFFECTS (ref)
	    = TYPE_VOLATILE (t) || TREE_SIDE_EFFECTS (pointer);
	  TREE_THIS_VOLATILE (ref) = TYPE_VOLATILE (t);
	  protected_set_expr_location (ref, loc);
	  return ref;
	}
    }
  else if (TREE_CODE (pointer) != ERROR_MARK)
    invalid_indirection_error (loc, type, errstring);

  return error_mark_node;
}

/* This handles expressions of the form "a[i]", which denotes
   an array reference.

   This is logically equivalent in C to *(a+i), but we may do it differently.
   If A is a variable or a member, we generate a primitive ARRAY_REF.
   This avoids forcing the array out of registers, and can work on
   arrays that are not lvalues (for example, members of structures returned
   by functions).

   For vector types, allow vector[i] but not i[vector], and create
   *(((type*)&vectortype) + i) for the expression.

   LOC is the location to use for the returned expression.  */

tree
build_array_ref (location_t loc, tree array, tree index)
{
  tree ret;
  bool swapped = false;
  if (TREE_TYPE (array) == error_mark_node
      || TREE_TYPE (index) == error_mark_node)
    return error_mark_node;

  if (flag_cilkplus && contains_array_notation_expr (index))
    {
      size_t rank = 0;
      if (!find_rank (loc, index, index, true, &rank))
	return error_mark_node;
      if (rank > 1)
	{
	  error_at (loc, "rank of the array's index is greater than 1");
	  return error_mark_node;
	}
    }
  if (TREE_CODE (TREE_TYPE (array)) != ARRAY_TYPE
      && TREE_CODE (TREE_TYPE (array)) != POINTER_TYPE
      /* Allow vector[index] but not index[vector].  */
      && !VECTOR_TYPE_P (TREE_TYPE (array)))
    {
      if (TREE_CODE (TREE_TYPE (index)) != ARRAY_TYPE
	  && TREE_CODE (TREE_TYPE (index)) != POINTER_TYPE)
	{
          error_at (loc,
            "subscripted value is neither array nor pointer nor vector");

	  return error_mark_node;
	}
      std::swap (array, index);
      swapped = true;
    }

  if (!INTEGRAL_TYPE_P (TREE_TYPE (index)))
    {
      error_at (loc, "array subscript is not an integer");
      return error_mark_node;
    }

  if (TREE_CODE (TREE_TYPE (TREE_TYPE (array))) == FUNCTION_TYPE)
    {
      error_at (loc, "subscripted value is pointer to function");
      return error_mark_node;
    }

  /* ??? Existing practice has been to warn only when the char
     index is syntactically the index, not for char[array].  */
  if (!swapped)
     warn_array_subscript_with_type_char (loc, index);

  /* Apply default promotions *after* noticing character types.  */
  index = default_conversion (index);
  if (index == error_mark_node)
    return error_mark_node;

  gcc_assert (TREE_CODE (TREE_TYPE (index)) == INTEGER_TYPE);

  bool non_lvalue
    = convert_vector_to_pointer_for_subscript (loc, &array, index);

  if (TREE_CODE (TREE_TYPE (array)) == ARRAY_TYPE)
    {
      tree rval, type;

      /* An array that is indexed by a non-constant
	 cannot be stored in a register; we must be able to do
	 address arithmetic on its address.
	 Likewise an array of elements of variable size.  */
      if (TREE_CODE (index) != INTEGER_CST
	  || (COMPLETE_TYPE_P (TREE_TYPE (TREE_TYPE (array)))
	      && TREE_CODE (TYPE_SIZE (TREE_TYPE (TREE_TYPE (array)))) != INTEGER_CST))
	{
	  if (!c_mark_addressable (array))
	    return error_mark_node;
	}
      /* An array that is indexed by a constant value which is not within
	 the array bounds cannot be stored in a register either; because we
	 would get a crash in store_bit_field/extract_bit_field when trying
	 to access a non-existent part of the register.  */
      if (TREE_CODE (index) == INTEGER_CST
	  && TYPE_DOMAIN (TREE_TYPE (array))
	  && !int_fits_type_p (index, TYPE_DOMAIN (TREE_TYPE (array))))
	{
	  if (!c_mark_addressable (array))
	    return error_mark_node;
	}

      if (pedantic || warn_c90_c99_compat)
	{
	  tree foo = array;
	  while (TREE_CODE (foo) == COMPONENT_REF)
	    foo = TREE_OPERAND (foo, 0);
	  if (VAR_P (foo) && C_DECL_REGISTER (foo))
	    pedwarn (loc, OPT_Wpedantic,
		     "ISO C forbids subscripting %<register%> array");
	  else if (!lvalue_p (foo))
	    pedwarn_c90 (loc, OPT_Wpedantic,
			 "ISO C90 forbids subscripting non-lvalue "
			 "array");
	}

      type = TREE_TYPE (TREE_TYPE (array));
      rval = build4 (ARRAY_REF, type, array, index, NULL_TREE, NULL_TREE);
      /* Array ref is const/volatile if the array elements are
	 or if the array is.  */
      TREE_READONLY (rval)
	|= (TYPE_READONLY (TREE_TYPE (TREE_TYPE (array)))
	    | TREE_READONLY (array));
      TREE_SIDE_EFFECTS (rval)
	|= (TYPE_VOLATILE (TREE_TYPE (TREE_TYPE (array)))
	    | TREE_SIDE_EFFECTS (array));
      TREE_THIS_VOLATILE (rval)
	|= (TYPE_VOLATILE (TREE_TYPE (TREE_TYPE (array)))
	    /* This was added by rms on 16 Nov 91.
	       It fixes  vol struct foo *a;  a->elts[1]
	       in an inline function.
	       Hope it doesn't break something else.  */
	    | TREE_THIS_VOLATILE (array));
      ret = require_complete_type (rval);
      protected_set_expr_location (ret, loc);
      if (non_lvalue)
	ret = non_lvalue_loc (loc, ret);
      return ret;
    }
  else
    {
      tree ar = default_conversion (array);

      if (ar == error_mark_node)
	return ar;

      gcc_assert (TREE_CODE (TREE_TYPE (ar)) == POINTER_TYPE);
      gcc_assert (TREE_CODE (TREE_TYPE (TREE_TYPE (ar))) != FUNCTION_TYPE);

      ret = build_indirect_ref (loc, build_binary_op (loc, PLUS_EXPR, ar,
						      index, 0),
				RO_ARRAY_INDEXING);
      if (non_lvalue)
	ret = non_lvalue_loc (loc, ret);
      return ret;
    }
}

/* Build an external reference to identifier ID.  FUN indicates
   whether this will be used for a function call.  LOC is the source
   location of the identifier.  This sets *TYPE to the type of the
   identifier, which is not the same as the type of the returned value
   for CONST_DECLs defined as enum constants.  If the type of the
   identifier is not available, *TYPE is set to NULL.  */
tree
build_external_ref (location_t loc, tree id, int fun, tree *type)
{
  tree ref;
  tree decl = lookup_name (id);

  /* In Objective-C, an instance variable (ivar) may be preferred to
     whatever lookup_name() found.  */
  decl = objc_lookup_ivar (decl, id);

  *type = NULL;
  if (decl && decl != error_mark_node)
    {
      ref = decl;
      *type = TREE_TYPE (ref);
    }
  else if (fun)
    /* Implicit function declaration.  */
    ref = implicitly_declare (loc, id);
  else if (decl == error_mark_node)
    /* Don't complain about something that's already been
       complained about.  */
    return error_mark_node;
  else
    {
      undeclared_variable (loc, id);
      return error_mark_node;
    }

  if (TREE_TYPE (ref) == error_mark_node)
    return error_mark_node;

  if (TREE_DEPRECATED (ref))
    warn_deprecated_use (ref, NULL_TREE);

  /* Recursive call does not count as usage.  */
  if (ref != current_function_decl)
    {
      TREE_USED (ref) = 1;
    }

  if (TREE_CODE (ref) == FUNCTION_DECL && !in_alignof)
    {
      if (!in_sizeof && !in_typeof)
	C_DECL_USED (ref) = 1;
      else if (DECL_INITIAL (ref) == 0
	       && DECL_EXTERNAL (ref)
	       && !TREE_PUBLIC (ref))
	record_maybe_used_decl (ref);
    }

  if (TREE_CODE (ref) == CONST_DECL)
    {
      used_types_insert (TREE_TYPE (ref));

      if (warn_cxx_compat
	  && TREE_CODE (TREE_TYPE (ref)) == ENUMERAL_TYPE
	  && C_TYPE_DEFINED_IN_STRUCT (TREE_TYPE (ref)))
	{
	  warning_at (loc, OPT_Wc___compat,
		      ("enum constant defined in struct or union "
		       "is not visible in C++"));
	  inform (DECL_SOURCE_LOCATION (ref), "enum constant defined here");
	}

      ref = DECL_INITIAL (ref);
      TREE_CONSTANT (ref) = 1;
    }
  else if (current_function_decl != 0
	   && !DECL_FILE_SCOPE_P (current_function_decl)
	   && (VAR_OR_FUNCTION_DECL_P (ref)
	       || TREE_CODE (ref) == PARM_DECL))
    {
      tree context = decl_function_context (ref);

      if (context != 0 && context != current_function_decl)
	DECL_NONLOCAL (ref) = 1;
    }
  /* C99 6.7.4p3: An inline definition of a function with external
     linkage ... shall not contain a reference to an identifier with
     internal linkage.  */
  else if (current_function_decl != 0
	   && DECL_DECLARED_INLINE_P (current_function_decl)
	   && DECL_EXTERNAL (current_function_decl)
	   && VAR_OR_FUNCTION_DECL_P (ref)
	   && (!VAR_P (ref) || TREE_STATIC (ref))
	   && ! TREE_PUBLIC (ref)
	   && DECL_CONTEXT (ref) != current_function_decl)
    record_inline_static (loc, current_function_decl, ref,
			  csi_internal);

  return ref;
}

/* Record details of decls possibly used inside sizeof or typeof.  */
struct maybe_used_decl
{
  /* The decl.  */
  tree decl;
  /* The level seen at (in_sizeof + in_typeof).  */
  int level;
  /* The next one at this level or above, or NULL.  */
  struct maybe_used_decl *next;
};

static struct maybe_used_decl *maybe_used_decls;

/* Record that DECL, an undefined static function reference seen
   inside sizeof or typeof, might be used if the operand of sizeof is
   a VLA type or the operand of typeof is a variably modified
   type.  */

static void
record_maybe_used_decl (tree decl)
{
  struct maybe_used_decl *t = XOBNEW (&parser_obstack, struct maybe_used_decl);
  t->decl = decl;
  t->level = in_sizeof + in_typeof;
  t->next = maybe_used_decls;
  maybe_used_decls = t;
}

/* Pop the stack of decls possibly used inside sizeof or typeof.  If
   USED is false, just discard them.  If it is true, mark them used
   (if no longer inside sizeof or typeof) or move them to the next
   level up (if still inside sizeof or typeof).  */

void
pop_maybe_used (bool used)
{
  struct maybe_used_decl *p = maybe_used_decls;
  int cur_level = in_sizeof + in_typeof;
  while (p && p->level > cur_level)
    {
      if (used)
	{
	  if (cur_level == 0)
	    C_DECL_USED (p->decl) = 1;
	  else
	    p->level = cur_level;
	}
      p = p->next;
    }
  if (!used || cur_level == 0)
    maybe_used_decls = p;
}

/* Return the result of sizeof applied to EXPR.  */

struct c_expr
c_expr_sizeof_expr (location_t loc, struct c_expr expr)
{
  struct c_expr ret;
  if (expr.value == error_mark_node)
    {
      ret.value = error_mark_node;
      ret.original_code = ERROR_MARK;
      ret.original_type = NULL;
      pop_maybe_used (false);
    }
  else
    {
      bool expr_const_operands = true;

      if (TREE_CODE (expr.value) == PARM_DECL
	  && C_ARRAY_PARAMETER (expr.value))
	{
	  if (warning_at (loc, OPT_Wsizeof_array_argument,
			  "%<sizeof%> on array function parameter %qE will "
			  "return size of %qT", expr.value,
			  expr.original_type))
	    inform (DECL_SOURCE_LOCATION (expr.value), "declared here");
	}
      tree folded_expr = c_fully_fold (expr.value, require_constant_value,
				       &expr_const_operands);
      ret.value = c_sizeof (loc, TREE_TYPE (folded_expr));
      c_last_sizeof_arg = expr.value;
      ret.original_code = SIZEOF_EXPR;
      ret.original_type = NULL;
      if (c_vla_type_p (TREE_TYPE (folded_expr)))
	{
	  /* sizeof is evaluated when given a vla (C99 6.5.3.4p2).  */
	  ret.value = build2 (C_MAYBE_CONST_EXPR, TREE_TYPE (ret.value),
			      folded_expr, ret.value);
	  C_MAYBE_CONST_EXPR_NON_CONST (ret.value) = !expr_const_operands;
	  SET_EXPR_LOCATION (ret.value, loc);
	}
      pop_maybe_used (C_TYPE_VARIABLE_SIZE (TREE_TYPE (folded_expr)));
    }
  return ret;
}

/* Return the result of sizeof applied to T, a structure for the type
   name passed to sizeof (rather than the type itself).  LOC is the
   location of the original expression.  */

struct c_expr
c_expr_sizeof_type (location_t loc, struct c_type_name *t)
{
  tree type;
  struct c_expr ret;
  tree type_expr = NULL_TREE;
  bool type_expr_const = true;
  type = groktypename (t, &type_expr, &type_expr_const);
  ret.value = c_sizeof (loc, type);
  c_last_sizeof_arg = type;
  ret.original_code = SIZEOF_EXPR;
  ret.original_type = NULL;
  if ((type_expr || TREE_CODE (ret.value) == INTEGER_CST)
      && c_vla_type_p (type))
    {
      /* If the type is a [*] array, it is a VLA but is represented as
	 having a size of zero.  In such a case we must ensure that
	 the result of sizeof does not get folded to a constant by
	 c_fully_fold, because if the size is evaluated the result is
	 not constant and so constraints on zero or negative size
	 arrays must not be applied when this sizeof call is inside
	 another array declarator.  */
      if (!type_expr)
	type_expr = integer_zero_node;
      ret.value = build2 (C_MAYBE_CONST_EXPR, TREE_TYPE (ret.value),
			  type_expr, ret.value);
      C_MAYBE_CONST_EXPR_NON_CONST (ret.value) = !type_expr_const;
    }
  pop_maybe_used (type != error_mark_node
		  ? C_TYPE_VARIABLE_SIZE (type) : false);
  return ret;
}

/* Build a function call to function FUNCTION with parameters PARAMS.
   The function call is at LOC.
   PARAMS is a list--a chain of TREE_LIST nodes--in which the
   TREE_VALUE of each node is a parameter-expression.
   FUNCTION's data type may be a function type or a pointer-to-function.  */

tree
build_function_call (location_t loc, tree function, tree params)
{
  vec<tree, va_gc> *v;
  tree ret;

  vec_alloc (v, list_length (params));
  for (; params; params = TREE_CHAIN (params))
    v->quick_push (TREE_VALUE (params));
  ret = c_build_function_call_vec (loc, vNULL, function, v, NULL);
  vec_free (v);
  return ret;
}

/* Give a note about the location of the declaration of DECL.  */

static void
inform_declaration (tree decl)
{
  if (decl && (TREE_CODE (decl) != FUNCTION_DECL || !DECL_IS_BUILTIN (decl)))
    inform (DECL_SOURCE_LOCATION (decl), "declared here");
}

/* Build a function call to function FUNCTION with parameters PARAMS.
   ORIGTYPES, if not NULL, is a vector of types; each element is
   either NULL or the original type of the corresponding element in
   PARAMS.  The original type may differ from TREE_TYPE of the
   parameter for enums.  FUNCTION's data type may be a function type
   or pointer-to-function.  This function changes the elements of
   PARAMS.  */

tree
build_function_call_vec (location_t loc, vec<location_t> arg_loc,
			 tree function, vec<tree, va_gc> *params,
			 vec<tree, va_gc> *origtypes)
{
  tree fntype, fundecl = 0;
  tree name = NULL_TREE, result;
  tree tem;
  int nargs;
  tree *argarray;


  /* Strip NON_LVALUE_EXPRs, etc., since we aren't using as an lvalue.  */
  STRIP_TYPE_NOPS (function);

  /* Convert anything with function type to a pointer-to-function.  */
  if (TREE_CODE (function) == FUNCTION_DECL)
    {
      name = DECL_NAME (function);

      if (flag_tm)
	tm_malloc_replacement (function);
      fundecl = function;
      /* Atomic functions have type checking/casting already done.  They are 
	 often rewritten and don't match the original parameter list.  */
      if (name && !strncmp (IDENTIFIER_POINTER (name), "__atomic_", 9))
        origtypes = NULL;

      if (flag_cilkplus
	  && is_cilkplus_reduce_builtin (function))
	origtypes = NULL;
    }
  if (TREE_CODE (TREE_TYPE (function)) == FUNCTION_TYPE)
    function = function_to_pointer_conversion (loc, function);

  /* For Objective-C, convert any calls via a cast to OBJC_TYPE_REF
     expressions, like those used for ObjC messenger dispatches.  */
  if (params && !params->is_empty ())
    function = objc_rewrite_function_call (function, (*params)[0]);

  function = c_fully_fold (function, false, NULL);

  fntype = TREE_TYPE (function);

  if (TREE_CODE (fntype) == ERROR_MARK)
    return error_mark_node;

  if (!(TREE_CODE (fntype) == POINTER_TYPE
	&& TREE_CODE (TREE_TYPE (fntype)) == FUNCTION_TYPE))
    {
      if (!flag_diagnostics_show_caret)
	error_at (loc,
		  "called object %qE is not a function or function pointer",
		  function);
      else if (DECL_P (function))
	{
	  error_at (loc,
		    "called object %qD is not a function or function pointer",
		    function);
	  inform_declaration (function);
	}
      else
	error_at (loc,
		  "called object is not a function or function pointer");
      return error_mark_node;
    }

  if (fundecl && TREE_THIS_VOLATILE (fundecl))
    current_function_returns_abnormally = 1;

  /* fntype now gets the type of function pointed to.  */
  fntype = TREE_TYPE (fntype);

  /* Convert the parameters to the types declared in the
     function prototype, or apply default promotions.  */

  nargs = convert_arguments (loc, arg_loc, TYPE_ARG_TYPES (fntype), params,
			     origtypes, function, fundecl);
  if (nargs < 0)
    return error_mark_node;

  /* Check that the function is called through a compatible prototype.
     If it is not, warn.  */
  if (CONVERT_EXPR_P (function)
      && TREE_CODE (tem = TREE_OPERAND (function, 0)) == ADDR_EXPR
      && TREE_CODE (tem = TREE_OPERAND (tem, 0)) == FUNCTION_DECL
      && !comptypes (fntype, TREE_TYPE (tem)))
    {
      tree return_type = TREE_TYPE (fntype);

      /* This situation leads to run-time undefined behavior.  We can't,
	 therefore, simply error unless we can prove that all possible
	 executions of the program must execute the code.  */
      warning_at (loc, 0, "function called through a non-compatible type");

      if (VOID_TYPE_P (return_type)
	  && TYPE_QUALS (return_type) != TYPE_UNQUALIFIED)
	pedwarn (loc, 0,
		 "function with qualified void return type called");
     }

  argarray = vec_safe_address (params);

  /* Check that arguments to builtin functions match the expectations.  */
  if (fundecl
      && DECL_BUILT_IN (fundecl)
      && DECL_BUILT_IN_CLASS (fundecl) == BUILT_IN_NORMAL
      && !check_builtin_function_arguments (fundecl, nargs, argarray))
    return error_mark_node;

  /* Check that the arguments to the function are valid.  */
  check_function_arguments (fntype, nargs, argarray);

  if (name != NULL_TREE
      && !strncmp (IDENTIFIER_POINTER (name), "__builtin_", 10))
    {
      if (require_constant_value)
	result =
	  fold_build_call_array_initializer_loc (loc, TREE_TYPE (fntype),
						 function, nargs, argarray);
      else
	result = fold_build_call_array_loc (loc, TREE_TYPE (fntype),
					    function, nargs, argarray);
      if (TREE_CODE (result) == NOP_EXPR
	  && TREE_CODE (TREE_OPERAND (result, 0)) == INTEGER_CST)
	STRIP_TYPE_NOPS (result);
    }
  else
    result = build_call_array_loc (loc, TREE_TYPE (fntype),
				   function, nargs, argarray);

  if (VOID_TYPE_P (TREE_TYPE (result)))
    {
      if (TYPE_QUALS (TREE_TYPE (result)) != TYPE_UNQUALIFIED)
	pedwarn (loc, 0,
		 "function with qualified void return type called");
      return result;
    }
  return require_complete_type (result);
}

/* Like build_function_call_vec, but call also resolve_overloaded_builtin.  */

tree
c_build_function_call_vec (location_t loc, vec<location_t> arg_loc,
			   tree function, vec<tree, va_gc> *params,
			   vec<tree, va_gc> *origtypes)
{
  /* Strip NON_LVALUE_EXPRs, etc., since we aren't using as an lvalue.  */
  STRIP_TYPE_NOPS (function);

  /* Convert anything with function type to a pointer-to-function.  */
  if (TREE_CODE (function) == FUNCTION_DECL)
    {
      /* Implement type-directed function overloading for builtins.
	 resolve_overloaded_builtin and targetm.resolve_overloaded_builtin
	 handle all the type checking.  The result is a complete expression
	 that implements this function call.  */
      tree tem = resolve_overloaded_builtin (loc, function, params);
      if (tem)
	return tem;
    }
  return build_function_call_vec (loc, arg_loc, function, params, origtypes);
}

/* Convert the argument expressions in the vector VALUES
   to the types in the list TYPELIST.

   If TYPELIST is exhausted, or when an element has NULL as its type,
   perform the default conversions.

   ORIGTYPES is the original types of the expressions in VALUES.  This
   holds the type of enum values which have been converted to integral
   types.  It may be NULL.

   FUNCTION is a tree for the called function.  It is used only for
   error messages, where it is formatted with %qE.

   This is also where warnings about wrong number of args are generated.

   ARG_LOC are locations of function arguments (if any).

   Returns the actual number of arguments processed (which may be less
   than the length of VALUES in some error situations), or -1 on
   failure.  */

static int
convert_arguments (location_t loc, vec<location_t> arg_loc, tree typelist,
		   vec<tree, va_gc> *values, vec<tree, va_gc> *origtypes,
		   tree function, tree fundecl)
{
  tree typetail, val;
  unsigned int parmnum;
  bool error_args = false;
  const bool type_generic = fundecl
    && lookup_attribute ("type generic", TYPE_ATTRIBUTES (TREE_TYPE (fundecl)));
  bool type_generic_remove_excess_precision = false;
  tree selector;

  /* Change pointer to function to the function itself for
     diagnostics.  */
  if (TREE_CODE (function) == ADDR_EXPR
      && TREE_CODE (TREE_OPERAND (function, 0)) == FUNCTION_DECL)
    function = TREE_OPERAND (function, 0);

  /* Handle an ObjC selector specially for diagnostics.  */
  selector = objc_message_selector ();

  /* For type-generic built-in functions, determine whether excess
     precision should be removed (classification) or not
     (comparison).  */
  if (type_generic
      && DECL_BUILT_IN (fundecl)
      && DECL_BUILT_IN_CLASS (fundecl) == BUILT_IN_NORMAL)
    {
      switch (DECL_FUNCTION_CODE (fundecl))
	{
	case BUILT_IN_ISFINITE:
	case BUILT_IN_ISINF:
	case BUILT_IN_ISINF_SIGN:
	case BUILT_IN_ISNAN:
	case BUILT_IN_ISNORMAL:
	case BUILT_IN_FPCLASSIFY:
	  type_generic_remove_excess_precision = true;
	  break;

	default:
	  type_generic_remove_excess_precision = false;
	  break;
	}
    }
  if (flag_cilkplus && fundecl && is_cilkplus_reduce_builtin (fundecl))
    return vec_safe_length (values);

  /* Scan the given expressions and types, producing individual
     converted arguments.  */

  for (typetail = typelist, parmnum = 0;
       values && values->iterate (parmnum, &val);
       ++parmnum)
    {
      tree type = typetail ? TREE_VALUE (typetail) : 0;
      tree valtype = TREE_TYPE (val);
      tree rname = function;
      int argnum = parmnum + 1;
      const char *invalid_func_diag;
      bool excess_precision = false;
      bool npc;
      tree parmval;
      /* Some __atomic_* builtins have additional hidden argument at
	 position 0.  */
      location_t ploc
	= !arg_loc.is_empty () && values->length () == arg_loc.length ()
	  ? expansion_point_location_if_in_system_header (arg_loc[parmnum])
	  : input_location;

      if (type == void_type_node)
	{
	  if (selector)
	    error_at (loc, "too many arguments to method %qE", selector);
	  else
	    error_at (loc, "too many arguments to function %qE", function);
	  inform_declaration (fundecl);
	  return error_args ? -1 : (int) parmnum;
	}

      if (selector && argnum > 2)
	{
	  rname = selector;
	  argnum -= 2;
	}

      npc = null_pointer_constant_p (val);

      /* If there is excess precision and a prototype, convert once to
	 the required type rather than converting via the semantic
	 type.  Likewise without a prototype a float value represented
	 as long double should be converted once to double.  But for
	 type-generic classification functions excess precision must
	 be removed here.  */
      if (TREE_CODE (val) == EXCESS_PRECISION_EXPR
	  && (type || !type_generic || !type_generic_remove_excess_precision))
	{
	  val = TREE_OPERAND (val, 0);
	  excess_precision = true;
	}
      val = c_fully_fold (val, false, NULL);
      STRIP_TYPE_NOPS (val);

      val = require_complete_type (val);

      if (type != 0)
	{
	  /* Formal parm type is specified by a function prototype.  */

	  if (type == error_mark_node || !COMPLETE_TYPE_P (type))
	    {
	      error_at (ploc, "type of formal parameter %d is incomplete",
			parmnum + 1);
	      parmval = val;
	    }
	  else
	    {
	      tree origtype;

	      /* Optionally warn about conversions that
		 differ from the default conversions.  */
	      if (warn_traditional_conversion || warn_traditional)
		{
		  unsigned int formal_prec = TYPE_PRECISION (type);

		  if (INTEGRAL_TYPE_P (type)
		      && TREE_CODE (valtype) == REAL_TYPE)
		    warning_at (ploc, OPT_Wtraditional_conversion,
				"passing argument %d of %qE as integer rather "
				"than floating due to prototype",
				argnum, rname);
		  if (INTEGRAL_TYPE_P (type)
		      && TREE_CODE (valtype) == COMPLEX_TYPE)
		    warning_at (ploc, OPT_Wtraditional_conversion,
				"passing argument %d of %qE as integer rather "
				"than complex due to prototype",
				argnum, rname);
		  else if (TREE_CODE (type) == COMPLEX_TYPE
			   && TREE_CODE (valtype) == REAL_TYPE)
		    warning_at (ploc, OPT_Wtraditional_conversion,
				"passing argument %d of %qE as complex rather "
				"than floating due to prototype",
				argnum, rname);
		  else if (TREE_CODE (type) == REAL_TYPE
			   && INTEGRAL_TYPE_P (valtype))
		    warning_at (ploc, OPT_Wtraditional_conversion,
				"passing argument %d of %qE as floating rather "
				"than integer due to prototype",
				argnum, rname);
		  else if (TREE_CODE (type) == COMPLEX_TYPE
			   && INTEGRAL_TYPE_P (valtype))
		    warning_at (ploc, OPT_Wtraditional_conversion,
				"passing argument %d of %qE as complex rather "
				"than integer due to prototype",
				argnum, rname);
		  else if (TREE_CODE (type) == REAL_TYPE
			   && TREE_CODE (valtype) == COMPLEX_TYPE)
		    warning_at (ploc, OPT_Wtraditional_conversion,
				"passing argument %d of %qE as floating rather "
				"than complex due to prototype",
				argnum, rname);
		  /* ??? At some point, messages should be written about
		     conversions between complex types, but that's too messy
		     to do now.  */
		  else if (TREE_CODE (type) == REAL_TYPE
			   && TREE_CODE (valtype) == REAL_TYPE)
		    {
		      /* Warn if any argument is passed as `float',
			 since without a prototype it would be `double'.  */
		      if (formal_prec == TYPE_PRECISION (float_type_node)
			  && type != dfloat32_type_node)
			warning_at (ploc, 0,
				    "passing argument %d of %qE as %<float%> "
				    "rather than %<double%> due to prototype",
				    argnum, rname);

		      /* Warn if mismatch between argument and prototype
			 for decimal float types.  Warn of conversions with
			 binary float types and of precision narrowing due to
			 prototype. */
 		      else if (type != valtype
			       && (type == dfloat32_type_node
				   || type == dfloat64_type_node
				   || type == dfloat128_type_node
				   || valtype == dfloat32_type_node
				   || valtype == dfloat64_type_node
				   || valtype == dfloat128_type_node)
			       && (formal_prec
				   <= TYPE_PRECISION (valtype)
				   || (type == dfloat128_type_node
				       && (valtype
					   != dfloat64_type_node
					   && (valtype
					       != dfloat32_type_node)))
				   || (type == dfloat64_type_node
				       && (valtype
					   != dfloat32_type_node))))
			warning_at (ploc, 0,
				    "passing argument %d of %qE as %qT "
				    "rather than %qT due to prototype",
				    argnum, rname, type, valtype);

		    }
		  /* Detect integer changing in width or signedness.
		     These warnings are only activated with
		     -Wtraditional-conversion, not with -Wtraditional.  */
		  else if (warn_traditional_conversion && INTEGRAL_TYPE_P (type)
			   && INTEGRAL_TYPE_P (valtype))
		    {
		      tree would_have_been = default_conversion (val);
		      tree type1 = TREE_TYPE (would_have_been);

		      if (TREE_CODE (type) == ENUMERAL_TYPE
			  && (TYPE_MAIN_VARIANT (type)
			      == TYPE_MAIN_VARIANT (valtype)))
			/* No warning if function asks for enum
			   and the actual arg is that enum type.  */
			;
		      else if (formal_prec != TYPE_PRECISION (type1))
			warning_at (ploc, OPT_Wtraditional_conversion,
				    "passing argument %d of %qE "
				    "with different width due to prototype",
				    argnum, rname);
		      else if (TYPE_UNSIGNED (type) == TYPE_UNSIGNED (type1))
			;
		      /* Don't complain if the formal parameter type
			 is an enum, because we can't tell now whether
			 the value was an enum--even the same enum.  */
		      else if (TREE_CODE (type) == ENUMERAL_TYPE)
			;
		      else if (TREE_CODE (val) == INTEGER_CST
			       && int_fits_type_p (val, type))
			/* Change in signedness doesn't matter
			   if a constant value is unaffected.  */
			;
		      /* If the value is extended from a narrower
			 unsigned type, it doesn't matter whether we
			 pass it as signed or unsigned; the value
			 certainly is the same either way.  */
		      else if (TYPE_PRECISION (valtype) < TYPE_PRECISION (type)
			       && TYPE_UNSIGNED (valtype))
			;
		      else if (TYPE_UNSIGNED (type))
			warning_at (ploc, OPT_Wtraditional_conversion,
				    "passing argument %d of %qE "
				    "as unsigned due to prototype",
				    argnum, rname);
		      else
			warning_at (ploc, OPT_Wtraditional_conversion,
				    "passing argument %d of %qE "
				    "as signed due to prototype",
				    argnum, rname);
		    }
		}

	      /* Possibly restore an EXCESS_PRECISION_EXPR for the
		 sake of better warnings from convert_and_check.  */
	      if (excess_precision)
		val = build1 (EXCESS_PRECISION_EXPR, valtype, val);
	      origtype = (!origtypes) ? NULL_TREE : (*origtypes)[parmnum];
	      parmval = convert_for_assignment (loc, ploc, type,
						val, origtype, ic_argpass,
						npc, fundecl, function,
						parmnum + 1);

	      if (targetm.calls.promote_prototypes (fundecl ? TREE_TYPE (fundecl) : 0)
		  && INTEGRAL_TYPE_P (type)
		  && (TYPE_PRECISION (type) < TYPE_PRECISION (integer_type_node)))
		parmval = default_conversion (parmval);
	    }
	}
      else if (TREE_CODE (valtype) == REAL_TYPE
	       && (TYPE_PRECISION (valtype)
		   <= TYPE_PRECISION (double_type_node))
	       && TYPE_MAIN_VARIANT (valtype) != double_type_node
	       && TYPE_MAIN_VARIANT (valtype) != long_double_type_node
	       && !DECIMAL_FLOAT_MODE_P (TYPE_MODE (valtype)))
        {
	  if (type_generic)
	    parmval = val;
	  else
	    {
	      /* Convert `float' to `double'.  */
	      if (warn_double_promotion && !c_inhibit_evaluation_warnings)
		warning_at (ploc, OPT_Wdouble_promotion,
			    "implicit conversion from %qT to %qT when passing "
			    "argument to function",
			    valtype, double_type_node);
	      parmval = convert (double_type_node, val);
	    }
	}
      else if (excess_precision && !type_generic)
	/* A "double" argument with excess precision being passed
	   without a prototype or in variable arguments.  */
	parmval = convert (valtype, val);
      else if ((invalid_func_diag =
		targetm.calls.invalid_arg_for_unprototyped_fn (typelist, fundecl, val)))
	{
	  error (invalid_func_diag);
	  return -1;
	}
      else
	/* Convert `short' and `char' to full-size `int'.  */
	parmval = default_conversion (val);

      (*values)[parmnum] = parmval;
      if (parmval == error_mark_node)
	error_args = true;

      if (typetail)
	typetail = TREE_CHAIN (typetail);
    }

  gcc_assert (parmnum == vec_safe_length (values));

  if (typetail != 0 && TREE_VALUE (typetail) != void_type_node)
    {
      error_at (loc, "too few arguments to function %qE", function);
      inform_declaration (fundecl);
      return -1;
    }

  return error_args ? -1 : (int) parmnum;
}

/* This is the entry point used by the parser to build unary operators
   in the input.  CODE, a tree_code, specifies the unary operator, and
   ARG is the operand.  For unary plus, the C parser currently uses
   CONVERT_EXPR for code.

   LOC is the location to use for the tree generated.
*/

struct c_expr
parser_build_unary_op (location_t loc, enum tree_code code, struct c_expr arg)
{
  struct c_expr result;

  result.value = build_unary_op (loc, code, arg.value, 0);
  result.original_code = code;
  result.original_type = NULL;

  if (TREE_OVERFLOW_P (result.value) && !TREE_OVERFLOW_P (arg.value))
    overflow_warning (loc, result.value);

  return result;
}

/* This is the entry point used by the parser to build binary operators
   in the input.  CODE, a tree_code, specifies the binary operator, and
   ARG1 and ARG2 are the operands.  In addition to constructing the
   expression, we check for operands that were written with other binary
   operators in a way that is likely to confuse the user.

   LOCATION is the location of the binary operator.  */

struct c_expr
parser_build_binary_op (location_t location, enum tree_code code,
			struct c_expr arg1, struct c_expr arg2)
{
  struct c_expr result;

  enum tree_code code1 = arg1.original_code;
  enum tree_code code2 = arg2.original_code;
  tree type1 = (arg1.original_type
                ? arg1.original_type
                : TREE_TYPE (arg1.value));
  tree type2 = (arg2.original_type
                ? arg2.original_type
                : TREE_TYPE (arg2.value));

  result.value = build_binary_op (location, code,
				  arg1.value, arg2.value, 1);
  result.original_code = code;
  result.original_type = NULL;

  if (TREE_CODE (result.value) == ERROR_MARK)
    return result;

  if (location != UNKNOWN_LOCATION)
    protected_set_expr_location (result.value, location);

  /* Check for cases such as x+y<<z which users are likely
     to misinterpret.  */
  if (warn_parentheses)
    warn_about_parentheses (location, code, code1, arg1.value, code2,
			    arg2.value);

  if (warn_logical_op)
    warn_logical_operator (location, code, TREE_TYPE (result.value),
			   code1, arg1.value, code2, arg2.value);

  if (warn_logical_not_paren
      && TREE_CODE_CLASS (code) == tcc_comparison
      && code1 == TRUTH_NOT_EXPR
      && code2 != TRUTH_NOT_EXPR
      /* Avoid warning for !!x == y.  */
      && (TREE_CODE (arg1.value) != NE_EXPR
	  || !integer_zerop (TREE_OPERAND (arg1.value, 1))))
    {
      /* Avoid warning for !b == y where b has _Bool type.  */
      tree t = integer_zero_node;
      if (TREE_CODE (arg1.value) == EQ_EXPR
	  && integer_zerop (TREE_OPERAND (arg1.value, 1))
	  && TREE_TYPE (TREE_OPERAND (arg1.value, 0)) == integer_type_node)
	{
	  t = TREE_OPERAND (arg1.value, 0);
	  do
	    {
	      if (TREE_TYPE (t) != integer_type_node)
		break;
	      if (TREE_CODE (t) == C_MAYBE_CONST_EXPR)
		t = C_MAYBE_CONST_EXPR_EXPR (t);
	      else if (CONVERT_EXPR_P (t))
		t = TREE_OPERAND (t, 0);
	      else
		break;
	    }
	  while (1);
	}
      if (TREE_CODE (TREE_TYPE (t)) != BOOLEAN_TYPE)
	warn_logical_not_parentheses (location, code, arg2.value);
    }

  /* Warn about comparisons against string literals, with the exception
     of testing for equality or inequality of a string literal with NULL.  */
  if (code == EQ_EXPR || code == NE_EXPR)
    {
      if ((code1 == STRING_CST && !integer_zerop (arg2.value))
	  || (code2 == STRING_CST && !integer_zerop (arg1.value)))
	warning_at (location, OPT_Waddress,
		    "comparison with string literal results in unspecified behavior");
    }
  else if (TREE_CODE_CLASS (code) == tcc_comparison
	   && (code1 == STRING_CST || code2 == STRING_CST))
    warning_at (location, OPT_Waddress,
		"comparison with string literal results in unspecified behavior");

  if (TREE_OVERFLOW_P (result.value)
      && !TREE_OVERFLOW_P (arg1.value)
      && !TREE_OVERFLOW_P (arg2.value))
    overflow_warning (location, result.value);

  /* Warn about comparisons of different enum types.  */
  if (warn_enum_compare
      && TREE_CODE_CLASS (code) == tcc_comparison
      && TREE_CODE (type1) == ENUMERAL_TYPE
      && TREE_CODE (type2) == ENUMERAL_TYPE
      && TYPE_MAIN_VARIANT (type1) != TYPE_MAIN_VARIANT (type2))
    warning_at (location, OPT_Wenum_compare,
		"comparison between %qT and %qT",
		type1, type2);

  return result;
}

/* Return a tree for the difference of pointers OP0 and OP1.
   The resulting tree has type int.  */

static tree
pointer_diff (location_t loc, tree op0, tree op1)
{
  tree restype = ptrdiff_type_node;
  tree result, inttype;

  addr_space_t as0 = TYPE_ADDR_SPACE (TREE_TYPE (TREE_TYPE (op0)));
  addr_space_t as1 = TYPE_ADDR_SPACE (TREE_TYPE (TREE_TYPE (op1)));
  tree target_type = TREE_TYPE (TREE_TYPE (op0));
  tree orig_op1 = op1;

  /* If the operands point into different address spaces, we need to
     explicitly convert them to pointers into the common address space
     before we can subtract the numerical address values.  */
  if (as0 != as1)
    {
      addr_space_t as_common;
      tree common_type;

      /* Determine the common superset address space.  This is guaranteed
	 to exist because the caller verified that comp_target_types
	 returned non-zero.  */
      if (!addr_space_superset (as0, as1, &as_common))
	gcc_unreachable ();

      common_type = common_pointer_type (TREE_TYPE (op0), TREE_TYPE (op1));
      op0 = convert (common_type, op0);
      op1 = convert (common_type, op1);
    }

  /* Determine integer type to perform computations in.  This will usually
     be the same as the result type (ptrdiff_t), but may need to be a wider
     type if pointers for the address space are wider than ptrdiff_t.  */
  if (TYPE_PRECISION (restype) < TYPE_PRECISION (TREE_TYPE (op0)))
    inttype = c_common_type_for_size (TYPE_PRECISION (TREE_TYPE (op0)), 0);
  else
    inttype = restype;

  if (TREE_CODE (target_type) == VOID_TYPE)
    pedwarn (loc, OPT_Wpointer_arith,
	     "pointer of type %<void *%> used in subtraction");
  if (TREE_CODE (target_type) == FUNCTION_TYPE)
    pedwarn (loc, OPT_Wpointer_arith,
	     "pointer to a function used in subtraction");

  /* First do the subtraction as integers;
     then drop through to build the divide operator.
     Do not do default conversions on the minus operator
     in case restype is a short type.  */

  op0 = build_binary_op (loc,
			 MINUS_EXPR, convert (inttype, op0),
			 convert (inttype, op1), 0);
  /* This generates an error if op1 is pointer to incomplete type.  */
  if (!COMPLETE_OR_VOID_TYPE_P (TREE_TYPE (TREE_TYPE (orig_op1))))
    error_at (loc, "arithmetic on pointer to an incomplete type");

  op1 = c_size_in_bytes (target_type);

  if (pointer_to_zero_sized_aggr_p (TREE_TYPE (orig_op1)))
    error_at (loc, "arithmetic on pointer to an empty aggregate");

  /* Divide by the size, in easiest possible way.  */
  result = fold_build2_loc (loc, EXACT_DIV_EXPR, inttype,
			    op0, convert (inttype, op1));

  /* Convert to final result type if necessary.  */
  return convert (restype, result);
}

/* Expand atomic compound assignments into an approriate sequence as
   specified by the C11 standard section 6.5.16.2.   
    given 
       _Atomic T1 E1
       T2 E2
       E1 op= E2

  This sequence is used for all types for which these operations are
  supported.

  In addition, built-in versions of the 'fe' prefixed routines may
  need to be invoked for floating point (real, complex or vector) when
  floating-point exceptions are supported.  See 6.5.16.2 footnote 113.

  T1 newval;
  T1 old;
  T1 *addr
  T2 val
  fenv_t fenv

  addr = &E1;
  val = (E2);
  __atomic_load (addr, &old, SEQ_CST);
  feholdexcept (&fenv);
loop:
    newval = old op val;
    if (__atomic_compare_exchange_strong (addr, &old, &newval, SEQ_CST,
					  SEQ_CST))
      goto done;
    feclearexcept (FE_ALL_EXCEPT);
    goto loop:
done:
  feupdateenv (&fenv);

  Also note that the compiler is simply issuing the generic form of
  the atomic operations.  This requires temp(s) and has their address
  taken.  The atomic processing is smart enough to figure out when the
  size of an object can utilize a lock-free version, and convert the
  built-in call to the appropriate lock-free routine.  The optimizers
  will then dispose of any temps that are no longer required, and
  lock-free implementations are utilized as long as there is target
  support for the required size.

  If the operator is NOP_EXPR, then this is a simple assignment, and
  an __atomic_store is issued to perform the assignment rather than
  the above loop.

*/

/* Build an atomic assignment at LOC, expanding into the proper
   sequence to store LHS MODIFYCODE= RHS.  Return a value representing
   the result of the operation, unless RETURN_OLD_P in which case
   return the old value of LHS (this is only for postincrement and
   postdecrement).  */
static tree
build_atomic_assign (location_t loc, tree lhs, enum tree_code modifycode,
		     tree rhs, bool return_old_p)
{
  tree fndecl, func_call;
  vec<tree, va_gc> *params;
  tree val, nonatomic_lhs_type, nonatomic_rhs_type, newval, newval_addr;
  tree old, old_addr;
  tree compound_stmt;
  tree stmt, goto_stmt;
  tree loop_label, loop_decl, done_label, done_decl;

  tree lhs_type = TREE_TYPE (lhs);
  tree lhs_addr = build_unary_op (loc, ADDR_EXPR, lhs, 0);
  tree seq_cst = build_int_cst (integer_type_node, MEMMODEL_SEQ_CST);
  tree rhs_type = TREE_TYPE (rhs);

  gcc_assert (TYPE_ATOMIC (lhs_type));

  if (return_old_p)
    gcc_assert (modifycode == PLUS_EXPR || modifycode == MINUS_EXPR);

  /* Allocate enough vector items for a compare_exchange.  */
  vec_alloc (params, 6);

  /* Create a compound statement to hold the sequence of statements
     with a loop.  */
  compound_stmt = c_begin_compound_stmt (false);

  /* Fold the RHS if it hasn't already been folded.  */
  if (modifycode != NOP_EXPR)
    rhs = c_fully_fold (rhs, false, NULL);

  /* Remove the qualifiers for the rest of the expressions and create
     the VAL temp variable to hold the RHS.  */
  nonatomic_lhs_type = build_qualified_type (lhs_type, TYPE_UNQUALIFIED);
  nonatomic_rhs_type = build_qualified_type (rhs_type, TYPE_UNQUALIFIED);
  val = create_tmp_var_raw (nonatomic_rhs_type);
  TREE_ADDRESSABLE (val) = 1;
  TREE_NO_WARNING (val) = 1;
  rhs = build4 (TARGET_EXPR, nonatomic_rhs_type, val, rhs, NULL_TREE,
		NULL_TREE);
  SET_EXPR_LOCATION (rhs, loc);
  add_stmt (rhs);

  /* NOP_EXPR indicates it's a straight store of the RHS. Simply issue
     an atomic_store.  */
  if (modifycode == NOP_EXPR)
    {
      /* Build __atomic_store (&lhs, &val, SEQ_CST)  */
      rhs = build_unary_op (loc, ADDR_EXPR, val, 0);
      fndecl = builtin_decl_explicit (BUILT_IN_ATOMIC_STORE);
      params->quick_push (lhs_addr);
      params->quick_push (rhs);
      params->quick_push (seq_cst);
      func_call = c_build_function_call_vec (loc, vNULL, fndecl, params, NULL);
      add_stmt (func_call);

      /* Finish the compound statement.  */
      compound_stmt = c_end_compound_stmt (loc, compound_stmt, false);

      /* VAL is the value which was stored, return a COMPOUND_STMT of
	 the statement and that value.  */
      return build2 (COMPOUND_EXPR, nonatomic_lhs_type, compound_stmt, val);
    }

  /* Create the variables and labels required for the op= form.  */
  old = create_tmp_var_raw (nonatomic_lhs_type);
  old_addr = build_unary_op (loc, ADDR_EXPR, old, 0);
  TREE_ADDRESSABLE (old) = 1;
  TREE_NO_WARNING (old) = 1;

  newval = create_tmp_var_raw (nonatomic_lhs_type);
  newval_addr = build_unary_op (loc, ADDR_EXPR, newval, 0);
  TREE_ADDRESSABLE (newval) = 1;

  loop_decl = create_artificial_label (loc);
  loop_label = build1 (LABEL_EXPR, void_type_node, loop_decl);

  done_decl = create_artificial_label (loc);
  done_label = build1 (LABEL_EXPR, void_type_node, done_decl);

  /* __atomic_load (addr, &old, SEQ_CST).  */
  fndecl = builtin_decl_explicit (BUILT_IN_ATOMIC_LOAD);
  params->quick_push (lhs_addr);
  params->quick_push (old_addr);
  params->quick_push (seq_cst);
  func_call = c_build_function_call_vec (loc, vNULL, fndecl, params, NULL);
  old = build4 (TARGET_EXPR, nonatomic_lhs_type, old, func_call, NULL_TREE,
		NULL_TREE);
  add_stmt (old);
  params->truncate (0);

  /* Create the expressions for floating-point environment
     manipulation, if required.  */
  bool need_fenv = (flag_trapping_math
		    && (FLOAT_TYPE_P (lhs_type) || FLOAT_TYPE_P (rhs_type)));
  tree hold_call = NULL_TREE, clear_call = NULL_TREE, update_call = NULL_TREE;
  if (need_fenv)
    targetm.atomic_assign_expand_fenv (&hold_call, &clear_call, &update_call);

  if (hold_call)
    add_stmt (hold_call);

  /* loop:  */
  add_stmt (loop_label);

  /* newval = old + val;  */
  rhs = build_binary_op (loc, modifycode, old, val, 1);
  rhs = c_fully_fold (rhs, false, NULL);
  rhs = convert_for_assignment (loc, UNKNOWN_LOCATION, nonatomic_lhs_type,
				rhs, NULL_TREE, ic_assign, false, NULL_TREE,
				NULL_TREE, 0);
  if (rhs != error_mark_node)
    {
      rhs = build4 (TARGET_EXPR, nonatomic_lhs_type, newval, rhs, NULL_TREE,
		    NULL_TREE);
      SET_EXPR_LOCATION (rhs, loc);
      add_stmt (rhs);
    }

  /* if (__atomic_compare_exchange (addr, &old, &new, false, SEQ_CST, SEQ_CST))
       goto done;  */
  fndecl = builtin_decl_explicit (BUILT_IN_ATOMIC_COMPARE_EXCHANGE);
  params->quick_push (lhs_addr);
  params->quick_push (old_addr);
  params->quick_push (newval_addr);
  params->quick_push (integer_zero_node);
  params->quick_push (seq_cst);
  params->quick_push (seq_cst);
  func_call = c_build_function_call_vec (loc, vNULL, fndecl, params, NULL);

  goto_stmt = build1 (GOTO_EXPR, void_type_node, done_decl);
  SET_EXPR_LOCATION (goto_stmt, loc);

  stmt = build3 (COND_EXPR, void_type_node, func_call, goto_stmt, NULL_TREE);
  SET_EXPR_LOCATION (stmt, loc);
  add_stmt (stmt);

  if (clear_call)
    add_stmt (clear_call);

  /* goto loop;  */
  goto_stmt  = build1 (GOTO_EXPR, void_type_node, loop_decl);
  SET_EXPR_LOCATION (goto_stmt, loc);
  add_stmt (goto_stmt);

  /* done:  */
  add_stmt (done_label);

  if (update_call)
    add_stmt (update_call);

  /* Finish the compound statement.  */
  compound_stmt = c_end_compound_stmt (loc, compound_stmt, false);

  /* NEWVAL is the value that was successfully stored, return a
     COMPOUND_EXPR of the statement and the appropriate value.  */
  return build2 (COMPOUND_EXPR, nonatomic_lhs_type, compound_stmt,
		 return_old_p ? old : newval);
}

/* Construct and perhaps optimize a tree representation
   for a unary operation.  CODE, a tree_code, specifies the operation
   and XARG is the operand.
   For any CODE other than ADDR_EXPR, FLAG nonzero suppresses
   the default promotions (such as from short to int).
   For ADDR_EXPR, the default promotions are not applied; FLAG nonzero
   allows non-lvalues; this is only used to handle conversion of non-lvalue
   arrays to pointers in C99.

   LOCATION is the location of the operator.  */

tree
build_unary_op (location_t location,
		enum tree_code code, tree xarg, int flag)
{
  /* No default_conversion here.  It causes trouble for ADDR_EXPR.  */
  tree arg = xarg;
  tree argtype = 0;
  enum tree_code typecode;
  tree val;
  tree ret = error_mark_node;
  tree eptype = NULL_TREE;
  int noconvert = flag;
  const char *invalid_op_diag;
  bool int_operands;

  int_operands = EXPR_INT_CONST_OPERANDS (xarg);
  if (int_operands)
    arg = remove_c_maybe_const_expr (arg);

  if (code != ADDR_EXPR)
    arg = require_complete_type (arg);

  typecode = TREE_CODE (TREE_TYPE (arg));
  if (typecode == ERROR_MARK)
    return error_mark_node;
  if (typecode == ENUMERAL_TYPE || typecode == BOOLEAN_TYPE)
    typecode = INTEGER_TYPE;

  if ((invalid_op_diag
       = targetm.invalid_unary_op (code, TREE_TYPE (xarg))))
    {
      error_at (location, invalid_op_diag);
      return error_mark_node;
    }

  if (TREE_CODE (arg) == EXCESS_PRECISION_EXPR)
    {
      eptype = TREE_TYPE (arg);
      arg = TREE_OPERAND (arg, 0);
    }

  switch (code)
    {
    case CONVERT_EXPR:
      /* This is used for unary plus, because a CONVERT_EXPR
	 is enough to prevent anybody from looking inside for
	 associativity, but won't generate any code.  */
      if (!(typecode == INTEGER_TYPE || typecode == REAL_TYPE
	    || typecode == FIXED_POINT_TYPE || typecode == COMPLEX_TYPE
	    || typecode == VECTOR_TYPE))
	{
	  error_at (location, "wrong type argument to unary plus");
	  return error_mark_node;
	}
      else if (!noconvert)
	arg = default_conversion (arg);
      arg = non_lvalue_loc (location, arg);
      break;

    case NEGATE_EXPR:
      if (!(typecode == INTEGER_TYPE || typecode == REAL_TYPE
	    || typecode == FIXED_POINT_TYPE || typecode == COMPLEX_TYPE
	    || typecode == VECTOR_TYPE))
	{
	  error_at (location, "wrong type argument to unary minus");
	  return error_mark_node;
	}
      else if (!noconvert)
	arg = default_conversion (arg);
      break;

    case BIT_NOT_EXPR:
      /* ~ works on integer types and non float vectors. */
      if (typecode == INTEGER_TYPE
	  || (typecode == VECTOR_TYPE
	      && !VECTOR_FLOAT_TYPE_P (TREE_TYPE (arg))))
	{
	  if (!noconvert)
	    arg = default_conversion (arg);
	}
      else if (typecode == COMPLEX_TYPE)
	{
	  code = CONJ_EXPR;
	  pedwarn (location, OPT_Wpedantic,
		   "ISO C does not support %<~%> for complex conjugation");
	  if (!noconvert)
	    arg = default_conversion (arg);
	}
      else
	{
	  error_at (location, "wrong type argument to bit-complement");
	  return error_mark_node;
	}
      break;

    case ABS_EXPR:
      if (!(typecode == INTEGER_TYPE || typecode == REAL_TYPE))
	{
	  error_at (location, "wrong type argument to abs");
	  return error_mark_node;
	}
      else if (!noconvert)
	arg = default_conversion (arg);
      break;

    case CONJ_EXPR:
      /* Conjugating a real value is a no-op, but allow it anyway.  */
      if (!(typecode == INTEGER_TYPE || typecode == REAL_TYPE
	    || typecode == COMPLEX_TYPE))
	{
	  error_at (location, "wrong type argument to conjugation");
	  return error_mark_node;
	}
      else if (!noconvert)
	arg = default_conversion (arg);
      break;

    case TRUTH_NOT_EXPR:
      if (typecode != INTEGER_TYPE && typecode != FIXED_POINT_TYPE
	  && typecode != REAL_TYPE && typecode != POINTER_TYPE
	  && typecode != COMPLEX_TYPE)
	{
	  error_at (location,
		    "wrong type argument to unary exclamation mark");
	  return error_mark_node;
	}
      if (int_operands)
	{
	  arg = c_objc_common_truthvalue_conversion (location, xarg);
	  arg = remove_c_maybe_const_expr (arg);
	}
      else
	arg = c_objc_common_truthvalue_conversion (location, arg);
      ret = invert_truthvalue_loc (location, arg);
      /* If the TRUTH_NOT_EXPR has been folded, reset the location.  */
      if (EXPR_P (ret) && EXPR_HAS_LOCATION (ret))
	location = EXPR_LOCATION (ret);
      goto return_build_unary_op;

    case REALPART_EXPR:
    case IMAGPART_EXPR:
      ret = build_real_imag_expr (location, code, arg);
      if (ret == error_mark_node)
	return error_mark_node;
      if (eptype && TREE_CODE (eptype) == COMPLEX_TYPE)
	eptype = TREE_TYPE (eptype);
      goto return_build_unary_op;

    case PREINCREMENT_EXPR:
    case POSTINCREMENT_EXPR:
    case PREDECREMENT_EXPR:
    case POSTDECREMENT_EXPR:

      if (TREE_CODE (arg) == C_MAYBE_CONST_EXPR)
	{
	  tree inner = build_unary_op (location, code,
				       C_MAYBE_CONST_EXPR_EXPR (arg), flag);
	  if (inner == error_mark_node)
	    return error_mark_node;
	  ret = build2 (C_MAYBE_CONST_EXPR, TREE_TYPE (inner),
			C_MAYBE_CONST_EXPR_PRE (arg), inner);
	  gcc_assert (!C_MAYBE_CONST_EXPR_INT_OPERANDS (arg));
	  C_MAYBE_CONST_EXPR_NON_CONST (ret) = 1;
	  goto return_build_unary_op;
	}

      /* Complain about anything that is not a true lvalue.  In
	 Objective-C, skip this check for property_refs.  */
      if (!objc_is_property_ref (arg)
	  && !lvalue_or_else (location,
			      arg, ((code == PREINCREMENT_EXPR
				     || code == POSTINCREMENT_EXPR)
				    ? lv_increment
				    : lv_decrement)))
	return error_mark_node;

      if (warn_cxx_compat && TREE_CODE (TREE_TYPE (arg)) == ENUMERAL_TYPE)
	{
	  if (code == PREINCREMENT_EXPR || code == POSTINCREMENT_EXPR)
	    warning_at (location, OPT_Wc___compat,
			"increment of enumeration value is invalid in C++");
	  else
	    warning_at (location, OPT_Wc___compat,
			"decrement of enumeration value is invalid in C++");
	}

      /* Ensure the argument is fully folded inside any SAVE_EXPR.  */
      arg = c_fully_fold (arg, false, NULL);

      bool atomic_op;
      atomic_op = really_atomic_lvalue (arg);

      /* Increment or decrement the real part of the value,
	 and don't change the imaginary part.  */
      if (typecode == COMPLEX_TYPE)
	{
	  tree real, imag;

	  pedwarn (location, OPT_Wpedantic,
		   "ISO C does not support %<++%> and %<--%> on complex types");

	  if (!atomic_op)
	    {
	      arg = stabilize_reference (arg);
	      real = build_unary_op (EXPR_LOCATION (arg), REALPART_EXPR, arg, 1);
	      imag = build_unary_op (EXPR_LOCATION (arg), IMAGPART_EXPR, arg, 1);
	      real = build_unary_op (EXPR_LOCATION (arg), code, real, 1);
	      if (real == error_mark_node || imag == error_mark_node)
		return error_mark_node;
	      ret = build2 (COMPLEX_EXPR, TREE_TYPE (arg),
			    real, imag);
	      goto return_build_unary_op;
	    }
	}

      /* Report invalid types.  */

      if (typecode != POINTER_TYPE && typecode != FIXED_POINT_TYPE
	  && typecode != INTEGER_TYPE && typecode != REAL_TYPE
	  && typecode != COMPLEX_TYPE && typecode != VECTOR_TYPE)
	{
	  if (code == PREINCREMENT_EXPR || code == POSTINCREMENT_EXPR)
	    error_at (location, "wrong type argument to increment");
	  else
	    error_at (location, "wrong type argument to decrement");

	  return error_mark_node;
	}

      {
	tree inc;

	argtype = TREE_TYPE (arg);

	/* Compute the increment.  */

	if (typecode == POINTER_TYPE)
	  {
	    /* If pointer target is an incomplete type,
	       we just cannot know how to do the arithmetic.  */
	    if (!COMPLETE_OR_VOID_TYPE_P (TREE_TYPE (argtype)))
	      {
		if (code == PREINCREMENT_EXPR || code == POSTINCREMENT_EXPR)
		  error_at (location,
			    "increment of pointer to an incomplete type %qT",
			    TREE_TYPE (argtype));
		else
		  error_at (location,
			    "decrement of pointer to an incomplete type %qT",
			    TREE_TYPE (argtype));
	      }
	    else if (TREE_CODE (TREE_TYPE (argtype)) == FUNCTION_TYPE
		     || TREE_CODE (TREE_TYPE (argtype)) == VOID_TYPE)
	      {
		if (code == PREINCREMENT_EXPR || code == POSTINCREMENT_EXPR)
		  pedwarn (location, OPT_Wpointer_arith,
			   "wrong type argument to increment");
		else
		  pedwarn (location, OPT_Wpointer_arith,
			   "wrong type argument to decrement");
	      }

	    inc = c_size_in_bytes (TREE_TYPE (argtype));
	    inc = convert_to_ptrofftype_loc (location, inc);
	  }
	else if (FRACT_MODE_P (TYPE_MODE (argtype)))
	  {
	    /* For signed fract types, we invert ++ to -- or
	       -- to ++, and change inc from 1 to -1, because
	       it is not possible to represent 1 in signed fract constants.
	       For unsigned fract types, the result always overflows and
	       we get an undefined (original) or the maximum value.  */
	    if (code == PREINCREMENT_EXPR)
	      code = PREDECREMENT_EXPR;
	    else if (code == PREDECREMENT_EXPR)
	      code = PREINCREMENT_EXPR;
	    else if (code == POSTINCREMENT_EXPR)
	      code = POSTDECREMENT_EXPR;
	    else /* code == POSTDECREMENT_EXPR  */
	      code = POSTINCREMENT_EXPR;

	    inc = integer_minus_one_node;
	    inc = convert (argtype, inc);
	  }
	else
	  {
	    inc = VECTOR_TYPE_P (argtype)
	      ? build_one_cst (argtype)
	      : integer_one_node;
	    inc = convert (argtype, inc);
	  }

	/* If 'arg' is an Objective-C PROPERTY_REF expression, then we
	   need to ask Objective-C to build the increment or decrement
	   expression for it.  */
	if (objc_is_property_ref (arg))
	  return objc_build_incr_expr_for_property_ref (location, code,
							arg, inc);

	/* Report a read-only lvalue.  */
	if (TYPE_READONLY (argtype))
	  {
	    readonly_error (location, arg,
			    ((code == PREINCREMENT_EXPR
			      || code == POSTINCREMENT_EXPR)
			     ? lv_increment : lv_decrement));
	    return error_mark_node;
	  }
	else if (TREE_READONLY (arg))
	  readonly_warning (arg,
			    ((code == PREINCREMENT_EXPR
			      || code == POSTINCREMENT_EXPR)
			     ? lv_increment : lv_decrement));

	/* If the argument is atomic, use the special code sequences for
	   atomic compound assignment.  */
	if (atomic_op)
	  {
	    arg = stabilize_reference (arg);
	    ret = build_atomic_assign (location, arg,
				       ((code == PREINCREMENT_EXPR
					 || code == POSTINCREMENT_EXPR)
					? PLUS_EXPR
					: MINUS_EXPR),
				       (FRACT_MODE_P (TYPE_MODE (argtype))
					? inc
					: integer_one_node),
				       (code == POSTINCREMENT_EXPR
					|| code == POSTDECREMENT_EXPR));
	    goto return_build_unary_op;
	  }

	if (TREE_CODE (TREE_TYPE (arg)) == BOOLEAN_TYPE)
	  val = boolean_increment (code, arg);
	else
	  val = build2 (code, TREE_TYPE (arg), arg, inc);
	TREE_SIDE_EFFECTS (val) = 1;
	if (TREE_CODE (val) != code)
	  TREE_NO_WARNING (val) = 1;
	ret = val;
	goto return_build_unary_op;
      }

    case ADDR_EXPR:
      /* Note that this operation never does default_conversion.  */

      /* The operand of unary '&' must be an lvalue (which excludes
	 expressions of type void), or, in C99, the result of a [] or
	 unary '*' operator.  */
      if (VOID_TYPE_P (TREE_TYPE (arg))
	  && TYPE_QUALS (TREE_TYPE (arg)) == TYPE_UNQUALIFIED
	  && (!INDIRECT_REF_P (arg) || !flag_isoc99))
	pedwarn (location, 0, "taking address of expression of type %<void%>");

      /* Let &* cancel out to simplify resulting code.  */
      if (INDIRECT_REF_P (arg))
	{
	  /* Don't let this be an lvalue.  */
	  if (lvalue_p (TREE_OPERAND (arg, 0)))
	    return non_lvalue_loc (location, TREE_OPERAND (arg, 0));
	  ret = TREE_OPERAND (arg, 0);
	  goto return_build_unary_op;
	}

      /* For &x[y], return x+y */
      if (TREE_CODE (arg) == ARRAY_REF)
	{
	  tree op0 = TREE_OPERAND (arg, 0);
	  if (!c_mark_addressable (op0))
	    return error_mark_node;
	}

      /* Anything not already handled and not a true memory reference
	 or a non-lvalue array is an error.  */
      else if (typecode != FUNCTION_TYPE && !flag
	       && !lvalue_or_else (location, arg, lv_addressof))
	return error_mark_node;

      /* Move address operations inside C_MAYBE_CONST_EXPR to simplify
	 folding later.  */
      if (TREE_CODE (arg) == C_MAYBE_CONST_EXPR)
	{
	  tree inner = build_unary_op (location, code,
				       C_MAYBE_CONST_EXPR_EXPR (arg), flag);
	  ret = build2 (C_MAYBE_CONST_EXPR, TREE_TYPE (inner),
			C_MAYBE_CONST_EXPR_PRE (arg), inner);
	  gcc_assert (!C_MAYBE_CONST_EXPR_INT_OPERANDS (arg));
	  C_MAYBE_CONST_EXPR_NON_CONST (ret)
	    = C_MAYBE_CONST_EXPR_NON_CONST (arg);
	  goto return_build_unary_op;
	}

      /* Ordinary case; arg is a COMPONENT_REF or a decl.  */
      argtype = TREE_TYPE (arg);

      /* If the lvalue is const or volatile, merge that into the type
	 to which the address will point.  This is only needed
	 for function types.  */
      if ((DECL_P (arg) || REFERENCE_CLASS_P (arg))
	  && (TREE_READONLY (arg) || TREE_THIS_VOLATILE (arg))
	  && TREE_CODE (argtype) == FUNCTION_TYPE)
	{
	  int orig_quals = TYPE_QUALS (strip_array_types (argtype));
	  int quals = orig_quals;

	  if (TREE_READONLY (arg))
	    quals |= TYPE_QUAL_CONST;
	  if (TREE_THIS_VOLATILE (arg))
	    quals |= TYPE_QUAL_VOLATILE;

	  argtype = c_build_qualified_type (argtype, quals);
	}

      if (!c_mark_addressable (arg))
	return error_mark_node;

      gcc_assert (TREE_CODE (arg) != COMPONENT_REF
		  || !DECL_C_BIT_FIELD (TREE_OPERAND (arg, 1)));

      argtype = build_pointer_type (argtype);

      /* ??? Cope with user tricks that amount to offsetof.  Delete this
	 when we have proper support for integer constant expressions.  */
      val = get_base_address (arg);
      if (val && INDIRECT_REF_P (val)
          && TREE_CONSTANT (TREE_OPERAND (val, 0)))
	{
	  ret = fold_convert_loc (location, argtype, fold_offsetof_1 (arg));
	  goto return_build_unary_op;
	}

      val = build1 (ADDR_EXPR, argtype, arg);

      ret = val;
      goto return_build_unary_op;

    default:
      gcc_unreachable ();
    }

  if (argtype == 0)
    argtype = TREE_TYPE (arg);
  if (TREE_CODE (arg) == INTEGER_CST)
    ret = (require_constant_value
	   ? fold_build1_initializer_loc (location, code, argtype, arg)
	   : fold_build1_loc (location, code, argtype, arg));
  else
    ret = build1 (code, argtype, arg);
 return_build_unary_op:
  gcc_assert (ret != error_mark_node);
  if (TREE_CODE (ret) == INTEGER_CST && !TREE_OVERFLOW (ret)
      && !(TREE_CODE (xarg) == INTEGER_CST && !TREE_OVERFLOW (xarg)))
    ret = build1 (NOP_EXPR, TREE_TYPE (ret), ret);
  else if (TREE_CODE (ret) != INTEGER_CST && int_operands)
    ret = note_integer_operands (ret);
  if (eptype)
    ret = build1 (EXCESS_PRECISION_EXPR, eptype, ret);
  protected_set_expr_location (ret, location);
  return ret;
}

/* Return nonzero if REF is an lvalue valid for this language.
   Lvalues can be assigned, unless their type has TYPE_READONLY.
   Lvalues can have their address taken, unless they have C_DECL_REGISTER.  */

bool
lvalue_p (const_tree ref)
{
  const enum tree_code code = TREE_CODE (ref);

  switch (code)
    {
    case REALPART_EXPR:
    case IMAGPART_EXPR:
    case COMPONENT_REF:
      return lvalue_p (TREE_OPERAND (ref, 0));

    case C_MAYBE_CONST_EXPR:
      return lvalue_p (TREE_OPERAND (ref, 1));

    case COMPOUND_LITERAL_EXPR:
    case STRING_CST:
      return 1;

    case INDIRECT_REF:
    case ARRAY_REF:
    case ARRAY_NOTATION_REF:
    case VAR_DECL:
    case PARM_DECL:
    case RESULT_DECL:
    case ERROR_MARK:
      return (TREE_CODE (TREE_TYPE (ref)) != FUNCTION_TYPE
	      && TREE_CODE (TREE_TYPE (ref)) != METHOD_TYPE);

    case BIND_EXPR:
      return TREE_CODE (TREE_TYPE (ref)) == ARRAY_TYPE;

    default:
      return 0;
    }
}

/* Give a warning for storing in something that is read-only in GCC
   terms but not const in ISO C terms.  */

static void
readonly_warning (tree arg, enum lvalue_use use)
{
  switch (use)
    {
    case lv_assign:
      warning (0, "assignment of read-only location %qE", arg);
      break;
    case lv_increment:
      warning (0, "increment of read-only location %qE", arg);
      break;
    case lv_decrement:
      warning (0, "decrement of read-only location %qE", arg);
      break;
    default:
      gcc_unreachable ();
    }
  return;
}


/* Return nonzero if REF is an lvalue valid for this language;
   otherwise, print an error message and return zero.  USE says
   how the lvalue is being used and so selects the error message.
   LOCATION is the location at which any error should be reported.  */

static int
lvalue_or_else (location_t loc, const_tree ref, enum lvalue_use use)
{
  int win = lvalue_p (ref);

  if (!win)
    lvalue_error (loc, use);

  return win;
}

/* Mark EXP saying that we need to be able to take the
   address of it; it should not be allocated in a register.
   Returns true if successful.  */

bool
c_mark_addressable (tree exp)
{
  tree x = exp;

  while (1)
    switch (TREE_CODE (x))
      {
      case COMPONENT_REF:
	if (DECL_C_BIT_FIELD (TREE_OPERAND (x, 1)))
	  {
	    error
	      ("cannot take address of bit-field %qD", TREE_OPERAND (x, 1));
	    return false;
	  }

	/* ... fall through ...  */

      case ADDR_EXPR:
      case ARRAY_REF:
      case REALPART_EXPR:
      case IMAGPART_EXPR:
	x = TREE_OPERAND (x, 0);
	break;

      case COMPOUND_LITERAL_EXPR:
      case CONSTRUCTOR:
	TREE_ADDRESSABLE (x) = 1;
	return true;

      case VAR_DECL:
      case CONST_DECL:
      case PARM_DECL:
      case RESULT_DECL:
	if (C_DECL_REGISTER (x)
	    && DECL_NONLOCAL (x))
	  {
	    if (TREE_PUBLIC (x) || is_global_var (x))
	      {
		error
		  ("global register variable %qD used in nested function", x);
		return false;
	      }
	    pedwarn (input_location, 0, "register variable %qD used in nested function", x);
	  }
	else if (C_DECL_REGISTER (x))
	  {
	    if (TREE_PUBLIC (x) || is_global_var (x))
	      error ("address of global register variable %qD requested", x);
	    else
	      error ("address of register variable %qD requested", x);
	    return false;
	  }

	/* drops in */
      case FUNCTION_DECL:
	TREE_ADDRESSABLE (x) = 1;
	/* drops out */
      default:
	return true;
    }
}

/* Convert EXPR to TYPE, warning about conversion problems with
   constants.  SEMANTIC_TYPE is the type this conversion would use
   without excess precision. If SEMANTIC_TYPE is NULL, this function
   is equivalent to convert_and_check. This function is a wrapper that
   handles conversions that may be different than
   the usual ones because of excess precision.  */

static tree
ep_convert_and_check (location_t loc, tree type, tree expr,
		      tree semantic_type)
{
  if (TREE_TYPE (expr) == type)
    return expr;

  if (!semantic_type)
    return convert_and_check (loc, type, expr);

  if (TREE_CODE (TREE_TYPE (expr)) == INTEGER_TYPE
      && TREE_TYPE (expr) != semantic_type)
    {
      /* For integers, we need to check the real conversion, not
	 the conversion to the excess precision type.  */
      expr = convert_and_check (loc, semantic_type, expr);
    }
  /* Result type is the excess precision type, which should be
     large enough, so do not check.  */
  return convert (type, expr);
}

/* Build and return a conditional expression IFEXP ? OP1 : OP2.  If
   IFEXP_BCP then the condition is a call to __builtin_constant_p, and
   if folded to an integer constant then the unselected half may
   contain arbitrary operations not normally permitted in constant
   expressions.  Set the location of the expression to LOC.  */

tree
build_conditional_expr (location_t colon_loc, tree ifexp, bool ifexp_bcp,
			tree op1, tree op1_original_type, tree op2,
			tree op2_original_type)
{
  tree type1;
  tree type2;
  enum tree_code code1;
  enum tree_code code2;
  tree result_type = NULL;
  tree semantic_result_type = NULL;
  tree orig_op1 = op1, orig_op2 = op2;
  bool int_const, op1_int_operands, op2_int_operands, int_operands;
  bool ifexp_int_operands;
  tree ret;

  op1_int_operands = EXPR_INT_CONST_OPERANDS (orig_op1);
  if (op1_int_operands)
    op1 = remove_c_maybe_const_expr (op1);
  op2_int_operands = EXPR_INT_CONST_OPERANDS (orig_op2);
  if (op2_int_operands)
    op2 = remove_c_maybe_const_expr (op2);
  ifexp_int_operands = EXPR_INT_CONST_OPERANDS (ifexp);
  if (ifexp_int_operands)
    ifexp = remove_c_maybe_const_expr (ifexp);

  /* Promote both alternatives.  */

  if (TREE_CODE (TREE_TYPE (op1)) != VOID_TYPE)
    op1 = default_conversion (op1);
  if (TREE_CODE (TREE_TYPE (op2)) != VOID_TYPE)
    op2 = default_conversion (op2);

  if (TREE_CODE (ifexp) == ERROR_MARK
      || TREE_CODE (TREE_TYPE (op1)) == ERROR_MARK
      || TREE_CODE (TREE_TYPE (op2)) == ERROR_MARK)
    return error_mark_node;

  type1 = TREE_TYPE (op1);
  code1 = TREE_CODE (type1);
  type2 = TREE_TYPE (op2);
  code2 = TREE_CODE (type2);

  /* C90 does not permit non-lvalue arrays in conditional expressions.
     In C99 they will be pointers by now.  */
  if (code1 == ARRAY_TYPE || code2 == ARRAY_TYPE)
    {
      error_at (colon_loc, "non-lvalue array in conditional expression");
      return error_mark_node;
    }

  if ((TREE_CODE (op1) == EXCESS_PRECISION_EXPR
       || TREE_CODE (op2) == EXCESS_PRECISION_EXPR)
      && (code1 == INTEGER_TYPE || code1 == REAL_TYPE
	  || code1 == COMPLEX_TYPE)
      && (code2 == INTEGER_TYPE || code2 == REAL_TYPE
	  || code2 == COMPLEX_TYPE))
    {
      semantic_result_type = c_common_type (type1, type2);
      if (TREE_CODE (op1) == EXCESS_PRECISION_EXPR)
	{
	  op1 = TREE_OPERAND (op1, 0);
	  type1 = TREE_TYPE (op1);
	  gcc_assert (TREE_CODE (type1) == code1);
	}
      if (TREE_CODE (op2) == EXCESS_PRECISION_EXPR)
	{
	  op2 = TREE_OPERAND (op2, 0);
	  type2 = TREE_TYPE (op2);
	  gcc_assert (TREE_CODE (type2) == code2);
	}
    }

  if (warn_cxx_compat)
    {
      tree t1 = op1_original_type ? op1_original_type : TREE_TYPE (orig_op1);
      tree t2 = op2_original_type ? op2_original_type : TREE_TYPE (orig_op2);

      if (TREE_CODE (t1) == ENUMERAL_TYPE
	  && TREE_CODE (t2) == ENUMERAL_TYPE
	  && TYPE_MAIN_VARIANT (t1) != TYPE_MAIN_VARIANT (t2))
	warning_at (colon_loc, OPT_Wc___compat,
		    ("different enum types in conditional is "
		     "invalid in C++: %qT vs %qT"),
		    t1, t2);
    }

  /* Quickly detect the usual case where op1 and op2 have the same type
     after promotion.  */
  if (TYPE_MAIN_VARIANT (type1) == TYPE_MAIN_VARIANT (type2))
    {
      if (type1 == type2)
	result_type = type1;
      else
	result_type = TYPE_MAIN_VARIANT (type1);
    }
  else if ((code1 == INTEGER_TYPE || code1 == REAL_TYPE
	    || code1 == COMPLEX_TYPE)
	   && (code2 == INTEGER_TYPE || code2 == REAL_TYPE
	       || code2 == COMPLEX_TYPE))
    {
      result_type = c_common_type (type1, type2);
      do_warn_double_promotion (result_type, type1, type2,
				"implicit conversion from %qT to %qT to "
				"match other result of conditional",
				colon_loc);

      /* If -Wsign-compare, warn here if type1 and type2 have
	 different signedness.  We'll promote the signed to unsigned
	 and later code won't know it used to be different.
	 Do this check on the original types, so that explicit casts
	 will be considered, but default promotions won't.  */
      if (c_inhibit_evaluation_warnings == 0)
	{
	  int unsigned_op1 = TYPE_UNSIGNED (TREE_TYPE (orig_op1));
	  int unsigned_op2 = TYPE_UNSIGNED (TREE_TYPE (orig_op2));

	  if (unsigned_op1 ^ unsigned_op2)
	    {
	      bool ovf;

	      /* Do not warn if the result type is signed, since the
		 signed type will only be chosen if it can represent
		 all the values of the unsigned type.  */
	      if (!TYPE_UNSIGNED (result_type))
		/* OK */;
	      else
		{
		  bool op1_maybe_const = true;
		  bool op2_maybe_const = true;

		  /* Do not warn if the signed quantity is an
		     unsuffixed integer literal (or some static
		     constant expression involving such literals) and
		     it is non-negative.  This warning requires the
		     operands to be folded for best results, so do
		     that folding in this case even without
		     warn_sign_compare to avoid warning options
		     possibly affecting code generation.  */
		  c_inhibit_evaluation_warnings
		    += (ifexp == truthvalue_false_node);
		  op1 = c_fully_fold (op1, require_constant_value,
				      &op1_maybe_const);
		  c_inhibit_evaluation_warnings
		    -= (ifexp == truthvalue_false_node);

		  c_inhibit_evaluation_warnings
		    += (ifexp == truthvalue_true_node);
		  op2 = c_fully_fold (op2, require_constant_value,
				      &op2_maybe_const);
		  c_inhibit_evaluation_warnings
		    -= (ifexp == truthvalue_true_node);

		  if (warn_sign_compare)
		    {
		      if ((unsigned_op2
			   && tree_expr_nonnegative_warnv_p (op1, &ovf))
			  || (unsigned_op1
			      && tree_expr_nonnegative_warnv_p (op2, &ovf)))
			/* OK */;
		      else
			warning_at (colon_loc, OPT_Wsign_compare,
				    ("signed and unsigned type in "
				     "conditional expression"));
		    }
		  if (!op1_maybe_const || TREE_CODE (op1) != INTEGER_CST)
		    op1 = c_wrap_maybe_const (op1, !op1_maybe_const);
		  if (!op2_maybe_const || TREE_CODE (op2) != INTEGER_CST)
		    op2 = c_wrap_maybe_const (op2, !op2_maybe_const);
		}
	    }
	}
    }
  else if (code1 == VOID_TYPE || code2 == VOID_TYPE)
    {
      if (code1 != VOID_TYPE || code2 != VOID_TYPE)
	pedwarn (colon_loc, OPT_Wpedantic,
		 "ISO C forbids conditional expr with only one void side");
      result_type = void_type_node;
    }
  else if (code1 == POINTER_TYPE && code2 == POINTER_TYPE)
    {
      addr_space_t as1 = TYPE_ADDR_SPACE (TREE_TYPE (type1));
      addr_space_t as2 = TYPE_ADDR_SPACE (TREE_TYPE (type2));
      addr_space_t as_common;

      if (comp_target_types (colon_loc, type1, type2))
	result_type = common_pointer_type (type1, type2);
      else if (null_pointer_constant_p (orig_op1))
	result_type = type2;
      else if (null_pointer_constant_p (orig_op2))
	result_type = type1;
      else if (!addr_space_superset (as1, as2, &as_common))
	{
	  error_at (colon_loc, "pointers to disjoint address spaces "
		    "used in conditional expression");
	  return error_mark_node;
	}
      else if (VOID_TYPE_P (TREE_TYPE (type1))
	       && !TYPE_ATOMIC (TREE_TYPE (type1)))
	{
	  if ((TREE_CODE (TREE_TYPE (type2)) == ARRAY_TYPE)
	      && (TYPE_QUALS (strip_array_types (TREE_TYPE (type2)))
		  & ~TYPE_QUALS (TREE_TYPE (type1))))
	    warning_at (colon_loc, OPT_Wdiscarded_array_qualifiers,
			"pointer to array loses qualifier "
			"in conditional expression");

	  if (TREE_CODE (TREE_TYPE (type2)) == FUNCTION_TYPE)
	    pedwarn (colon_loc, OPT_Wpedantic,
		     "ISO C forbids conditional expr between "
		     "%<void *%> and function pointer");
	  result_type = build_pointer_type (qualify_type (TREE_TYPE (type1),
							  TREE_TYPE (type2)));
	}
      else if (VOID_TYPE_P (TREE_TYPE (type2))
	       && !TYPE_ATOMIC (TREE_TYPE (type2)))
	{
	  if ((TREE_CODE (TREE_TYPE (type1)) == ARRAY_TYPE)
	      && (TYPE_QUALS (strip_array_types (TREE_TYPE (type1)))
		  & ~TYPE_QUALS (TREE_TYPE (type2))))
	    warning_at (colon_loc, OPT_Wdiscarded_array_qualifiers,
			"pointer to array loses qualifier "
			"in conditional expression");

	  if (TREE_CODE (TREE_TYPE (type1)) == FUNCTION_TYPE)
	    pedwarn (colon_loc, OPT_Wpedantic,
		     "ISO C forbids conditional expr between "
		     "%<void *%> and function pointer");
	  result_type = build_pointer_type (qualify_type (TREE_TYPE (type2),
							  TREE_TYPE (type1)));
	}
      /* Objective-C pointer comparisons are a bit more lenient.  */
      else if (objc_have_common_type (type1, type2, -3, NULL_TREE))
	result_type = objc_common_type (type1, type2);
      else
	{
	  int qual = ENCODE_QUAL_ADDR_SPACE (as_common);

	  pedwarn (colon_loc, 0,
		   "pointer type mismatch in conditional expression");
	  result_type = build_pointer_type
			  (build_qualified_type (void_type_node, qual));
	}
    }
  else if (code1 == POINTER_TYPE && code2 == INTEGER_TYPE)
    {
      if (!null_pointer_constant_p (orig_op2))
	pedwarn (colon_loc, 0,
		 "pointer/integer type mismatch in conditional expression");
      else
	{
	  op2 = null_pointer_node;
	}
      result_type = type1;
    }
  else if (code2 == POINTER_TYPE && code1 == INTEGER_TYPE)
    {
      if (!null_pointer_constant_p (orig_op1))
	pedwarn (colon_loc, 0,
		 "pointer/integer type mismatch in conditional expression");
      else
	{
	  op1 = null_pointer_node;
	}
      result_type = type2;
    }

  if (!result_type)
    {
      if (flag_cond_mismatch)
	result_type = void_type_node;
      else
	{
	  error_at (colon_loc, "type mismatch in conditional expression");
	  return error_mark_node;
	}
    }

  /* Merge const and volatile flags of the incoming types.  */
  result_type
    = build_type_variant (result_type,
			  TYPE_READONLY (type1) || TYPE_READONLY (type2),
			  TYPE_VOLATILE (type1) || TYPE_VOLATILE (type2));

  op1 = ep_convert_and_check (colon_loc, result_type, op1,
			      semantic_result_type);
  op2 = ep_convert_and_check (colon_loc, result_type, op2,
			      semantic_result_type);

  if (ifexp_bcp && ifexp == truthvalue_true_node)
    {
      op2_int_operands = true;
      op1 = c_fully_fold (op1, require_constant_value, NULL);
    }
  if (ifexp_bcp && ifexp == truthvalue_false_node)
    {
      op1_int_operands = true;
      op2 = c_fully_fold (op2, require_constant_value, NULL);
    }
  int_const = int_operands = (ifexp_int_operands
			      && op1_int_operands
			      && op2_int_operands);
  if (int_operands)
    {
      int_const = ((ifexp == truthvalue_true_node
		    && TREE_CODE (orig_op1) == INTEGER_CST
		    && !TREE_OVERFLOW (orig_op1))
		   || (ifexp == truthvalue_false_node
		       && TREE_CODE (orig_op2) == INTEGER_CST
		       && !TREE_OVERFLOW (orig_op2)));
    }
  if (int_const || (ifexp_bcp && TREE_CODE (ifexp) == INTEGER_CST))
    ret = fold_build3_loc (colon_loc, COND_EXPR, result_type, ifexp, op1, op2);
  else
    {
      if (int_operands)
	{
	  /* Use c_fully_fold here, since C_MAYBE_CONST_EXPR might be
	     nested inside of the expression.  */
	  op1 = c_fully_fold (op1, false, NULL);
	  op2 = c_fully_fold (op2, false, NULL);
	}
      ret = build3 (COND_EXPR, result_type, ifexp, op1, op2);
      if (int_operands)
	ret = note_integer_operands (ret);
    }
  if (semantic_result_type)
    ret = build1 (EXCESS_PRECISION_EXPR, semantic_result_type, ret);

  protected_set_expr_location (ret, colon_loc);
  return ret;
}

/* Return a compound expression that performs two expressions and
   returns the value of the second of them.

   LOC is the location of the COMPOUND_EXPR.  */

tree
build_compound_expr (location_t loc, tree expr1, tree expr2)
{
  bool expr1_int_operands, expr2_int_operands;
  tree eptype = NULL_TREE;
  tree ret;

  if (flag_cilkplus
      && (TREE_CODE (expr1) == CILK_SPAWN_STMT
	  || TREE_CODE (expr2) == CILK_SPAWN_STMT))
    {
      error_at (loc,
		"spawned function call cannot be part of a comma expression");
      return error_mark_node;
    }
  expr1_int_operands = EXPR_INT_CONST_OPERANDS (expr1);
  if (expr1_int_operands)
    expr1 = remove_c_maybe_const_expr (expr1);
  expr2_int_operands = EXPR_INT_CONST_OPERANDS (expr2);
  if (expr2_int_operands)
    expr2 = remove_c_maybe_const_expr (expr2);

  if (TREE_CODE (expr1) == EXCESS_PRECISION_EXPR)
    expr1 = TREE_OPERAND (expr1, 0);
  if (TREE_CODE (expr2) == EXCESS_PRECISION_EXPR)
    {
      eptype = TREE_TYPE (expr2);
      expr2 = TREE_OPERAND (expr2, 0);
    }

  if (!TREE_SIDE_EFFECTS (expr1))
    {
      /* The left-hand operand of a comma expression is like an expression
	 statement: with -Wunused, we should warn if it doesn't have
	 any side-effects, unless it was explicitly cast to (void).  */
      if (warn_unused_value)
	{
	  if (VOID_TYPE_P (TREE_TYPE (expr1))
	      && CONVERT_EXPR_P (expr1))
	    ; /* (void) a, b */
	  else if (VOID_TYPE_P (TREE_TYPE (expr1))
		   && TREE_CODE (expr1) == COMPOUND_EXPR
		   && CONVERT_EXPR_P (TREE_OPERAND (expr1, 1)))
	    ; /* (void) a, (void) b, c */
	  else
	    warning_at (loc, OPT_Wunused_value,
			"left-hand operand of comma expression has no effect");
	}
    }
  else if (TREE_CODE (expr1) == COMPOUND_EXPR
	   && warn_unused_value)
    {
      tree r = expr1;
      location_t cloc = loc;
      while (TREE_CODE (r) == COMPOUND_EXPR)
        {
	  if (EXPR_HAS_LOCATION (r))
	    cloc = EXPR_LOCATION (r);
	  r = TREE_OPERAND (r, 1);
	}
      if (!TREE_SIDE_EFFECTS (r)
	  && !VOID_TYPE_P (TREE_TYPE (r))
	  && !CONVERT_EXPR_P (r))
	warning_at (cloc, OPT_Wunused_value,
	            "right-hand operand of comma expression has no effect");
    }

  /* With -Wunused, we should also warn if the left-hand operand does have
     side-effects, but computes a value which is not used.  For example, in
     `foo() + bar(), baz()' the result of the `+' operator is not used,
     so we should issue a warning.  */
  else if (warn_unused_value)
    warn_if_unused_value (expr1, loc);

  if (expr2 == error_mark_node)
    return error_mark_node;

  ret = build2 (COMPOUND_EXPR, TREE_TYPE (expr2), expr1, expr2);

  if (flag_isoc99
      && expr1_int_operands
      && expr2_int_operands)
    ret = note_integer_operands (ret);

  if (eptype)
    ret = build1 (EXCESS_PRECISION_EXPR, eptype, ret);

  protected_set_expr_location (ret, loc);
  return ret;
}

/* Issue -Wcast-qual warnings when appropriate.  TYPE is the type to
   which we are casting.  OTYPE is the type of the expression being
   cast.  Both TYPE and OTYPE are pointer types.  LOC is the location
   of the cast.  -Wcast-qual appeared on the command line.  Named
   address space qualifiers are not handled here, because they result
   in different warnings.  */

static void
handle_warn_cast_qual (location_t loc, tree type, tree otype)
{
  tree in_type = type;
  tree in_otype = otype;
  int added = 0;
  int discarded = 0;
  bool is_const;

  /* Check that the qualifiers on IN_TYPE are a superset of the
     qualifiers of IN_OTYPE.  The outermost level of POINTER_TYPE
     nodes is uninteresting and we stop as soon as we hit a
     non-POINTER_TYPE node on either type.  */
  do
    {
      in_otype = TREE_TYPE (in_otype);
      in_type = TREE_TYPE (in_type);

      /* GNU C allows cv-qualified function types.  'const' means the
	 function is very pure, 'volatile' means it can't return.  We
	 need to warn when such qualifiers are added, not when they're
	 taken away.  */
      if (TREE_CODE (in_otype) == FUNCTION_TYPE
	  && TREE_CODE (in_type) == FUNCTION_TYPE)
	added |= (TYPE_QUALS_NO_ADDR_SPACE (in_type)
		  & ~TYPE_QUALS_NO_ADDR_SPACE (in_otype));
      else
	discarded |= (TYPE_QUALS_NO_ADDR_SPACE (in_otype)
		      & ~TYPE_QUALS_NO_ADDR_SPACE (in_type));
    }
  while (TREE_CODE (in_type) == POINTER_TYPE
	 && TREE_CODE (in_otype) == POINTER_TYPE);

  if (added)
    warning_at (loc, OPT_Wcast_qual,
		"cast adds %q#v qualifier to function type", added);

  if (discarded)
    /* There are qualifiers present in IN_OTYPE that are not present
       in IN_TYPE.  */
    warning_at (loc, OPT_Wcast_qual,
		"cast discards %qv qualifier from pointer target type",
		discarded);

  if (added || discarded)
    return;

  /* A cast from **T to const **T is unsafe, because it can cause a
     const value to be changed with no additional warning.  We only
     issue this warning if T is the same on both sides, and we only
     issue the warning if there are the same number of pointers on
     both sides, as otherwise the cast is clearly unsafe anyhow.  A
     cast is unsafe when a qualifier is added at one level and const
     is not present at all outer levels.

     To issue this warning, we check at each level whether the cast
     adds new qualifiers not already seen.  We don't need to special
     case function types, as they won't have the same
     TYPE_MAIN_VARIANT.  */

  if (TYPE_MAIN_VARIANT (in_type) != TYPE_MAIN_VARIANT (in_otype))
    return;
  if (TREE_CODE (TREE_TYPE (type)) != POINTER_TYPE)
    return;

  in_type = type;
  in_otype = otype;
  is_const = TYPE_READONLY (TREE_TYPE (in_type));
  do
    {
      in_type = TREE_TYPE (in_type);
      in_otype = TREE_TYPE (in_otype);
      if ((TYPE_QUALS (in_type) &~ TYPE_QUALS (in_otype)) != 0
	  && !is_const)
	{
	  warning_at (loc, OPT_Wcast_qual,
		      "to be safe all intermediate pointers in cast from "
                      "%qT to %qT must be %<const%> qualified",
		      otype, type);
	  break;
	}
      if (is_const)
	is_const = TYPE_READONLY (in_type);
    }
  while (TREE_CODE (in_type) == POINTER_TYPE);
}

/* Build an expression representing a cast to type TYPE of expression EXPR.
   LOC is the location of the cast-- typically the open paren of the cast.  */

tree
build_c_cast (location_t loc, tree type, tree expr)
{
  tree value;

  if (TREE_CODE (expr) == EXCESS_PRECISION_EXPR)
    expr = TREE_OPERAND (expr, 0);

  value = expr;

  if (type == error_mark_node || expr == error_mark_node)
    return error_mark_node;

  /* The ObjC front-end uses TYPE_MAIN_VARIANT to tie together types differing
     only in <protocol> qualifications.  But when constructing cast expressions,
     the protocols do matter and must be kept around.  */
  if (objc_is_object_ptr (type) && objc_is_object_ptr (TREE_TYPE (expr)))
    return build1 (NOP_EXPR, type, expr);

  type = TYPE_MAIN_VARIANT (type);

  if (TREE_CODE (type) == ARRAY_TYPE)
    {
      error_at (loc, "cast specifies array type");
      return error_mark_node;
    }

  if (TREE_CODE (type) == FUNCTION_TYPE)
    {
      error_at (loc, "cast specifies function type");
      return error_mark_node;
    }

  if (!VOID_TYPE_P (type))
    {
      value = require_complete_type (value);
      if (value == error_mark_node)
	return error_mark_node;
    }

  if (type == TYPE_MAIN_VARIANT (TREE_TYPE (value)))
    {
      if (TREE_CODE (type) == RECORD_TYPE
	  || TREE_CODE (type) == UNION_TYPE)
	pedwarn (loc, OPT_Wpedantic,
		 "ISO C forbids casting nonscalar to the same type");

      /* Convert to remove any qualifiers from VALUE's type.  */
      value = convert (type, value);
    }
  else if (TREE_CODE (type) == UNION_TYPE)
    {
      tree field;

      for (field = TYPE_FIELDS (type); field; field = DECL_CHAIN (field))
	if (TREE_TYPE (field) != error_mark_node
	    && comptypes (TYPE_MAIN_VARIANT (TREE_TYPE (field)),
			  TYPE_MAIN_VARIANT (TREE_TYPE (value))))
	  break;

      if (field)
	{
	  tree t;
	  bool maybe_const = true;

	  pedwarn (loc, OPT_Wpedantic, "ISO C forbids casts to union type");
	  t = c_fully_fold (value, false, &maybe_const);
	  t = build_constructor_single (type, field, t);
	  if (!maybe_const)
	    t = c_wrap_maybe_const (t, true);
	  t = digest_init (loc, type, t,
			   NULL_TREE, false, true, 0);
	  TREE_CONSTANT (t) = TREE_CONSTANT (value);
	  return t;
	}
      error_at (loc, "cast to union type from type not present in union");
      return error_mark_node;
    }
  else
    {
      tree otype, ovalue;

      if (type == void_type_node)
	{
	  tree t = build1 (CONVERT_EXPR, type, value);
	  SET_EXPR_LOCATION (t, loc);
	  return t;
	}

      otype = TREE_TYPE (value);

      /* Optionally warn about potentially worrisome casts.  */
      if (warn_cast_qual
	  && TREE_CODE (type) == POINTER_TYPE
	  && TREE_CODE (otype) == POINTER_TYPE)
	handle_warn_cast_qual (loc, type, otype);

      /* Warn about conversions between pointers to disjoint
	 address spaces.  */
      if (TREE_CODE (type) == POINTER_TYPE
	  && TREE_CODE (otype) == POINTER_TYPE
	  && !null_pointer_constant_p (value))
	{
	  addr_space_t as_to = TYPE_ADDR_SPACE (TREE_TYPE (type));
	  addr_space_t as_from = TYPE_ADDR_SPACE (TREE_TYPE (otype));
	  addr_space_t as_common;

	  if (!addr_space_superset (as_to, as_from, &as_common))
	    {
	      if (ADDR_SPACE_GENERIC_P (as_from))
		warning_at (loc, 0, "cast to %s address space pointer "
			    "from disjoint generic address space pointer",
			    c_addr_space_name (as_to));

	      else if (ADDR_SPACE_GENERIC_P (as_to))
		warning_at (loc, 0, "cast to generic address space pointer "
			    "from disjoint %s address space pointer",
			    c_addr_space_name (as_from));

	      else
		warning_at (loc, 0, "cast to %s address space pointer "
			    "from disjoint %s address space pointer",
			    c_addr_space_name (as_to),
			    c_addr_space_name (as_from));
	    }
	}

      /* Warn about possible alignment problems.  */
      if (STRICT_ALIGNMENT
	  && TREE_CODE (type) == POINTER_TYPE
	  && TREE_CODE (otype) == POINTER_TYPE
	  && TREE_CODE (TREE_TYPE (otype)) != VOID_TYPE
	  && TREE_CODE (TREE_TYPE (otype)) != FUNCTION_TYPE
	  /* Don't warn about opaque types, where the actual alignment
	     restriction is unknown.  */
	  && !((TREE_CODE (TREE_TYPE (otype)) == UNION_TYPE
		|| TREE_CODE (TREE_TYPE (otype)) == RECORD_TYPE)
	       && TYPE_MODE (TREE_TYPE (otype)) == VOIDmode)
	  && TYPE_ALIGN (TREE_TYPE (type)) > TYPE_ALIGN (TREE_TYPE (otype)))
	warning_at (loc, OPT_Wcast_align,
		    "cast increases required alignment of target type");

      if (TREE_CODE (type) == INTEGER_TYPE
	  && TREE_CODE (otype) == POINTER_TYPE
	  && TYPE_PRECISION (type) != TYPE_PRECISION (otype))
      /* Unlike conversion of integers to pointers, where the
         warning is disabled for converting constants because
         of cases such as SIG_*, warn about converting constant
         pointers to integers. In some cases it may cause unwanted
         sign extension, and a warning is appropriate.  */
	warning_at (loc, OPT_Wpointer_to_int_cast,
		    "cast from pointer to integer of different size");

      if (TREE_CODE (value) == CALL_EXPR
	  && TREE_CODE (type) != TREE_CODE (otype))
	warning_at (loc, OPT_Wbad_function_cast,
		    "cast from function call of type %qT "
		    "to non-matching type %qT", otype, type);

      if (TREE_CODE (type) == POINTER_TYPE
	  && TREE_CODE (otype) == INTEGER_TYPE
	  && TYPE_PRECISION (type) != TYPE_PRECISION (otype)
	  /* Don't warn about converting any constant.  */
	  && !TREE_CONSTANT (value))
	warning_at (loc,
		    OPT_Wint_to_pointer_cast, "cast to pointer from integer "
		    "of different size");

      if (warn_strict_aliasing <= 2)
        strict_aliasing_warning (otype, type, expr);

      /* If pedantic, warn for conversions between function and object
	 pointer types, except for converting a null pointer constant
	 to function pointer type.  */
      if (pedantic
	  && TREE_CODE (type) == POINTER_TYPE
	  && TREE_CODE (otype) == POINTER_TYPE
	  && TREE_CODE (TREE_TYPE (otype)) == FUNCTION_TYPE
	  && TREE_CODE (TREE_TYPE (type)) != FUNCTION_TYPE)
	pedwarn (loc, OPT_Wpedantic, "ISO C forbids "
		 "conversion of function pointer to object pointer type");

      if (pedantic
	  && TREE_CODE (type) == POINTER_TYPE
	  && TREE_CODE (otype) == POINTER_TYPE
	  && TREE_CODE (TREE_TYPE (type)) == FUNCTION_TYPE
	  && TREE_CODE (TREE_TYPE (otype)) != FUNCTION_TYPE
	  && !null_pointer_constant_p (value))
	pedwarn (loc, OPT_Wpedantic, "ISO C forbids "
		 "conversion of object pointer to function pointer type");

      ovalue = value;
      value = convert (type, value);

      /* Ignore any integer overflow caused by the cast.  */
      if (TREE_CODE (value) == INTEGER_CST && !FLOAT_TYPE_P (otype))
	{
	  if (CONSTANT_CLASS_P (ovalue) && TREE_OVERFLOW (ovalue))
	    {
	      if (!TREE_OVERFLOW (value))
		{
		  /* Avoid clobbering a shared constant.  */
		  value = copy_node (value);
		  TREE_OVERFLOW (value) = TREE_OVERFLOW (ovalue);
		}
	    }
	  else if (TREE_OVERFLOW (value))
	    /* Reset VALUE's overflow flags, ensuring constant sharing.  */
	    value = wide_int_to_tree (TREE_TYPE (value), value);
	}
    }

  /* Don't let a cast be an lvalue.  */
  if (lvalue_p (value))
    value = non_lvalue_loc (loc, value);

  /* Don't allow the results of casting to floating-point or complex
     types be confused with actual constants, or casts involving
     integer and pointer types other than direct integer-to-integer
     and integer-to-pointer be confused with integer constant
     expressions and null pointer constants.  */
  if (TREE_CODE (value) == REAL_CST
      || TREE_CODE (value) == COMPLEX_CST
      || (TREE_CODE (value) == INTEGER_CST
	  && !((TREE_CODE (expr) == INTEGER_CST
		&& INTEGRAL_TYPE_P (TREE_TYPE (expr)))
	       || TREE_CODE (expr) == REAL_CST
	       || TREE_CODE (expr) == COMPLEX_CST)))
      value = build1 (NOP_EXPR, type, value);

  if (CAN_HAVE_LOCATION_P (value))
    SET_EXPR_LOCATION (value, loc);
  return value;
}

/* Interpret a cast of expression EXPR to type TYPE.  LOC is the
   location of the open paren of the cast, or the position of the cast
   expr.  */
tree
c_cast_expr (location_t loc, struct c_type_name *type_name, tree expr)
{
  tree type;
  tree type_expr = NULL_TREE;
  bool type_expr_const = true;
  tree ret;
  int saved_wsp = warn_strict_prototypes;

  /* This avoids warnings about unprototyped casts on
     integers.  E.g. "#define SIG_DFL (void(*)())0".  */
  if (TREE_CODE (expr) == INTEGER_CST)
    warn_strict_prototypes = 0;
  type = groktypename (type_name, &type_expr, &type_expr_const);
  warn_strict_prototypes = saved_wsp;

  ret = build_c_cast (loc, type, expr);
  if (type_expr)
    {
      bool inner_expr_const = true;
      ret = c_fully_fold (ret, require_constant_value, &inner_expr_const);
      ret = build2 (C_MAYBE_CONST_EXPR, TREE_TYPE (ret), type_expr, ret);
      C_MAYBE_CONST_EXPR_NON_CONST (ret) = !(type_expr_const
					     && inner_expr_const);
      SET_EXPR_LOCATION (ret, loc);
    }

  if (CAN_HAVE_LOCATION_P (ret) && !EXPR_HAS_LOCATION (ret))
    SET_EXPR_LOCATION (ret, loc);

  /* C++ does not permits types to be defined in a cast, but it
     allows references to incomplete types.  */
  if (warn_cxx_compat && type_name->specs->typespec_kind == ctsk_tagdef)
    warning_at (loc, OPT_Wc___compat,
		"defining a type in a cast is invalid in C++");

  return ret;
}

/* Build an assignment expression of lvalue LHS from value RHS.
   If LHS_ORIGTYPE is not NULL, it is the original type of LHS, which
   may differ from TREE_TYPE (LHS) for an enum bitfield.
   MODIFYCODE is the code for a binary operator that we use
   to combine the old value of LHS with RHS to get the new value.
   Or else MODIFYCODE is NOP_EXPR meaning do a simple assignment.
   If RHS_ORIGTYPE is not NULL_TREE, it is the original type of RHS,
   which may differ from TREE_TYPE (RHS) for an enum value.

   LOCATION is the location of the MODIFYCODE operator.
   RHS_LOC is the location of the RHS.  */

tree
build_modify_expr (location_t location, tree lhs, tree lhs_origtype,
		   enum tree_code modifycode,
		   location_t rhs_loc, tree rhs, tree rhs_origtype)
{
  tree result;
  tree newrhs;
  tree rhseval = NULL_TREE;
  tree rhs_semantic_type = NULL_TREE;
  tree lhstype = TREE_TYPE (lhs);
  tree olhstype = lhstype;
  bool npc;
  bool is_atomic_op;

  /* Types that aren't fully specified cannot be used in assignments.  */
  lhs = require_complete_type (lhs);

  /* Avoid duplicate error messages from operands that had errors.  */
  if (TREE_CODE (lhs) == ERROR_MARK || TREE_CODE (rhs) == ERROR_MARK)
    return error_mark_node;

  /* Ensure an error for assigning a non-lvalue array to an array in
     C90.  */
  if (TREE_CODE (lhstype) == ARRAY_TYPE)
    {
      error_at (location, "assignment to expression with array type");
      return error_mark_node;
    }

  /* For ObjC properties, defer this check.  */
  if (!objc_is_property_ref (lhs) && !lvalue_or_else (location, lhs, lv_assign))
    return error_mark_node;

  is_atomic_op = really_atomic_lvalue (lhs);

  if (TREE_CODE (rhs) == EXCESS_PRECISION_EXPR)
    {
      rhs_semantic_type = TREE_TYPE (rhs);
      rhs = TREE_OPERAND (rhs, 0);
    }

  newrhs = rhs;

  if (TREE_CODE (lhs) == C_MAYBE_CONST_EXPR)
    {
      tree inner = build_modify_expr (location, C_MAYBE_CONST_EXPR_EXPR (lhs),
				      lhs_origtype, modifycode, rhs_loc, rhs,
				      rhs_origtype);
      if (inner == error_mark_node)
	return error_mark_node;
      result = build2 (C_MAYBE_CONST_EXPR, TREE_TYPE (inner),
		       C_MAYBE_CONST_EXPR_PRE (lhs), inner);
      gcc_assert (!C_MAYBE_CONST_EXPR_INT_OPERANDS (lhs));
      C_MAYBE_CONST_EXPR_NON_CONST (result) = 1;
      protected_set_expr_location (result, location);
      return result;
    }

  /* If a binary op has been requested, combine the old LHS value with the RHS
     producing the value we should actually store into the LHS.  */

  if (modifycode != NOP_EXPR)
    {
      lhs = c_fully_fold (lhs, false, NULL);
      lhs = stabilize_reference (lhs);

      /* Construct the RHS for any non-atomic compound assignemnt. */
      if (!is_atomic_op)
        {
	  /* If in LHS op= RHS the RHS has side-effects, ensure they
	     are preevaluated before the rest of the assignment expression's
	     side-effects, because RHS could contain e.g. function calls
	     that modify LHS.  */
	  if (TREE_SIDE_EFFECTS (rhs))
	    {
	      newrhs = in_late_binary_op ? save_expr (rhs) : c_save_expr (rhs);
	      rhseval = newrhs;
	    }
	  newrhs = build_binary_op (location,
				    modifycode, lhs, newrhs, 1);

	  /* The original type of the right hand side is no longer
	     meaningful.  */
	  rhs_origtype = NULL_TREE;
	}
    }

  if (c_dialect_objc ())
    {
      /* Check if we are modifying an Objective-C property reference;
	 if so, we need to generate setter calls.  */
      result = objc_maybe_build_modify_expr (lhs, newrhs);
      if (result)
	goto return_result;

      /* Else, do the check that we postponed for Objective-C.  */
      if (!lvalue_or_else (location, lhs, lv_assign))
	return error_mark_node;
    }

  /* Give an error for storing in something that is 'const'.  */

  if (TYPE_READONLY (lhstype)
      || ((TREE_CODE (lhstype) == RECORD_TYPE
	   || TREE_CODE (lhstype) == UNION_TYPE)
	  && C_TYPE_FIELDS_READONLY (lhstype)))
    {
      readonly_error (location, lhs, lv_assign);
      return error_mark_node;
    }
  else if (TREE_READONLY (lhs))
    readonly_warning (lhs, lv_assign);

  /* If storing into a structure or union member,
     it has probably been given type `int'.
     Compute the type that would go with
     the actual amount of storage the member occupies.  */

  if (TREE_CODE (lhs) == COMPONENT_REF
      && (TREE_CODE (lhstype) == INTEGER_TYPE
	  || TREE_CODE (lhstype) == BOOLEAN_TYPE
	  || TREE_CODE (lhstype) == REAL_TYPE
	  || TREE_CODE (lhstype) == ENUMERAL_TYPE))
    lhstype = TREE_TYPE (get_unwidened (lhs, 0));

  /* If storing in a field that is in actuality a short or narrower than one,
     we must store in the field in its actual type.  */

  if (lhstype != TREE_TYPE (lhs))
    {
      lhs = copy_node (lhs);
      TREE_TYPE (lhs) = lhstype;
    }

  /* Issue -Wc++-compat warnings about an assignment to an enum type
     when LHS does not have its original type.  This happens for,
     e.g., an enum bitfield in a struct.  */
  if (warn_cxx_compat
      && lhs_origtype != NULL_TREE
      && lhs_origtype != lhstype
      && TREE_CODE (lhs_origtype) == ENUMERAL_TYPE)
    {
      tree checktype = (rhs_origtype != NULL_TREE
			? rhs_origtype
			: TREE_TYPE (rhs));
      if (checktype != error_mark_node
	  && (TYPE_MAIN_VARIANT (checktype) != TYPE_MAIN_VARIANT (lhs_origtype)
	      || (is_atomic_op && modifycode != NOP_EXPR)))
	warning_at (location, OPT_Wc___compat,
		    "enum conversion in assignment is invalid in C++");
    }

  /* If the lhs is atomic, remove that qualifier.  */
  if (is_atomic_op)
    {
      lhstype = build_qualified_type (lhstype, 
				      (TYPE_QUALS (lhstype)
				       & ~TYPE_QUAL_ATOMIC));
      olhstype = build_qualified_type (olhstype, 
				       (TYPE_QUALS (lhstype)
					& ~TYPE_QUAL_ATOMIC));
    }

  /* Convert new value to destination type.  Fold it first, then
     restore any excess precision information, for the sake of
     conversion warnings.  */

  if (!(is_atomic_op && modifycode != NOP_EXPR))
    {
      npc = null_pointer_constant_p (newrhs);
      newrhs = c_fully_fold (newrhs, false, NULL);
      if (rhs_semantic_type)
	newrhs = build1 (EXCESS_PRECISION_EXPR, rhs_semantic_type, newrhs);
      newrhs = convert_for_assignment (location, rhs_loc, lhstype, newrhs,
				       rhs_origtype, ic_assign, npc,
				       NULL_TREE, NULL_TREE, 0);
      if (TREE_CODE (newrhs) == ERROR_MARK)
	return error_mark_node;
    }

  /* Emit ObjC write barrier, if necessary.  */
  if (c_dialect_objc () && flag_objc_gc)
    {
      result = objc_generate_write_barrier (lhs, modifycode, newrhs);
      if (result)
	{
	  protected_set_expr_location (result, location);
	  goto return_result;
	}
    }

  /* Scan operands.  */

  if (is_atomic_op)
    result = build_atomic_assign (location, lhs, modifycode, newrhs, false);
  else
    {
      result = build2 (MODIFY_EXPR, lhstype, lhs, newrhs);
      TREE_SIDE_EFFECTS (result) = 1;
      protected_set_expr_location (result, location);
    }

  /* If we got the LHS in a different type for storing in,
     convert the result back to the nominal type of LHS
     so that the value we return always has the same type
     as the LHS argument.  */

  if (olhstype == TREE_TYPE (result))
    goto return_result;

  result = convert_for_assignment (location, rhs_loc, olhstype, result,
				   rhs_origtype, ic_assign, false, NULL_TREE,
				   NULL_TREE, 0);
  protected_set_expr_location (result, location);

return_result:
  if (rhseval)
    result = build2 (COMPOUND_EXPR, TREE_TYPE (result), rhseval, result);
  return result;
}

/* Return whether STRUCT_TYPE has an anonymous field with type TYPE.
   This is used to implement -fplan9-extensions.  */

static bool
find_anonymous_field_with_type (tree struct_type, tree type)
{
  tree field;
  bool found;

  gcc_assert (TREE_CODE (struct_type) == RECORD_TYPE
	      || TREE_CODE (struct_type) == UNION_TYPE);
  found = false;
  for (field = TYPE_FIELDS (struct_type);
       field != NULL_TREE;
       field = TREE_CHAIN (field))
    {
      tree fieldtype = (TYPE_ATOMIC (TREE_TYPE (field))
			? c_build_qualified_type (TREE_TYPE (field),
						  TYPE_QUAL_ATOMIC)
			: TYPE_MAIN_VARIANT (TREE_TYPE (field)));
      if (DECL_NAME (field) == NULL
	  && comptypes (type, fieldtype))
	{
	  if (found)
	    return false;
	  found = true;
	}
      else if (DECL_NAME (field) == NULL
	       && (TREE_CODE (TREE_TYPE (field)) == RECORD_TYPE
		   || TREE_CODE (TREE_TYPE (field)) == UNION_TYPE)
	       && find_anonymous_field_with_type (TREE_TYPE (field), type))
	{
	  if (found)
	    return false;
	  found = true;
	}
    }
  return found;
}

/* RHS is an expression whose type is pointer to struct.  If there is
   an anonymous field in RHS with type TYPE, then return a pointer to
   that field in RHS.  This is used with -fplan9-extensions.  This
   returns NULL if no conversion could be found.  */

static tree
convert_to_anonymous_field (location_t location, tree type, tree rhs)
{
  tree rhs_struct_type, lhs_main_type;
  tree field, found_field;
  bool found_sub_field;
  tree ret;

  gcc_assert (POINTER_TYPE_P (TREE_TYPE (rhs)));
  rhs_struct_type = TREE_TYPE (TREE_TYPE (rhs));
  gcc_assert (TREE_CODE (rhs_struct_type) == RECORD_TYPE
	      || TREE_CODE (rhs_struct_type) == UNION_TYPE);

  gcc_assert (POINTER_TYPE_P (type));
  lhs_main_type = (TYPE_ATOMIC (TREE_TYPE (type))
		   ? c_build_qualified_type (TREE_TYPE (type),
					     TYPE_QUAL_ATOMIC)
		   : TYPE_MAIN_VARIANT (TREE_TYPE (type)));

  found_field = NULL_TREE;
  found_sub_field = false;
  for (field = TYPE_FIELDS (rhs_struct_type);
       field != NULL_TREE;
       field = TREE_CHAIN (field))
    {
      if (DECL_NAME (field) != NULL_TREE
	  || (TREE_CODE (TREE_TYPE (field)) != RECORD_TYPE
	      && TREE_CODE (TREE_TYPE (field)) != UNION_TYPE))
	continue;
      tree fieldtype = (TYPE_ATOMIC (TREE_TYPE (field))
			? c_build_qualified_type (TREE_TYPE (field),
						  TYPE_QUAL_ATOMIC)
			: TYPE_MAIN_VARIANT (TREE_TYPE (field)));
      if (comptypes (lhs_main_type, fieldtype))
	{
	  if (found_field != NULL_TREE)
	    return NULL_TREE;
	  found_field = field;
	}
      else if (find_anonymous_field_with_type (TREE_TYPE (field),
					       lhs_main_type))
	{
	  if (found_field != NULL_TREE)
	    return NULL_TREE;
	  found_field = field;
	  found_sub_field = true;
	}
    }

  if (found_field == NULL_TREE)
    return NULL_TREE;

  ret = fold_build3_loc (location, COMPONENT_REF, TREE_TYPE (found_field),
			 build_fold_indirect_ref (rhs), found_field,
			 NULL_TREE);
  ret = build_fold_addr_expr_loc (location, ret);

  if (found_sub_field)
    {
      ret = convert_to_anonymous_field (location, type, ret);
      gcc_assert (ret != NULL_TREE);
    }

  return ret;
}

/* Issue an error message for a bad initializer component.
   GMSGID identifies the message.
   The component name is taken from the spelling stack.  */

static void
error_init (location_t loc, const char *gmsgid)
{
  char *ofwhat;

  /* The gmsgid may be a format string with %< and %>. */
  error_at (loc, gmsgid);
  ofwhat = print_spelling ((char *) alloca (spelling_length () + 1));
  if (*ofwhat)
    inform (loc, "(near initialization for %qs)", ofwhat);
}

/* Issue a pedantic warning for a bad initializer component.  OPT is
   the option OPT_* (from options.h) controlling this warning or 0 if
   it is unconditionally given.  GMSGID identifies the message.  The
   component name is taken from the spelling stack.  */

static void
pedwarn_init (location_t location, int opt, const char *gmsgid)
{
  char *ofwhat;
  bool warned;

  /* The gmsgid may be a format string with %< and %>. */
  warned = pedwarn (location, opt, gmsgid);
  ofwhat = print_spelling ((char *) alloca (spelling_length () + 1));
  if (*ofwhat && warned)
    inform (location, "(near initialization for %qs)", ofwhat);
}

/* Issue a warning for a bad initializer component.

   OPT is the OPT_W* value corresponding to the warning option that
   controls this warning.  GMSGID identifies the message.  The
   component name is taken from the spelling stack.  */

static void
warning_init (location_t loc, int opt, const char *gmsgid)
{
  char *ofwhat;
  bool warned;

  /* The gmsgid may be a format string with %< and %>. */
  warned = warning_at (loc, opt, gmsgid);
  ofwhat = print_spelling ((char *) alloca (spelling_length () + 1));
  if (*ofwhat && warned)
    inform (loc, "(near initialization for %qs)", ofwhat);
}

/* If TYPE is an array type and EXPR is a parenthesized string
   constant, warn if pedantic that EXPR is being used to initialize an
   object of type TYPE.  */

void
maybe_warn_string_init (location_t loc, tree type, struct c_expr expr)
{
  if (pedantic
      && TREE_CODE (type) == ARRAY_TYPE
      && TREE_CODE (expr.value) == STRING_CST
      && expr.original_code != STRING_CST)
    pedwarn_init (loc, OPT_Wpedantic,
		  "array initialized from parenthesized string constant");
}

/* Convert value RHS to type TYPE as preparation for an assignment to
   an lvalue of type TYPE.  If ORIGTYPE is not NULL_TREE, it is the
   original type of RHS; this differs from TREE_TYPE (RHS) for enum
   types.  NULL_POINTER_CONSTANT says whether RHS was a null pointer
   constant before any folding.
   The real work of conversion is done by `convert'.
   The purpose of this function is to generate error messages
   for assignments that are not allowed in C.
   ERRTYPE says whether it is argument passing, assignment,
   initialization or return.

   LOCATION is the location of the assignment, EXPR_LOC is the location of
   the RHS or, for a function, location of an argument.
   FUNCTION is a tree for the function being called.
   PARMNUM is the number of the argument, for printing in error messages.  */

static tree
convert_for_assignment (location_t location, location_t expr_loc, tree type,
			tree rhs, tree origtype, enum impl_conv errtype,
			bool null_pointer_constant, tree fundecl,
			tree function, int parmnum)
{
  enum tree_code codel = TREE_CODE (type);
  tree orig_rhs = rhs;
  tree rhstype;
  enum tree_code coder;
  tree rname = NULL_TREE;
  bool objc_ok = false;

  if (errtype == ic_argpass)
    {
      tree selector;
      /* Change pointer to function to the function itself for
	 diagnostics.  */
      if (TREE_CODE (function) == ADDR_EXPR
	  && TREE_CODE (TREE_OPERAND (function, 0)) == FUNCTION_DECL)
	function = TREE_OPERAND (function, 0);

      /* Handle an ObjC selector specially for diagnostics.  */
      selector = objc_message_selector ();
      rname = function;
      if (selector && parmnum > 2)
	{
	  rname = selector;
	  parmnum -= 2;
	}
    }

  /* This macro is used to emit diagnostics to ensure that all format
     strings are complete sentences, visible to gettext and checked at
     compile time.  */
#define PEDWARN_FOR_ASSIGNMENT(LOCATION, PLOC, OPT, AR, AS, IN, RE)	 \
  do {                                                                   \
    switch (errtype)                                                     \
      {                                                                  \
      case ic_argpass:                                                   \
        if (pedwarn (PLOC, OPT, AR, parmnum, rname))			 \
          inform ((fundecl && !DECL_IS_BUILTIN (fundecl))	         \
		  ? DECL_SOURCE_LOCATION (fundecl) : PLOC,		 \
                  "expected %qT but argument is of type %qT",            \
                  type, rhstype);                                        \
        break;                                                           \
      case ic_assign:                                                    \
        pedwarn (LOCATION, OPT, AS);                                     \
        break;                                                           \
      case ic_init:                                                      \
        pedwarn_init (LOCATION, OPT, IN);                                \
        break;                                                           \
      case ic_return:                                                    \
        pedwarn (LOCATION, OPT, RE);					 \
        break;                                                           \
      default:                                                           \
        gcc_unreachable ();                                              \
      }                                                                  \
  } while (0)

  /* This macro is used to emit diagnostics to ensure that all format
     strings are complete sentences, visible to gettext and checked at
     compile time.  It is the same as PEDWARN_FOR_ASSIGNMENT but with an
     extra parameter to enumerate qualifiers.  */
#define PEDWARN_FOR_QUALIFIERS(LOCATION, PLOC, OPT, AR, AS, IN, RE, QUALS) \
  do {                                                                   \
    switch (errtype)                                                     \
      {                                                                  \
      case ic_argpass:                                                   \
        if (pedwarn (PLOC, OPT, AR, parmnum, rname, QUALS))		 \
          inform ((fundecl && !DECL_IS_BUILTIN (fundecl))	         \
		  ? DECL_SOURCE_LOCATION (fundecl) : PLOC,		 \
                  "expected %qT but argument is of type %qT",            \
                  type, rhstype);                                        \
        break;                                                           \
      case ic_assign:                                                    \
        pedwarn (LOCATION, OPT, AS, QUALS);				 \
        break;                                                           \
      case ic_init:                                                      \
        pedwarn (LOCATION, OPT, IN, QUALS);				 \
        break;                                                           \
      case ic_return:                                                    \
        pedwarn (LOCATION, OPT, RE, QUALS);				 \
        break;                                                           \
      default:                                                           \
        gcc_unreachable ();                                              \
      }                                                                  \
  } while (0)

  /* This macro is used to emit diagnostics to ensure that all format
     strings are complete sentences, visible to gettext and checked at
     compile time.  It is the same as PEDWARN_FOR_QUALIFIERS but uses
     warning_at instead of pedwarn.  */
#define WARNING_FOR_QUALIFIERS(LOCATION, PLOC, OPT, AR, AS, IN, RE, QUALS) \
  do {                                                                   \
    switch (errtype)                                                     \
      {                                                                  \
      case ic_argpass:                                                   \
        if (warning_at (PLOC, OPT, AR, parmnum, rname, QUALS))           \
          inform ((fundecl && !DECL_IS_BUILTIN (fundecl))                \
                  ? DECL_SOURCE_LOCATION (fundecl) : PLOC,               \
                  "expected %qT but argument is of type %qT",            \
                  type, rhstype);                                        \
        break;                                                           \
      case ic_assign:                                                    \
        warning_at (LOCATION, OPT, AS, QUALS);                           \
        break;                                                           \
      case ic_init:                                                      \
        warning_at (LOCATION, OPT, IN, QUALS);                           \
        break;                                                           \
      case ic_return:                                                    \
        warning_at (LOCATION, OPT, RE, QUALS);                           \
        break;                                                           \
      default:                                                           \
        gcc_unreachable ();                                              \
      }                                                                  \
  } while (0)

  if (TREE_CODE (rhs) == EXCESS_PRECISION_EXPR)
    rhs = TREE_OPERAND (rhs, 0);

  rhstype = TREE_TYPE (rhs);
  coder = TREE_CODE (rhstype);

  if (coder == ERROR_MARK)
    return error_mark_node;

  if (c_dialect_objc ())
    {
      int parmno;

      switch (errtype)
	{
	case ic_return:
	  parmno = 0;
	  break;

	case ic_assign:
	  parmno = -1;
	  break;

	case ic_init:
	  parmno = -2;
	  break;

	default:
	  parmno = parmnum;
	  break;
	}

      objc_ok = objc_compare_types (type, rhstype, parmno, rname);
    }

  if (warn_cxx_compat)
    {
      tree checktype = origtype != NULL_TREE ? origtype : rhstype;
      if (checktype != error_mark_node
	  && TREE_CODE (type) == ENUMERAL_TYPE
	  && TYPE_MAIN_VARIANT (checktype) != TYPE_MAIN_VARIANT (type))
	{
	  PEDWARN_FOR_ASSIGNMENT (location, expr_loc, OPT_Wc___compat,
			          G_("enum conversion when passing argument "
				     "%d of %qE is invalid in C++"),
			          G_("enum conversion in assignment is "
				     "invalid in C++"),
			          G_("enum conversion in initialization is "
				     "invalid in C++"),
			          G_("enum conversion in return is "
				     "invalid in C++"));
	}
    }

  if (TYPE_MAIN_VARIANT (type) == TYPE_MAIN_VARIANT (rhstype))
    return rhs;

  if (coder == VOID_TYPE)
    {
      /* Except for passing an argument to an unprototyped function,
	 this is a constraint violation.  When passing an argument to
	 an unprototyped function, it is compile-time undefined;
	 making it a constraint in that case was rejected in
	 DR#252.  */
      error_at (location, "void value not ignored as it ought to be");
      return error_mark_node;
    }
  rhs = require_complete_type (rhs);
  if (rhs == error_mark_node)
    return error_mark_node;
  /* A non-reference type can convert to a reference.  This handles
     va_start, va_copy and possibly port built-ins.  */
  if (codel == REFERENCE_TYPE && coder != REFERENCE_TYPE)
    {
      if (!lvalue_p (rhs))
	{
	  error_at (location, "cannot pass rvalue to reference parameter");
	  return error_mark_node;
	}
      if (!c_mark_addressable (rhs))
	return error_mark_node;
      rhs = build1 (ADDR_EXPR, build_pointer_type (TREE_TYPE (rhs)), rhs);
      SET_EXPR_LOCATION (rhs, location);

      rhs = convert_for_assignment (location, expr_loc,
				    build_pointer_type (TREE_TYPE (type)),
				    rhs, origtype, errtype,
				    null_pointer_constant, fundecl, function,
				    parmnum);
      if (rhs == error_mark_node)
	return error_mark_node;

      rhs = build1 (NOP_EXPR, type, rhs);
      SET_EXPR_LOCATION (rhs, location);
      return rhs;
    }
  /* Some types can interconvert without explicit casts.  */
  else if (codel == VECTOR_TYPE && coder == VECTOR_TYPE
	   && vector_types_convertible_p (type, TREE_TYPE (rhs), true))
    return convert (type, rhs);
  /* Arithmetic types all interconvert, and enum is treated like int.  */
  else if ((codel == INTEGER_TYPE || codel == REAL_TYPE
	    || codel == FIXED_POINT_TYPE
	    || codel == ENUMERAL_TYPE || codel == COMPLEX_TYPE
	    || codel == BOOLEAN_TYPE)
	   && (coder == INTEGER_TYPE || coder == REAL_TYPE
	       || coder == FIXED_POINT_TYPE
	       || coder == ENUMERAL_TYPE || coder == COMPLEX_TYPE
	       || coder == BOOLEAN_TYPE))
    {
      tree ret;
      bool save = in_late_binary_op;
      if (codel == BOOLEAN_TYPE || codel == COMPLEX_TYPE
	  || (coder == REAL_TYPE
	      && (codel == INTEGER_TYPE || codel == ENUMERAL_TYPE)
	      && (flag_sanitize & SANITIZE_FLOAT_CAST)))
	in_late_binary_op = true;
      ret = convert_and_check (expr_loc != UNKNOWN_LOCATION
			       ? expr_loc : location, type, orig_rhs);
      in_late_binary_op = save;
      return ret;
    }

  /* Aggregates in different TUs might need conversion.  */
  if ((codel == RECORD_TYPE || codel == UNION_TYPE)
      && codel == coder
      && comptypes (type, rhstype))
    return convert_and_check (expr_loc != UNKNOWN_LOCATION
			      ? expr_loc : location, type, rhs);

  /* Conversion to a transparent union or record from its member types.
     This applies only to function arguments.  */
  if (((codel == UNION_TYPE || codel == RECORD_TYPE)
      && TYPE_TRANSPARENT_AGGR (type))
      && errtype == ic_argpass)
    {
      tree memb, marginal_memb = NULL_TREE;

      for (memb = TYPE_FIELDS (type); memb ; memb = DECL_CHAIN (memb))
	{
	  tree memb_type = TREE_TYPE (memb);

	  if (comptypes (TYPE_MAIN_VARIANT (memb_type),
			 TYPE_MAIN_VARIANT (rhstype)))
	    break;

	  if (TREE_CODE (memb_type) != POINTER_TYPE)
	    continue;

	  if (coder == POINTER_TYPE)
	    {
	      tree ttl = TREE_TYPE (memb_type);
	      tree ttr = TREE_TYPE (rhstype);

	      /* Any non-function converts to a [const][volatile] void *
		 and vice versa; otherwise, targets must be the same.
		 Meanwhile, the lhs target must have all the qualifiers of
		 the rhs.  */
	      if ((VOID_TYPE_P (ttl) && !TYPE_ATOMIC (ttl))
		  || (VOID_TYPE_P (ttr) && !TYPE_ATOMIC (ttr))
		  || comp_target_types (location, memb_type, rhstype))
		{
		  int lquals = TYPE_QUALS (ttl) & ~TYPE_QUAL_ATOMIC;
		  int rquals = TYPE_QUALS (ttr) & ~TYPE_QUAL_ATOMIC;
		  /* If this type won't generate any warnings, use it.  */
		  if (lquals == rquals
		      || ((TREE_CODE (ttr) == FUNCTION_TYPE
			   && TREE_CODE (ttl) == FUNCTION_TYPE)
			  ? ((lquals | rquals) == rquals)
			  : ((lquals | rquals) == lquals)))
		    break;

		  /* Keep looking for a better type, but remember this one.  */
		  if (!marginal_memb)
		    marginal_memb = memb;
		}
	    }

	  /* Can convert integer zero to any pointer type.  */
	  if (null_pointer_constant)
	    {
	      rhs = null_pointer_node;
	      break;
	    }
	}

      if (memb || marginal_memb)
	{
	  if (!memb)
	    {
	      /* We have only a marginally acceptable member type;
		 it needs a warning.  */
	      tree ttl = TREE_TYPE (TREE_TYPE (marginal_memb));
	      tree ttr = TREE_TYPE (rhstype);

	      /* Const and volatile mean something different for function
		 types, so the usual warnings are not appropriate.  */
	      if (TREE_CODE (ttr) == FUNCTION_TYPE
		  && TREE_CODE (ttl) == FUNCTION_TYPE)
		{
		  /* Because const and volatile on functions are
		     restrictions that say the function will not do
		     certain things, it is okay to use a const or volatile
		     function where an ordinary one is wanted, but not
		     vice-versa.  */
		  if (TYPE_QUALS_NO_ADDR_SPACE (ttl)
		      & ~TYPE_QUALS_NO_ADDR_SPACE (ttr))
		    PEDWARN_FOR_QUALIFIERS (location, expr_loc,
					    OPT_Wdiscarded_qualifiers,
					    G_("passing argument %d of %qE "
					       "makes %q#v qualified function "
					       "pointer from unqualified"),
					    G_("assignment makes %q#v qualified "
					       "function pointer from "
					       "unqualified"),
					    G_("initialization makes %q#v qualified "
					       "function pointer from "
					       "unqualified"),
					    G_("return makes %q#v qualified function "
					       "pointer from unqualified"),
					    TYPE_QUALS (ttl) & ~TYPE_QUALS (ttr));
		}
	      else if (TYPE_QUALS_NO_ADDR_SPACE (ttr)
		       & ~TYPE_QUALS_NO_ADDR_SPACE (ttl))
		PEDWARN_FOR_QUALIFIERS (location, expr_loc,
				        OPT_Wdiscarded_qualifiers,
				        G_("passing argument %d of %qE discards "
					   "%qv qualifier from pointer target type"),
				        G_("assignment discards %qv qualifier "
					   "from pointer target type"),
				        G_("initialization discards %qv qualifier "
					   "from pointer target type"),
				        G_("return discards %qv qualifier from "
					   "pointer target type"),
				        TYPE_QUALS (ttr) & ~TYPE_QUALS (ttl));

	      memb = marginal_memb;
	    }

	  if (!fundecl || !DECL_IN_SYSTEM_HEADER (fundecl))
	    pedwarn (location, OPT_Wpedantic,
		     "ISO C prohibits argument conversion to union type");

	  rhs = fold_convert_loc (location, TREE_TYPE (memb), rhs);
	  return build_constructor_single (type, memb, rhs);
	}
    }

  /* Conversions among pointers */
  else if ((codel == POINTER_TYPE || codel == REFERENCE_TYPE)
	   && (coder == codel))
    {
      tree ttl = TREE_TYPE (type);
      tree ttr = TREE_TYPE (rhstype);
      tree mvl = ttl;
      tree mvr = ttr;
      bool is_opaque_pointer;
      int target_cmp = 0;   /* Cache comp_target_types () result.  */
      addr_space_t asl;
      addr_space_t asr;

      if (TREE_CODE (mvl) != ARRAY_TYPE)
	mvl = (TYPE_ATOMIC (mvl)
	       ? c_build_qualified_type (TYPE_MAIN_VARIANT (mvl),
					 TYPE_QUAL_ATOMIC)
	       : TYPE_MAIN_VARIANT (mvl));
      if (TREE_CODE (mvr) != ARRAY_TYPE)
	mvr = (TYPE_ATOMIC (mvr)
	       ? c_build_qualified_type (TYPE_MAIN_VARIANT (mvr),
					 TYPE_QUAL_ATOMIC)
	       : TYPE_MAIN_VARIANT (mvr));
      /* Opaque pointers are treated like void pointers.  */
      is_opaque_pointer = vector_targets_convertible_p (ttl, ttr);

      /* The Plan 9 compiler permits a pointer to a struct to be
	 automatically converted into a pointer to an anonymous field
	 within the struct.  */
      if (flag_plan9_extensions
	  && (TREE_CODE (mvl) == RECORD_TYPE || TREE_CODE(mvl) == UNION_TYPE)
	  && (TREE_CODE (mvr) == RECORD_TYPE || TREE_CODE(mvr) == UNION_TYPE)
	  && mvl != mvr)
	{
	  tree new_rhs = convert_to_anonymous_field (location, type, rhs);
	  if (new_rhs != NULL_TREE)
	    {
	      rhs = new_rhs;
	      rhstype = TREE_TYPE (rhs);
	      coder = TREE_CODE (rhstype);
	      ttr = TREE_TYPE (rhstype);
	      mvr = TYPE_MAIN_VARIANT (ttr);
	    }
	}

      /* C++ does not allow the implicit conversion void* -> T*.  However,
	 for the purpose of reducing the number of false positives, we
	 tolerate the special case of

		int *p = NULL;

	 where NULL is typically defined in C to be '(void *) 0'.  */
      if (VOID_TYPE_P (ttr) && rhs != null_pointer_node && !VOID_TYPE_P (ttl))
	warning_at (errtype == ic_argpass ? expr_loc : location,
		    OPT_Wc___compat,
		    "request for implicit conversion "
		    "from %qT to %qT not permitted in C++", rhstype, type);

      /* See if the pointers point to incompatible address spaces.  */
      asl = TYPE_ADDR_SPACE (ttl);
      asr = TYPE_ADDR_SPACE (ttr);
      if (!null_pointer_constant_p (rhs)
	  && asr != asl && !targetm.addr_space.subset_p (asr, asl))
	{
	  switch (errtype)
	    {
	    case ic_argpass:
	      error_at (expr_loc, "passing argument %d of %qE from pointer to "
			"non-enclosed address space", parmnum, rname);
	      break;
	    case ic_assign:
	      error_at (location, "assignment from pointer to "
			"non-enclosed address space");
	      break;
	    case ic_init:
	      error_at (location, "initialization from pointer to "
			"non-enclosed address space");
	      break;
	    case ic_return:
	      error_at (location, "return from pointer to "
			"non-enclosed address space");
	      break;
	    default:
	      gcc_unreachable ();
	    }
	  return error_mark_node;
	}

      /* Check if the right-hand side has a format attribute but the
	 left-hand side doesn't.  */
      if (warn_suggest_attribute_format
	  && check_missing_format_attribute (type, rhstype))
	{
	  switch (errtype)
	  {
	  case ic_argpass:
	    warning_at (expr_loc, OPT_Wsuggest_attribute_format,
			"argument %d of %qE might be "
			"a candidate for a format attribute",
			parmnum, rname);
	    break;
	  case ic_assign:
	    warning_at (location, OPT_Wsuggest_attribute_format,
			"assignment left-hand side might be "
			"a candidate for a format attribute");
	    break;
	  case ic_init:
	    warning_at (location, OPT_Wsuggest_attribute_format,
			"initialization left-hand side might be "
			"a candidate for a format attribute");
	    break;
	  case ic_return:
	    warning_at (location, OPT_Wsuggest_attribute_format,
			"return type might be "
			"a candidate for a format attribute");
	    break;
	  default:
	    gcc_unreachable ();
	  }
	}

      /* Any non-function converts to a [const][volatile] void *
	 and vice versa; otherwise, targets must be the same.
	 Meanwhile, the lhs target must have all the qualifiers of the rhs.  */
      if ((VOID_TYPE_P (ttl) && !TYPE_ATOMIC (ttl))
	  || (VOID_TYPE_P (ttr) && !TYPE_ATOMIC (ttr))
	  || (target_cmp = comp_target_types (location, type, rhstype))
	  || is_opaque_pointer
	  || ((c_common_unsigned_type (mvl)
	       == c_common_unsigned_type (mvr))
	      && (c_common_signed_type (mvl)
		  == c_common_signed_type (mvr))
	      && TYPE_ATOMIC (mvl) == TYPE_ATOMIC (mvr)))
	{
	  /* Warn about loss of qualifers from pointers to arrays with
	     qualifiers on the element type. */
	  if (TREE_CODE (ttr) == ARRAY_TYPE)
	    {
	      ttr = strip_array_types (ttr);
	      ttl = strip_array_types (ttl);

	      if (TYPE_QUALS_NO_ADDR_SPACE_NO_ATOMIC (ttr)
		  & ~TYPE_QUALS_NO_ADDR_SPACE_NO_ATOMIC (ttl))
		WARNING_FOR_QUALIFIERS (location, expr_loc,
				        OPT_Wdiscarded_array_qualifiers,
				        G_("passing argument %d of %qE discards "
					   "%qv qualifier from pointer target type"),
				        G_("assignment discards %qv qualifier "
					   "from pointer target type"),
				        G_("initialization discards %qv qualifier "
					   "from pointer target type"),
				        G_("return discards %qv qualifier from "
					   "pointer target type"),
                                        TYPE_QUALS (ttr) & ~TYPE_QUALS (ttl));
            }
          else if (pedantic
	      && ((VOID_TYPE_P (ttl) && TREE_CODE (ttr) == FUNCTION_TYPE)
		  ||
		  (VOID_TYPE_P (ttr)
		   && !null_pointer_constant
		   && TREE_CODE (ttl) == FUNCTION_TYPE)))
	    PEDWARN_FOR_ASSIGNMENT (location, expr_loc, OPT_Wpedantic,
				    G_("ISO C forbids passing argument %d of "
				       "%qE between function pointer "
				       "and %<void *%>"),
				    G_("ISO C forbids assignment between "
				       "function pointer and %<void *%>"),
				    G_("ISO C forbids initialization between "
				       "function pointer and %<void *%>"),
				    G_("ISO C forbids return between function "
				       "pointer and %<void *%>"));
	  /* Const and volatile mean something different for function types,
	     so the usual warnings are not appropriate.  */
	  else if (TREE_CODE (ttr) != FUNCTION_TYPE
		   && TREE_CODE (ttl) != FUNCTION_TYPE)
	    {
	      /* Don't warn about loss of qualifier for conversions from
		 qualified void* to pointers to arrays with corresponding
		 qualifier on the element type. */
	      if (!pedantic)
	        ttl = strip_array_types (ttl);

	      /* Assignments between atomic and non-atomic objects are OK.  */
	      if (TYPE_QUALS_NO_ADDR_SPACE_NO_ATOMIC (ttr)
		  & ~TYPE_QUALS_NO_ADDR_SPACE_NO_ATOMIC (ttl))
		{
		  PEDWARN_FOR_QUALIFIERS (location, expr_loc,
				          OPT_Wdiscarded_qualifiers,
				          G_("passing argument %d of %qE discards "
					     "%qv qualifier from pointer target type"),
				          G_("assignment discards %qv qualifier "
					     "from pointer target type"),
				          G_("initialization discards %qv qualifier "
					     "from pointer target type"),
				          G_("return discards %qv qualifier from "
					     "pointer target type"),
				          TYPE_QUALS (ttr) & ~TYPE_QUALS (ttl));
		}
	      /* If this is not a case of ignoring a mismatch in signedness,
		 no warning.  */
	      else if (VOID_TYPE_P (ttl) || VOID_TYPE_P (ttr)
		       || target_cmp)
		;
	      /* If there is a mismatch, do warn.  */
	      else if (warn_pointer_sign)
		 PEDWARN_FOR_ASSIGNMENT (location, expr_loc, OPT_Wpointer_sign,
				         G_("pointer targets in passing argument "
					    "%d of %qE differ in signedness"),
				         G_("pointer targets in assignment "
					    "differ in signedness"),
				         G_("pointer targets in initialization "
					    "differ in signedness"),
				         G_("pointer targets in return differ "
					    "in signedness"));
	    }
	  else if (TREE_CODE (ttl) == FUNCTION_TYPE
		   && TREE_CODE (ttr) == FUNCTION_TYPE)
	    {
	      /* Because const and volatile on functions are restrictions
		 that say the function will not do certain things,
		 it is okay to use a const or volatile function
		 where an ordinary one is wanted, but not vice-versa.  */
	      if (TYPE_QUALS_NO_ADDR_SPACE (ttl)
		  & ~TYPE_QUALS_NO_ADDR_SPACE (ttr))
		PEDWARN_FOR_QUALIFIERS (location, expr_loc,
				        OPT_Wdiscarded_qualifiers,
				        G_("passing argument %d of %qE makes "
					   "%q#v qualified function pointer "
					   "from unqualified"),
				        G_("assignment makes %q#v qualified function "
					   "pointer from unqualified"),
				        G_("initialization makes %q#v qualified "
					   "function pointer from unqualified"),
				        G_("return makes %q#v qualified function "
					   "pointer from unqualified"),
				        TYPE_QUALS (ttl) & ~TYPE_QUALS (ttr));
	    }
	}
      else
	/* Avoid warning about the volatile ObjC EH puts on decls.  */
	if (!objc_ok)
	  PEDWARN_FOR_ASSIGNMENT (location, expr_loc,
			          OPT_Wincompatible_pointer_types,
			          G_("passing argument %d of %qE from "
				     "incompatible pointer type"),
			          G_("assignment from incompatible pointer type"),
			          G_("initialization from incompatible "
				     "pointer type"),
			          G_("return from incompatible pointer type"));

      return convert (type, rhs);
    }
  else if (codel == POINTER_TYPE && coder == ARRAY_TYPE)
    {
      /* ??? This should not be an error when inlining calls to
	 unprototyped functions.  */
      error_at (location, "invalid use of non-lvalue array");
      return error_mark_node;
    }
  else if (codel == POINTER_TYPE && coder == INTEGER_TYPE)
    {
      /* An explicit constant 0 can convert to a pointer,
	 or one that results from arithmetic, even including
	 a cast to integer type.  */
      if (!null_pointer_constant)
	PEDWARN_FOR_ASSIGNMENT (location, expr_loc,
			        OPT_Wint_conversion,
			        G_("passing argument %d of %qE makes "
				   "pointer from integer without a cast"),
			        G_("assignment makes pointer from integer "
				   "without a cast"),
			        G_("initialization makes pointer from "
				   "integer without a cast"),
			        G_("return makes pointer from integer "
				   "without a cast"));

      return convert (type, rhs);
    }
  else if (codel == INTEGER_TYPE && coder == POINTER_TYPE)
    {
      PEDWARN_FOR_ASSIGNMENT (location, expr_loc,
			      OPT_Wint_conversion,
			      G_("passing argument %d of %qE makes integer "
			         "from pointer without a cast"),
			      G_("assignment makes integer from pointer "
			         "without a cast"),
			      G_("initialization makes integer from pointer "
			         "without a cast"),
			      G_("return makes integer from pointer "
			         "without a cast"));
      return convert (type, rhs);
    }
  else if (codel == BOOLEAN_TYPE && coder == POINTER_TYPE)
    {
      tree ret;
      bool save = in_late_binary_op;
      in_late_binary_op = true;
      ret = convert (type, rhs);
      in_late_binary_op = save;
      return ret;
    }

  switch (errtype)
    {
    case ic_argpass:
      error_at (expr_loc, "incompatible type for argument %d of %qE", parmnum,
		rname);
      inform ((fundecl && !DECL_IS_BUILTIN (fundecl))
	      ? DECL_SOURCE_LOCATION (fundecl) : expr_loc,
	      "expected %qT but argument is of type %qT", type, rhstype);
      break;
    case ic_assign:
      error_at (location, "incompatible types when assigning to type %qT from "
		"type %qT", type, rhstype);
      break;
    case ic_init:
      error_at (location,
		"incompatible types when initializing type %qT using type %qT",
		type, rhstype);
      break;
    case ic_return:
      error_at (location,
		"incompatible types when returning type %qT but %qT was "
		"expected", rhstype, type);
      break;
    default:
      gcc_unreachable ();
    }

  return error_mark_node;
}

/* If VALUE is a compound expr all of whose expressions are constant, then
   return its value.  Otherwise, return error_mark_node.

   This is for handling COMPOUND_EXPRs as initializer elements
   which is allowed with a warning when -pedantic is specified.  */

static tree
valid_compound_expr_initializer (tree value, tree endtype)
{
  if (TREE_CODE (value) == COMPOUND_EXPR)
    {
      if (valid_compound_expr_initializer (TREE_OPERAND (value, 0), endtype)
	  == error_mark_node)
	return error_mark_node;
      return valid_compound_expr_initializer (TREE_OPERAND (value, 1),
					      endtype);
    }
  else if (!initializer_constant_valid_p (value, endtype))
    return error_mark_node;
  else
    return value;
}

/* Perform appropriate conversions on the initial value of a variable,
   store it in the declaration DECL,
   and print any error messages that are appropriate.
   If ORIGTYPE is not NULL_TREE, it is the original type of INIT.
   If the init is invalid, store an ERROR_MARK.

   INIT_LOC is the location of the initial value.  */

void
store_init_value (location_t init_loc, tree decl, tree init, tree origtype)
{
  tree value, type;
  bool npc = false;

  /* If variable's type was invalidly declared, just ignore it.  */

  type = TREE_TYPE (decl);
  if (TREE_CODE (type) == ERROR_MARK)
    return;

  /* Digest the specified initializer into an expression.  */

  if (init)
    npc = null_pointer_constant_p (init);
  value = digest_init (init_loc, type, init, origtype, npc,
      		       true, TREE_STATIC (decl));

  /* Store the expression if valid; else report error.  */

  if (!in_system_header_at (input_location)
      && AGGREGATE_TYPE_P (TREE_TYPE (decl)) && !TREE_STATIC (decl))
    warning (OPT_Wtraditional, "traditional C rejects automatic "
	     "aggregate initialization");

  if (value != error_mark_node || TREE_CODE (decl) != FUNCTION_DECL)
    DECL_INITIAL (decl) = value;

  /* ANSI wants warnings about out-of-range constant initializers.  */
  STRIP_TYPE_NOPS (value);
  if (TREE_STATIC (decl))
    constant_expression_warning (value);

  /* Check if we need to set array size from compound literal size.  */
  if (TREE_CODE (type) == ARRAY_TYPE
      && TYPE_DOMAIN (type) == 0
      && value != error_mark_node)
    {
      tree inside_init = init;

      STRIP_TYPE_NOPS (inside_init);
      inside_init = fold (inside_init);

      if (TREE_CODE (inside_init) == COMPOUND_LITERAL_EXPR)
	{
	  tree cldecl = COMPOUND_LITERAL_EXPR_DECL (inside_init);

	  if (TYPE_DOMAIN (TREE_TYPE (cldecl)))
	    {
	      /* For int foo[] = (int [3]){1}; we need to set array size
		 now since later on array initializer will be just the
		 brace enclosed list of the compound literal.  */
	      tree etype = strip_array_types (TREE_TYPE (decl));
	      type = build_distinct_type_copy (TYPE_MAIN_VARIANT (type));
	      TYPE_DOMAIN (type) = TYPE_DOMAIN (TREE_TYPE (cldecl));
	      layout_type (type);
	      layout_decl (cldecl, 0);
	      TREE_TYPE (decl)
		= c_build_qualified_type (type, TYPE_QUALS (etype));
	    }
	}
    }
}

/* Methods for storing and printing names for error messages.  */

/* Implement a spelling stack that allows components of a name to be pushed
   and popped.  Each element on the stack is this structure.  */

struct spelling
{
  int kind;
  union
    {
      unsigned HOST_WIDE_INT i;
      const char *s;
    } u;
};

#define SPELLING_STRING 1
#define SPELLING_MEMBER 2
#define SPELLING_BOUNDS 3

static struct spelling *spelling;	/* Next stack element (unused).  */
static struct spelling *spelling_base;	/* Spelling stack base.  */
static int spelling_size;		/* Size of the spelling stack.  */

/* Macros to save and restore the spelling stack around push_... functions.
   Alternative to SAVE_SPELLING_STACK.  */

#define SPELLING_DEPTH() (spelling - spelling_base)
#define RESTORE_SPELLING_DEPTH(DEPTH) (spelling = spelling_base + (DEPTH))

/* Push an element on the spelling stack with type KIND and assign VALUE
   to MEMBER.  */

#define PUSH_SPELLING(KIND, VALUE, MEMBER)				\
{									\
  int depth = SPELLING_DEPTH ();					\
									\
  if (depth >= spelling_size)						\
    {									\
      spelling_size += 10;						\
      spelling_base = XRESIZEVEC (struct spelling, spelling_base,	\
				  spelling_size);			\
      RESTORE_SPELLING_DEPTH (depth);					\
    }									\
									\
  spelling->kind = (KIND);						\
  spelling->MEMBER = (VALUE);						\
  spelling++;								\
}

/* Push STRING on the stack.  Printed literally.  */

static void
push_string (const char *string)
{
  PUSH_SPELLING (SPELLING_STRING, string, u.s);
}

/* Push a member name on the stack.  Printed as '.' STRING.  */

static void
push_member_name (tree decl)
{
  const char *const string
    = (DECL_NAME (decl)
       ? identifier_to_locale (IDENTIFIER_POINTER (DECL_NAME (decl)))
       : _("<anonymous>"));
  PUSH_SPELLING (SPELLING_MEMBER, string, u.s);
}

/* Push an array bounds on the stack.  Printed as [BOUNDS].  */

static void
push_array_bounds (unsigned HOST_WIDE_INT bounds)
{
  PUSH_SPELLING (SPELLING_BOUNDS, bounds, u.i);
}

/* Compute the maximum size in bytes of the printed spelling.  */

static int
spelling_length (void)
{
  int size = 0;
  struct spelling *p;

  for (p = spelling_base; p < spelling; p++)
    {
      if (p->kind == SPELLING_BOUNDS)
	size += 25;
      else
	size += strlen (p->u.s) + 1;
    }

  return size;
}

/* Print the spelling to BUFFER and return it.  */

static char *
print_spelling (char *buffer)
{
  char *d = buffer;
  struct spelling *p;

  for (p = spelling_base; p < spelling; p++)
    if (p->kind == SPELLING_BOUNDS)
      {
	sprintf (d, "[" HOST_WIDE_INT_PRINT_UNSIGNED "]", p->u.i);
	d += strlen (d);
      }
    else
      {
	const char *s;
	if (p->kind == SPELLING_MEMBER)
	  *d++ = '.';
	for (s = p->u.s; (*d = *s++); d++)
	  ;
      }
  *d++ = '\0';
  return buffer;
}

/* Digest the parser output INIT as an initializer for type TYPE.
   Return a C expression of type TYPE to represent the initial value.

   If ORIGTYPE is not NULL_TREE, it is the original type of INIT.

   NULL_POINTER_CONSTANT is true if INIT is a null pointer constant.

   If INIT is a string constant, STRICT_STRING is true if it is
   unparenthesized or we should not warn here for it being parenthesized.
   For other types of INIT, STRICT_STRING is not used.

   INIT_LOC is the location of the INIT.

   REQUIRE_CONSTANT requests an error if non-constant initializers or
   elements are seen.  */

static tree
digest_init (location_t init_loc, tree type, tree init, tree origtype,
    	     bool null_pointer_constant, bool strict_string,
	     int require_constant)
{
  enum tree_code code = TREE_CODE (type);
  tree inside_init = init;
  tree semantic_type = NULL_TREE;
  bool maybe_const = true;

  if (type == error_mark_node
      || !init
      || error_operand_p (init))
    return error_mark_node;

  STRIP_TYPE_NOPS (inside_init);

  if (TREE_CODE (inside_init) == EXCESS_PRECISION_EXPR)
    {
      semantic_type = TREE_TYPE (inside_init);
      inside_init = TREE_OPERAND (inside_init, 0);
    }
  inside_init = c_fully_fold (inside_init, require_constant, &maybe_const);
  inside_init = decl_constant_value_for_optimization (inside_init);

  /* Initialization of an array of chars from a string constant
     optionally enclosed in braces.  */

  if (code == ARRAY_TYPE && inside_init
      && TREE_CODE (inside_init) == STRING_CST)
    {
      tree typ1
	= (TYPE_ATOMIC (TREE_TYPE (type))
	   ? c_build_qualified_type (TYPE_MAIN_VARIANT (TREE_TYPE (type)),
				     TYPE_QUAL_ATOMIC)
	   : TYPE_MAIN_VARIANT (TREE_TYPE (type)));
      /* Note that an array could be both an array of character type
	 and an array of wchar_t if wchar_t is signed char or unsigned
	 char.  */
      bool char_array = (typ1 == char_type_node
			 || typ1 == signed_char_type_node
			 || typ1 == unsigned_char_type_node);
      bool wchar_array = !!comptypes (typ1, wchar_type_node);
      bool char16_array = !!comptypes (typ1, char16_type_node);
      bool char32_array = !!comptypes (typ1, char32_type_node);

      if (char_array || wchar_array || char16_array || char32_array)
	{
	  struct c_expr expr;
	  tree typ2 = TYPE_MAIN_VARIANT (TREE_TYPE (TREE_TYPE (inside_init)));
	  expr.value = inside_init;
	  expr.original_code = (strict_string ? STRING_CST : ERROR_MARK);
	  expr.original_type = NULL;
	  maybe_warn_string_init (init_loc, type, expr);

	  if (TYPE_DOMAIN (type) && !TYPE_MAX_VALUE (TYPE_DOMAIN (type)))
	    pedwarn_init (init_loc, OPT_Wpedantic,
			  "initialization of a flexible array member");

	  if (comptypes (TYPE_MAIN_VARIANT (TREE_TYPE (inside_init)),
			 TYPE_MAIN_VARIANT (type)))
	    return inside_init;

	  if (char_array)
	    {
	      if (typ2 != char_type_node)
		{
		  error_init (init_loc, "char-array initialized from wide "
			      "string");
		  return error_mark_node;
		}
	    }
	  else
	    {
	      if (typ2 == char_type_node)
		{
		  error_init (init_loc, "wide character array initialized "
			      "from non-wide string");
		  return error_mark_node;
		}
	      else if (!comptypes(typ1, typ2))
		{
		  error_init (init_loc, "wide character array initialized "
			      "from incompatible wide string");
		  return error_mark_node;
		}
	    }

	  TREE_TYPE (inside_init) = type;
	  if (TYPE_DOMAIN (type) != 0
	      && TYPE_SIZE (type) != 0
	      && TREE_CODE (TYPE_SIZE (type)) == INTEGER_CST)
	    {
	      unsigned HOST_WIDE_INT len = TREE_STRING_LENGTH (inside_init);

	      /* Subtract the size of a single (possibly wide) character
		 because it's ok to ignore the terminating null char
		 that is counted in the length of the constant.  */
	      if (0 > compare_tree_int (TYPE_SIZE_UNIT (type),
					(len
					 - (TYPE_PRECISION (typ1)
					    / BITS_PER_UNIT))))
		pedwarn_init (init_loc, 0,
			      ("initializer-string for array of chars "
			       "is too long"));
	      else if (warn_cxx_compat
		       && 0 > compare_tree_int (TYPE_SIZE_UNIT (type), len))
		warning_at (init_loc, OPT_Wc___compat,
			    ("initializer-string for array chars "
			     "is too long for C++"));
	    }

	  return inside_init;
	}
      else if (INTEGRAL_TYPE_P (typ1))
	{
	  error_init (init_loc, "array of inappropriate type initialized "
		      "from string constant");
	  return error_mark_node;
	}
    }

  /* Build a VECTOR_CST from a *constant* vector constructor.  If the
     vector constructor is not constant (e.g. {1,2,3,foo()}) then punt
     below and handle as a constructor.  */
  if (code == VECTOR_TYPE
      && VECTOR_TYPE_P (TREE_TYPE (inside_init))
      && vector_types_convertible_p (TREE_TYPE (inside_init), type, true)
      && TREE_CONSTANT (inside_init))
    {
      if (TREE_CODE (inside_init) == VECTOR_CST
	  && comptypes (TYPE_MAIN_VARIANT (TREE_TYPE (inside_init)),
			TYPE_MAIN_VARIANT (type)))
	return inside_init;

      if (TREE_CODE (inside_init) == CONSTRUCTOR)
	{
	  unsigned HOST_WIDE_INT ix;
	  tree value;
	  bool constant_p = true;

	  /* Iterate through elements and check if all constructor
	     elements are *_CSTs.  */
	  FOR_EACH_CONSTRUCTOR_VALUE (CONSTRUCTOR_ELTS (inside_init), ix, value)
	    if (!CONSTANT_CLASS_P (value))
	      {
		constant_p = false;
		break;
	      }

	  if (constant_p)
	    return build_vector_from_ctor (type,
					   CONSTRUCTOR_ELTS (inside_init));
	}
    }

  if (warn_sequence_point)
    verify_sequence_points (inside_init);

  /* Any type can be initialized
     from an expression of the same type, optionally with braces.  */

  if (inside_init && TREE_TYPE (inside_init) != 0
      && (comptypes (TYPE_MAIN_VARIANT (TREE_TYPE (inside_init)),
		     TYPE_MAIN_VARIANT (type))
	  || (code == ARRAY_TYPE
	      && comptypes (TREE_TYPE (inside_init), type))
	  || (code == VECTOR_TYPE
	      && comptypes (TREE_TYPE (inside_init), type))
	  || (code == POINTER_TYPE
	      && TREE_CODE (TREE_TYPE (inside_init)) == ARRAY_TYPE
	      && comptypes (TREE_TYPE (TREE_TYPE (inside_init)),
			    TREE_TYPE (type)))))
    {
      if (code == POINTER_TYPE)
	{
	  if (TREE_CODE (TREE_TYPE (inside_init)) == ARRAY_TYPE)
	    {
	      if (TREE_CODE (inside_init) == STRING_CST
		  || TREE_CODE (inside_init) == COMPOUND_LITERAL_EXPR)
		inside_init = array_to_pointer_conversion
		  (init_loc, inside_init);
	      else
		{
		  error_init (init_loc, "invalid use of non-lvalue array");
		  return error_mark_node;
		}
	    }
	}

      if (code == VECTOR_TYPE)
	/* Although the types are compatible, we may require a
	   conversion.  */
	inside_init = convert (type, inside_init);

      if (require_constant
	  && TREE_CODE (inside_init) == COMPOUND_LITERAL_EXPR)
	{
	  /* As an extension, allow initializing objects with static storage
	     duration with compound literals (which are then treated just as
	     the brace enclosed list they contain).  Also allow this for
	     vectors, as we can only assign them with compound literals.  */
	  if (flag_isoc99 && code != VECTOR_TYPE)
	    pedwarn_init (init_loc, OPT_Wpedantic, "initializer element "
			  "is not constant");
	  tree decl = COMPOUND_LITERAL_EXPR_DECL (inside_init);
	  inside_init = DECL_INITIAL (decl);
	}

      if (code == ARRAY_TYPE && TREE_CODE (inside_init) != STRING_CST
	  && TREE_CODE (inside_init) != CONSTRUCTOR)
	{
	  error_init (init_loc, "array initialized from non-constant array "
		      "expression");
	  return error_mark_node;
	}

      /* Compound expressions can only occur here if -Wpedantic or
	 -pedantic-errors is specified.  In the later case, we always want
	 an error.  In the former case, we simply want a warning.  */
      if (require_constant && pedantic
	  && TREE_CODE (inside_init) == COMPOUND_EXPR)
	{
	  inside_init
	    = valid_compound_expr_initializer (inside_init,
					       TREE_TYPE (inside_init));
	  if (inside_init == error_mark_node)
	    error_init (init_loc, "initializer element is not constant");
	  else
	    pedwarn_init (init_loc, OPT_Wpedantic,
			  "initializer element is not constant");
	  if (flag_pedantic_errors)
	    inside_init = error_mark_node;
	}
      else if (require_constant
	       && !initializer_constant_valid_p (inside_init,
						 TREE_TYPE (inside_init)))
	{
	  error_init (init_loc, "initializer element is not constant");
	  inside_init = error_mark_node;
	}
      else if (require_constant && !maybe_const)
	pedwarn_init (init_loc, OPT_Wpedantic,
		      "initializer element is not a constant expression");

      /* Added to enable additional -Wsuggest-attribute=format warnings.  */
      if (TREE_CODE (TREE_TYPE (inside_init)) == POINTER_TYPE)
	inside_init = convert_for_assignment (init_loc, UNKNOWN_LOCATION,
					      type, inside_init, origtype,
					      ic_init, null_pointer_constant,
					      NULL_TREE, NULL_TREE, 0);
      return inside_init;
    }

  /* Handle scalar types, including conversions.  */

  if (code == INTEGER_TYPE || code == REAL_TYPE || code == FIXED_POINT_TYPE
      || code == POINTER_TYPE || code == ENUMERAL_TYPE || code == BOOLEAN_TYPE
      || code == COMPLEX_TYPE || code == VECTOR_TYPE)
    {
      if (TREE_CODE (TREE_TYPE (init)) == ARRAY_TYPE
	  && (TREE_CODE (init) == STRING_CST
	      || TREE_CODE (init) == COMPOUND_LITERAL_EXPR))
	inside_init = init = array_to_pointer_conversion (init_loc, init);
      if (semantic_type)
	inside_init = build1 (EXCESS_PRECISION_EXPR, semantic_type,
			      inside_init);
      inside_init
	= convert_for_assignment (init_loc, UNKNOWN_LOCATION, type,
				  inside_init, origtype, ic_init,
				  null_pointer_constant, NULL_TREE, NULL_TREE,
				  0);

      /* Check to see if we have already given an error message.  */
      if (inside_init == error_mark_node)
	;
      else if (require_constant && !TREE_CONSTANT (inside_init))
	{
	  error_init (init_loc, "initializer element is not constant");
	  inside_init = error_mark_node;
	}
      else if (require_constant
	       && !initializer_constant_valid_p (inside_init,
						 TREE_TYPE (inside_init)))
	{
	  error_init (init_loc, "initializer element is not computable at "
		      "load time");
	  inside_init = error_mark_node;
	}
      else if (require_constant && !maybe_const)
	pedwarn_init (init_loc, 0,
		      "initializer element is not a constant expression");

      return inside_init;
    }

  /* Come here only for records and arrays.  */

  if (COMPLETE_TYPE_P (type) && TREE_CODE (TYPE_SIZE (type)) != INTEGER_CST)
    {
      error_init (init_loc, "variable-sized object may not be initialized");
      return error_mark_node;
    }

  error_init (init_loc, "invalid initializer");
  return error_mark_node;
}

/* Handle initializers that use braces.  */

/* Type of object we are accumulating a constructor for.
   This type is always a RECORD_TYPE, UNION_TYPE or ARRAY_TYPE.  */
static tree constructor_type;

/* For a RECORD_TYPE or UNION_TYPE, this is the chain of fields
   left to fill.  */
static tree constructor_fields;

/* For an ARRAY_TYPE, this is the specified index
   at which to store the next element we get.  */
static tree constructor_index;

/* For an ARRAY_TYPE, this is the maximum index.  */
static tree constructor_max_index;

/* For a RECORD_TYPE, this is the first field not yet written out.  */
static tree constructor_unfilled_fields;

/* For an ARRAY_TYPE, this is the index of the first element
   not yet written out.  */
static tree constructor_unfilled_index;

/* In a RECORD_TYPE, the byte index of the next consecutive field.
   This is so we can generate gaps between fields, when appropriate.  */
static tree constructor_bit_index;

/* If we are saving up the elements rather than allocating them,
   this is the list of elements so far (in reverse order,
   most recent first).  */
static vec<constructor_elt, va_gc> *constructor_elements;

/* 1 if constructor should be incrementally stored into a constructor chain,
   0 if all the elements should be kept in AVL tree.  */
static int constructor_incremental;

/* 1 if so far this constructor's elements are all compile-time constants.  */
static int constructor_constant;

/* 1 if so far this constructor's elements are all valid address constants.  */
static int constructor_simple;

/* 1 if this constructor has an element that cannot be part of a
   constant expression.  */
static int constructor_nonconst;

/* 1 if this constructor is erroneous so far.  */
static int constructor_erroneous;

/* 1 if this constructor is the universal zero initializer { 0 }.  */
static int constructor_zeroinit;

/* Structure for managing pending initializer elements, organized as an
   AVL tree.  */

struct init_node
{
  struct init_node *left, *right;
  struct init_node *parent;
  int balance;
  tree purpose;
  tree value;
  tree origtype;
};

/* Tree of pending elements at this constructor level.
   These are elements encountered out of order
   which belong at places we haven't reached yet in actually
   writing the output.
   Will never hold tree nodes across GC runs.  */
static struct init_node *constructor_pending_elts;

/* The SPELLING_DEPTH of this constructor.  */
static int constructor_depth;

/* DECL node for which an initializer is being read.
   0 means we are reading a constructor expression
   such as (struct foo) {...}.  */
static tree constructor_decl;

/* Nonzero if this is an initializer for a top-level decl.  */
static int constructor_top_level;

/* Nonzero if there were any member designators in this initializer.  */
static int constructor_designated;

/* Nesting depth of designator list.  */
static int designator_depth;

/* Nonzero if there were diagnosed errors in this designator list.  */
static int designator_erroneous;


/* This stack has a level for each implicit or explicit level of
   structuring in the initializer, including the outermost one.  It
   saves the values of most of the variables above.  */

struct constructor_range_stack;

struct constructor_stack
{
  struct constructor_stack *next;
  tree type;
  tree fields;
  tree index;
  tree max_index;
  tree unfilled_index;
  tree unfilled_fields;
  tree bit_index;
  vec<constructor_elt, va_gc> *elements;
  struct init_node *pending_elts;
  int offset;
  int depth;
  /* If value nonzero, this value should replace the entire
     constructor at this level.  */
  struct c_expr replacement_value;
  struct constructor_range_stack *range_stack;
  char constant;
  char simple;
  char nonconst;
  char implicit;
  char erroneous;
  char outer;
  char incremental;
  char designated;
  int designator_depth;
};

static struct constructor_stack *constructor_stack;

/* This stack represents designators from some range designator up to
   the last designator in the list.  */

struct constructor_range_stack
{
  struct constructor_range_stack *next, *prev;
  struct constructor_stack *stack;
  tree range_start;
  tree index;
  tree range_end;
  tree fields;
};

static struct constructor_range_stack *constructor_range_stack;

/* This stack records separate initializers that are nested.
   Nested initializers can't happen in ANSI C, but GNU C allows them
   in cases like { ... (struct foo) { ... } ... }.  */

struct initializer_stack
{
  struct initializer_stack *next;
  tree decl;
  struct constructor_stack *constructor_stack;
  struct constructor_range_stack *constructor_range_stack;
  vec<constructor_elt, va_gc> *elements;
  struct spelling *spelling;
  struct spelling *spelling_base;
  int spelling_size;
  char top_level;
  char require_constant_value;
  char require_constant_elements;
};

static struct initializer_stack *initializer_stack;

/* Prepare to parse and output the initializer for variable DECL.  */

void
start_init (tree decl, tree asmspec_tree ATTRIBUTE_UNUSED, int top_level)
{
  const char *locus;
  struct initializer_stack *p = XNEW (struct initializer_stack);

  p->decl = constructor_decl;
  p->require_constant_value = require_constant_value;
  p->require_constant_elements = require_constant_elements;
  p->constructor_stack = constructor_stack;
  p->constructor_range_stack = constructor_range_stack;
  p->elements = constructor_elements;
  p->spelling = spelling;
  p->spelling_base = spelling_base;
  p->spelling_size = spelling_size;
  p->top_level = constructor_top_level;
  p->next = initializer_stack;
  initializer_stack = p;

  constructor_decl = decl;
  constructor_designated = 0;
  constructor_top_level = top_level;

  if (decl != 0 && decl != error_mark_node)
    {
      require_constant_value = TREE_STATIC (decl);
      require_constant_elements
	= ((TREE_STATIC (decl) || (pedantic && !flag_isoc99))
	   /* For a scalar, you can always use any value to initialize,
	      even within braces.  */
	   && AGGREGATE_TYPE_P (TREE_TYPE (decl)));
      locus = identifier_to_locale (IDENTIFIER_POINTER (DECL_NAME (decl)));
    }
  else
    {
      require_constant_value = 0;
      require_constant_elements = 0;
      locus = _("(anonymous)");
    }

  constructor_stack = 0;
  constructor_range_stack = 0;

  found_missing_braces = 0;

  spelling_base = 0;
  spelling_size = 0;
  RESTORE_SPELLING_DEPTH (0);

  if (locus)
    push_string (locus);
}

void
finish_init (void)
{
  struct initializer_stack *p = initializer_stack;

  /* Free the whole constructor stack of this initializer.  */
  while (constructor_stack)
    {
      struct constructor_stack *q = constructor_stack;
      constructor_stack = q->next;
      free (q);
    }

  gcc_assert (!constructor_range_stack);

  /* Pop back to the data of the outer initializer (if any).  */
  free (spelling_base);

  constructor_decl = p->decl;
  require_constant_value = p->require_constant_value;
  require_constant_elements = p->require_constant_elements;
  constructor_stack = p->constructor_stack;
  constructor_range_stack = p->constructor_range_stack;
  constructor_elements = p->elements;
  spelling = p->spelling;
  spelling_base = p->spelling_base;
  spelling_size = p->spelling_size;
  constructor_top_level = p->top_level;
  initializer_stack = p->next;
  free (p);
}

/* Call here when we see the initializer is surrounded by braces.
   This is instead of a call to push_init_level;
   it is matched by a call to pop_init_level.

   TYPE is the type to initialize, for a constructor expression.
   For an initializer for a decl, TYPE is zero.  */

void
really_start_incremental_init (tree type)
{
  struct constructor_stack *p = XNEW (struct constructor_stack);

  if (type == 0)
    type = TREE_TYPE (constructor_decl);

  if (VECTOR_TYPE_P (type)
      && TYPE_VECTOR_OPAQUE (type))
    error ("opaque vector types cannot be initialized");

  p->type = constructor_type;
  p->fields = constructor_fields;
  p->index = constructor_index;
  p->max_index = constructor_max_index;
  p->unfilled_index = constructor_unfilled_index;
  p->unfilled_fields = constructor_unfilled_fields;
  p->bit_index = constructor_bit_index;
  p->elements = constructor_elements;
  p->constant = constructor_constant;
  p->simple = constructor_simple;
  p->nonconst = constructor_nonconst;
  p->erroneous = constructor_erroneous;
  p->pending_elts = constructor_pending_elts;
  p->depth = constructor_depth;
  p->replacement_value.value = 0;
  p->replacement_value.original_code = ERROR_MARK;
  p->replacement_value.original_type = NULL;
  p->implicit = 0;
  p->range_stack = 0;
  p->outer = 0;
  p->incremental = constructor_incremental;
  p->designated = constructor_designated;
  p->designator_depth = designator_depth;
  p->next = 0;
  constructor_stack = p;

  constructor_constant = 1;
  constructor_simple = 1;
  constructor_nonconst = 0;
  constructor_depth = SPELLING_DEPTH ();
  constructor_elements = NULL;
  constructor_pending_elts = 0;
  constructor_type = type;
  constructor_incremental = 1;
  constructor_designated = 0;
  constructor_zeroinit = 1;
  designator_depth = 0;
  designator_erroneous = 0;

  if (TREE_CODE (constructor_type) == RECORD_TYPE
      || TREE_CODE (constructor_type) == UNION_TYPE)
    {
      constructor_fields = TYPE_FIELDS (constructor_type);
      /* Skip any nameless bit fields at the beginning.  */
      while (constructor_fields != 0 && DECL_C_BIT_FIELD (constructor_fields)
	     && DECL_NAME (constructor_fields) == 0)
	constructor_fields = DECL_CHAIN (constructor_fields);

      constructor_unfilled_fields = constructor_fields;
      constructor_bit_index = bitsize_zero_node;
    }
  else if (TREE_CODE (constructor_type) == ARRAY_TYPE)
    {
      if (TYPE_DOMAIN (constructor_type))
	{
	  constructor_max_index
	    = TYPE_MAX_VALUE (TYPE_DOMAIN (constructor_type));

	  /* Detect non-empty initializations of zero-length arrays.  */
	  if (constructor_max_index == NULL_TREE
	      && TYPE_SIZE (constructor_type))
	    constructor_max_index = integer_minus_one_node;

	  /* constructor_max_index needs to be an INTEGER_CST.  Attempts
	     to initialize VLAs will cause a proper error; avoid tree
	     checking errors as well by setting a safe value.  */
	  if (constructor_max_index
	      && TREE_CODE (constructor_max_index) != INTEGER_CST)
	    constructor_max_index = integer_minus_one_node;

	  constructor_index
	    = convert (bitsizetype,
		       TYPE_MIN_VALUE (TYPE_DOMAIN (constructor_type)));
	}
      else
	{
	  constructor_index = bitsize_zero_node;
	  constructor_max_index = NULL_TREE;
	}

      constructor_unfilled_index = constructor_index;
    }
  else if (VECTOR_TYPE_P (constructor_type))
    {
      /* Vectors are like simple fixed-size arrays.  */
      constructor_max_index =
	bitsize_int (TYPE_VECTOR_SUBPARTS (constructor_type) - 1);
      constructor_index = bitsize_zero_node;
      constructor_unfilled_index = constructor_index;
    }
  else
    {
      /* Handle the case of int x = {5}; */
      constructor_fields = constructor_type;
      constructor_unfilled_fields = constructor_type;
    }
}

/* Push down into a subobject, for initialization.
   If this is for an explicit set of braces, IMPLICIT is 0.
   If it is because the next element belongs at a lower level,
   IMPLICIT is 1 (or 2 if the push is because of designator list).  */

void
push_init_level (location_t loc, int implicit,
		 struct obstack *braced_init_obstack)
{
  struct constructor_stack *p;
  tree value = NULL_TREE;

  /* If we've exhausted any levels that didn't have braces,
     pop them now.  If implicit == 1, this will have been done in
     process_init_element; do not repeat it here because in the case
     of excess initializers for an empty aggregate this leads to an
     infinite cycle of popping a level and immediately recreating
     it.  */
  if (implicit != 1)
    {
      while (constructor_stack->implicit)
	{
	  if ((TREE_CODE (constructor_type) == RECORD_TYPE
	       || TREE_CODE (constructor_type) == UNION_TYPE)
	      && constructor_fields == 0)
	    process_init_element (input_location,
				  pop_init_level (loc, 1, braced_init_obstack),
				  true, braced_init_obstack);
	  else if (TREE_CODE (constructor_type) == ARRAY_TYPE
		   && constructor_max_index
		   && tree_int_cst_lt (constructor_max_index,
				       constructor_index))
	    process_init_element (input_location,
				  pop_init_level (loc, 1, braced_init_obstack),
				  true, braced_init_obstack);
	  else
	    break;
	}
    }

  /* Unless this is an explicit brace, we need to preserve previous
     content if any.  */
  if (implicit)
    {
      if ((TREE_CODE (constructor_type) == RECORD_TYPE
	   || TREE_CODE (constructor_type) == UNION_TYPE)
	  && constructor_fields)
	value = find_init_member (constructor_fields, braced_init_obstack);
      else if (TREE_CODE (constructor_type) == ARRAY_TYPE)
	value = find_init_member (constructor_index, braced_init_obstack);
    }

  p = XNEW (struct constructor_stack);
  p->type = constructor_type;
  p->fields = constructor_fields;
  p->index = constructor_index;
  p->max_index = constructor_max_index;
  p->unfilled_index = constructor_unfilled_index;
  p->unfilled_fields = constructor_unfilled_fields;
  p->bit_index = constructor_bit_index;
  p->elements = constructor_elements;
  p->constant = constructor_constant;
  p->simple = constructor_simple;
  p->nonconst = constructor_nonconst;
  p->erroneous = constructor_erroneous;
  p->pending_elts = constructor_pending_elts;
  p->depth = constructor_depth;
  p->replacement_value.value = 0;
  p->replacement_value.original_code = ERROR_MARK;
  p->replacement_value.original_type = NULL;
  p->implicit = implicit;
  p->outer = 0;
  p->incremental = constructor_incremental;
  p->designated = constructor_designated;
  p->designator_depth = designator_depth;
  p->next = constructor_stack;
  p->range_stack = 0;
  constructor_stack = p;

  constructor_constant = 1;
  constructor_simple = 1;
  constructor_nonconst = 0;
  constructor_depth = SPELLING_DEPTH ();
  constructor_elements = NULL;
  constructor_incremental = 1;
  constructor_designated = 0;
  constructor_pending_elts = 0;
  if (!implicit)
    {
      p->range_stack = constructor_range_stack;
      constructor_range_stack = 0;
      designator_depth = 0;
      designator_erroneous = 0;
    }

  /* Don't die if an entire brace-pair level is superfluous
     in the containing level.  */
  if (constructor_type == 0)
    ;
  else if (TREE_CODE (constructor_type) == RECORD_TYPE
	   || TREE_CODE (constructor_type) == UNION_TYPE)
    {
      /* Don't die if there are extra init elts at the end.  */
      if (constructor_fields == 0)
	constructor_type = 0;
      else
	{
	  constructor_type = TREE_TYPE (constructor_fields);
	  push_member_name (constructor_fields);
	  constructor_depth++;
	}
      /* If upper initializer is designated, then mark this as
	 designated too to prevent bogus warnings.  */
      constructor_designated = p->designated;
    }
  else if (TREE_CODE (constructor_type) == ARRAY_TYPE)
    {
      constructor_type = TREE_TYPE (constructor_type);
      push_array_bounds (tree_to_uhwi (constructor_index));
      constructor_depth++;
    }

  if (constructor_type == 0)
    {
      error_init (loc, "extra brace group at end of initializer");
      constructor_fields = 0;
      constructor_unfilled_fields = 0;
      return;
    }

  if (value && TREE_CODE (value) == CONSTRUCTOR)
    {
      constructor_constant = TREE_CONSTANT (value);
      constructor_simple = TREE_STATIC (value);
      constructor_nonconst = CONSTRUCTOR_NON_CONST (value);
      constructor_elements = CONSTRUCTOR_ELTS (value);
      if (!vec_safe_is_empty (constructor_elements)
	  && (TREE_CODE (constructor_type) == RECORD_TYPE
	      || TREE_CODE (constructor_type) == ARRAY_TYPE))
	set_nonincremental_init (braced_init_obstack);
    }

  if (implicit == 1)
    found_missing_braces = 1;

  if (TREE_CODE (constructor_type) == RECORD_TYPE
	   || TREE_CODE (constructor_type) == UNION_TYPE)
    {
      constructor_fields = TYPE_FIELDS (constructor_type);
      /* Skip any nameless bit fields at the beginning.  */
      while (constructor_fields != 0 && DECL_C_BIT_FIELD (constructor_fields)
	     && DECL_NAME (constructor_fields) == 0)
	constructor_fields = DECL_CHAIN (constructor_fields);

      constructor_unfilled_fields = constructor_fields;
      constructor_bit_index = bitsize_zero_node;
    }
  else if (VECTOR_TYPE_P (constructor_type))
    {
      /* Vectors are like simple fixed-size arrays.  */
      constructor_max_index =
	bitsize_int (TYPE_VECTOR_SUBPARTS (constructor_type) - 1);
      constructor_index = bitsize_int (0);
      constructor_unfilled_index = constructor_index;
    }
  else if (TREE_CODE (constructor_type) == ARRAY_TYPE)
    {
      if (TYPE_DOMAIN (constructor_type))
	{
	  constructor_max_index
	    = TYPE_MAX_VALUE (TYPE_DOMAIN (constructor_type));

	  /* Detect non-empty initializations of zero-length arrays.  */
	  if (constructor_max_index == NULL_TREE
	      && TYPE_SIZE (constructor_type))
	    constructor_max_index = integer_minus_one_node;

	  /* constructor_max_index needs to be an INTEGER_CST.  Attempts
	     to initialize VLAs will cause a proper error; avoid tree
	     checking errors as well by setting a safe value.  */
	  if (constructor_max_index
	      && TREE_CODE (constructor_max_index) != INTEGER_CST)
	    constructor_max_index = integer_minus_one_node;

	  constructor_index
	    = convert (bitsizetype,
		       TYPE_MIN_VALUE (TYPE_DOMAIN (constructor_type)));
	}
      else
	constructor_index = bitsize_zero_node;

      constructor_unfilled_index = constructor_index;
      if (value && TREE_CODE (value) == STRING_CST)
	{
	  /* We need to split the char/wchar array into individual
	     characters, so that we don't have to special case it
	     everywhere.  */
	  set_nonincremental_init_from_string (value, braced_init_obstack);
	}
    }
  else
    {
      if (constructor_type != error_mark_node)
	warning_init (input_location, 0, "braces around scalar initializer");
      constructor_fields = constructor_type;
      constructor_unfilled_fields = constructor_type;
    }
}

/* At the end of an implicit or explicit brace level,
   finish up that level of constructor.  If a single expression
   with redundant braces initialized that level, return the
   c_expr structure for that expression.  Otherwise, the original_code
   element is set to ERROR_MARK.
   If we were outputting the elements as they are read, return 0 as the value
   from inner levels (process_init_element ignores that),
   but return error_mark_node as the value from the outermost level
   (that's what we want to put in DECL_INITIAL).
   Otherwise, return a CONSTRUCTOR expression as the value.  */

struct c_expr
pop_init_level (location_t loc, int implicit,
		struct obstack *braced_init_obstack)
{
  struct constructor_stack *p;
  struct c_expr ret;
  ret.value = 0;
  ret.original_code = ERROR_MARK;
  ret.original_type = NULL;

  if (implicit == 0)
    {
      /* When we come to an explicit close brace,
	 pop any inner levels that didn't have explicit braces.  */
      while (constructor_stack->implicit)
	process_init_element (input_location,
			      pop_init_level (loc, 1, braced_init_obstack),
			      true, braced_init_obstack);
      gcc_assert (!constructor_range_stack);
    }

  /* Now output all pending elements.  */
  constructor_incremental = 1;
  output_pending_init_elements (1, braced_init_obstack);

  p = constructor_stack;

  /* Error for initializing a flexible array member, or a zero-length
     array member in an inappropriate context.  */
  if (constructor_type && constructor_fields
      && TREE_CODE (constructor_type) == ARRAY_TYPE
      && TYPE_DOMAIN (constructor_type)
      && !TYPE_MAX_VALUE (TYPE_DOMAIN (constructor_type)))
    {
      /* Silently discard empty initializations.  The parser will
	 already have pedwarned for empty brackets.  */
      if (integer_zerop (constructor_unfilled_index))
	constructor_type = NULL_TREE;
      else
	{
	  gcc_assert (!TYPE_SIZE (constructor_type));

	  if (constructor_depth > 2)
	    error_init (loc, "initialization of flexible array member in a nested context");
	  else
	    pedwarn_init (loc, OPT_Wpedantic,
			  "initialization of a flexible array member");

	  /* We have already issued an error message for the existence
	     of a flexible array member not at the end of the structure.
	     Discard the initializer so that we do not die later.  */
	  if (DECL_CHAIN (constructor_fields) != NULL_TREE)
	    constructor_type = NULL_TREE;
	}
    }

  switch (vec_safe_length (constructor_elements))
    {
    case 0:
      /* Initialization with { } counts as zeroinit.  */
      constructor_zeroinit = 1;
      break;
    case 1:
      /* This might be zeroinit as well.  */
      if (integer_zerop ((*constructor_elements)[0].value))
	constructor_zeroinit = 1;
      break;
    default:
      /* If the constructor has more than one element, it can't be { 0 }.  */
      constructor_zeroinit = 0;
      break;
    }

  /* Warn when some structs are initialized with direct aggregation.  */
  if (!implicit && found_missing_braces && warn_missing_braces
      && !constructor_zeroinit)
    warning_init (loc, OPT_Wmissing_braces,
		  "missing braces around initializer");

  /* Warn when some struct elements are implicitly initialized to zero.  */
  if (warn_missing_field_initializers
      && constructor_type
      && TREE_CODE (constructor_type) == RECORD_TYPE
      && constructor_unfilled_fields)
    {
	/* Do not warn for flexible array members or zero-length arrays.  */
	while (constructor_unfilled_fields
	       && (!DECL_SIZE (constructor_unfilled_fields)
		   || integer_zerop (DECL_SIZE (constructor_unfilled_fields))))
	  constructor_unfilled_fields = DECL_CHAIN (constructor_unfilled_fields);

	if (constructor_unfilled_fields
	    /* Do not warn if this level of the initializer uses member
	       designators; it is likely to be deliberate.  */
	    && !constructor_designated
	    /* Do not warn about initializing with { 0 } or with { }.  */
	    && !constructor_zeroinit)
	  {
	    if (warning_at (input_location, OPT_Wmissing_field_initializers,
			    "missing initializer for field %qD of %qT",
			    constructor_unfilled_fields,
			    constructor_type))
	      inform (DECL_SOURCE_LOCATION (constructor_unfilled_fields),
		      "%qD declared here", constructor_unfilled_fields);
	  }
    }

  /* Pad out the end of the structure.  */
  if (p->replacement_value.value)
    /* If this closes a superfluous brace pair,
       just pass out the element between them.  */
    ret = p->replacement_value;
  else if (constructor_type == 0)
    ;
  else if (TREE_CODE (constructor_type) != RECORD_TYPE
	   && TREE_CODE (constructor_type) != UNION_TYPE
	   && TREE_CODE (constructor_type) != ARRAY_TYPE
	   && !VECTOR_TYPE_P (constructor_type))
    {
      /* A nonincremental scalar initializer--just return
	 the element, after verifying there is just one.  */
      if (vec_safe_is_empty (constructor_elements))
	{
	  if (!constructor_erroneous)
	    error_init (loc, "empty scalar initializer");
	  ret.value = error_mark_node;
	}
      else if (vec_safe_length (constructor_elements) != 1)
	{
	  error_init (loc, "extra elements in scalar initializer");
	  ret.value = (*constructor_elements)[0].value;
	}
      else
	ret.value = (*constructor_elements)[0].value;
    }
  else
    {
      if (constructor_erroneous)
	ret.value = error_mark_node;
      else
	{
	  ret.value = build_constructor (constructor_type,
					 constructor_elements);
	  if (constructor_constant)
	    TREE_CONSTANT (ret.value) = 1;
	  if (constructor_constant && constructor_simple)
	    TREE_STATIC (ret.value) = 1;
	  if (constructor_nonconst)
	    CONSTRUCTOR_NON_CONST (ret.value) = 1;
	}
    }

  if (ret.value && TREE_CODE (ret.value) != CONSTRUCTOR)
    {
      if (constructor_nonconst)
	ret.original_code = C_MAYBE_CONST_EXPR;
      else if (ret.original_code == C_MAYBE_CONST_EXPR)
	ret.original_code = ERROR_MARK;
    }

  constructor_type = p->type;
  constructor_fields = p->fields;
  constructor_index = p->index;
  constructor_max_index = p->max_index;
  constructor_unfilled_index = p->unfilled_index;
  constructor_unfilled_fields = p->unfilled_fields;
  constructor_bit_index = p->bit_index;
  constructor_elements = p->elements;
  constructor_constant = p->constant;
  constructor_simple = p->simple;
  constructor_nonconst = p->nonconst;
  constructor_erroneous = p->erroneous;
  constructor_incremental = p->incremental;
  constructor_designated = p->designated;
  designator_depth = p->designator_depth;
  constructor_pending_elts = p->pending_elts;
  constructor_depth = p->depth;
  if (!p->implicit)
    constructor_range_stack = p->range_stack;
  RESTORE_SPELLING_DEPTH (constructor_depth);

  constructor_stack = p->next;
  free (p);

  if (ret.value == 0 && constructor_stack == 0)
    ret.value = error_mark_node;
  return ret;
}

/* Common handling for both array range and field name designators.
   ARRAY argument is nonzero for array ranges.  Returns zero for success.  */

static int
set_designator (location_t loc, int array,
		struct obstack *braced_init_obstack)
{
  tree subtype;
  enum tree_code subcode;

  /* Don't die if an entire brace-pair level is superfluous
     in the containing level.  */
  if (constructor_type == 0)
    return 1;

  /* If there were errors in this designator list already, bail out
     silently.  */
  if (designator_erroneous)
    return 1;

  if (!designator_depth)
    {
      gcc_assert (!constructor_range_stack);

      /* Designator list starts at the level of closest explicit
	 braces.  */
      while (constructor_stack->implicit)
	process_init_element (input_location,
			      pop_init_level (loc, 1, braced_init_obstack),
			      true, braced_init_obstack);
      constructor_designated = 1;
      return 0;
    }

  switch (TREE_CODE (constructor_type))
    {
    case  RECORD_TYPE:
    case  UNION_TYPE:
      subtype = TREE_TYPE (constructor_fields);
      if (subtype != error_mark_node)
	subtype = TYPE_MAIN_VARIANT (subtype);
      break;
    case ARRAY_TYPE:
      subtype = TYPE_MAIN_VARIANT (TREE_TYPE (constructor_type));
      break;
    default:
      gcc_unreachable ();
    }

  subcode = TREE_CODE (subtype);
  if (array && subcode != ARRAY_TYPE)
    {
      error_init (loc, "array index in non-array initializer");
      return 1;
    }
  else if (!array && subcode != RECORD_TYPE && subcode != UNION_TYPE)
    {
      error_init (loc, "field name not in record or union initializer");
      return 1;
    }

  constructor_designated = 1;
  push_init_level (loc, 2, braced_init_obstack);
  return 0;
}

/* If there are range designators in designator list, push a new designator
   to constructor_range_stack.  RANGE_END is end of such stack range or
   NULL_TREE if there is no range designator at this level.  */

static void
push_range_stack (tree range_end, struct obstack * braced_init_obstack)
{
  struct constructor_range_stack *p;

  p = (struct constructor_range_stack *)
    obstack_alloc (braced_init_obstack,
		   sizeof (struct constructor_range_stack));
  p->prev = constructor_range_stack;
  p->next = 0;
  p->fields = constructor_fields;
  p->range_start = constructor_index;
  p->index = constructor_index;
  p->stack = constructor_stack;
  p->range_end = range_end;
  if (constructor_range_stack)
    constructor_range_stack->next = p;
  constructor_range_stack = p;
}

/* Within an array initializer, specify the next index to be initialized.
   FIRST is that index.  If LAST is nonzero, then initialize a range
   of indices, running from FIRST through LAST.  */

void
set_init_index (location_t loc, tree first, tree last,
		struct obstack *braced_init_obstack)
{
  if (set_designator (loc, 1, braced_init_obstack))
    return;

  designator_erroneous = 1;

  if (!INTEGRAL_TYPE_P (TREE_TYPE (first))
      || (last && !INTEGRAL_TYPE_P (TREE_TYPE (last))))
    {
      error_init (loc, "array index in initializer not of integer type");
      return;
    }

  if (TREE_CODE (first) != INTEGER_CST)
    {
      first = c_fully_fold (first, false, NULL);
      if (TREE_CODE (first) == INTEGER_CST)
	pedwarn_init (loc, OPT_Wpedantic,
		      "array index in initializer is not "
		      "an integer constant expression");
    }

  if (last && TREE_CODE (last) != INTEGER_CST)
    {
      last = c_fully_fold (last, false, NULL);
      if (TREE_CODE (last) == INTEGER_CST)
	pedwarn_init (loc, OPT_Wpedantic,
		      "array index in initializer is not "
		      "an integer constant expression");
    }

  if (TREE_CODE (first) != INTEGER_CST)
    error_init (loc, "nonconstant array index in initializer");
  else if (last != 0 && TREE_CODE (last) != INTEGER_CST)
    error_init (loc, "nonconstant array index in initializer");
  else if (TREE_CODE (constructor_type) != ARRAY_TYPE)
    error_init (loc, "array index in non-array initializer");
  else if (tree_int_cst_sgn (first) == -1)
    error_init (loc, "array index in initializer exceeds array bounds");
  else if (constructor_max_index
	   && tree_int_cst_lt (constructor_max_index, first))
    error_init (loc, "array index in initializer exceeds array bounds");
  else
    {
      constant_expression_warning (first);
      if (last)
	constant_expression_warning (last);
      constructor_index = convert (bitsizetype, first);
      if (tree_int_cst_lt (constructor_index, first))
	{
	  constructor_index = copy_node (constructor_index);
	  TREE_OVERFLOW (constructor_index) = 1;
	}

      if (last)
	{
	  if (tree_int_cst_equal (first, last))
	    last = 0;
	  else if (tree_int_cst_lt (last, first))
	    {
	      error_init (loc, "empty index range in initializer");
	      last = 0;
	    }
	  else
	    {
	      last = convert (bitsizetype, last);
	      if (constructor_max_index != 0
		  && tree_int_cst_lt (constructor_max_index, last))
		{
		  error_init (loc, "array index range in initializer exceeds "
			      "array bounds");
		  last = 0;
		}
	    }
	}

      designator_depth++;
      designator_erroneous = 0;
      if (constructor_range_stack || last)
	push_range_stack (last, braced_init_obstack);
    }
}

/* Within a struct initializer, specify the next field to be initialized.  */

void
set_init_label (location_t loc, tree fieldname,
		struct obstack *braced_init_obstack)
{
  tree field;

  if (set_designator (loc, 0, braced_init_obstack))
    return;

  designator_erroneous = 1;

  if (TREE_CODE (constructor_type) != RECORD_TYPE
      && TREE_CODE (constructor_type) != UNION_TYPE)
    {
      error_init (loc, "field name not in record or union initializer");
      return;
    }

  field = lookup_field (constructor_type, fieldname);

  if (field == 0)
    error_at (loc, "unknown field %qE specified in initializer", fieldname);
  else
    do
      {
	constructor_fields = TREE_VALUE (field);
	designator_depth++;
	designator_erroneous = 0;
	if (constructor_range_stack)
	  push_range_stack (NULL_TREE, braced_init_obstack);
	field = TREE_CHAIN (field);
	if (field)
	  {
	    if (set_designator (loc, 0, braced_init_obstack))
	      return;
	  }
      }
    while (field != NULL_TREE);
}

/* Add a new initializer to the tree of pending initializers.  PURPOSE
   identifies the initializer, either array index or field in a structure.
   VALUE is the value of that index or field.  If ORIGTYPE is not
   NULL_TREE, it is the original type of VALUE.

   IMPLICIT is true if value comes from pop_init_level (1),
   the new initializer has been merged with the existing one
   and thus no warnings should be emitted about overriding an
   existing initializer.  */

static void
add_pending_init (location_t loc, tree purpose, tree value, tree origtype,
		  bool implicit, struct obstack *braced_init_obstack)
{
  struct init_node *p, **q, *r;

  q = &constructor_pending_elts;
  p = 0;

  if (TREE_CODE (constructor_type) == ARRAY_TYPE)
    {
      while (*q != 0)
	{
	  p = *q;
	  if (tree_int_cst_lt (purpose, p->purpose))
	    q = &p->left;
	  else if (tree_int_cst_lt (p->purpose, purpose))
	    q = &p->right;
	  else
	    {
	      if (!implicit)
		{
		  if (TREE_SIDE_EFFECTS (p->value))
		    warning_init (loc, OPT_Woverride_init_side_effects,
				  "initialized field with side-effects "
				  "overwritten");
		  else if (warn_override_init)
		    warning_init (loc, OPT_Woverride_init,
				  "initialized field overwritten");
		}
	      p->value = value;
	      p->origtype = origtype;
	      return;
	    }
	}
    }
  else
    {
      tree bitpos;

      bitpos = bit_position (purpose);
      while (*q != NULL)
	{
	  p = *q;
	  if (tree_int_cst_lt (bitpos, bit_position (p->purpose)))
	    q = &p->left;
	  else if (p->purpose != purpose)
	    q = &p->right;
	  else
	    {
	      if (!implicit)
		{
		  if (TREE_SIDE_EFFECTS (p->value))
		    warning_init (loc, OPT_Woverride_init_side_effects,
				  "initialized field with side-effects "
				  "overwritten");
		  else if (warn_override_init)
		    warning_init (loc, OPT_Woverride_init,
				  "initialized field overwritten");
		}
	      p->value = value;
	      p->origtype = origtype;
	      return;
	    }
	}
    }

  r = (struct init_node *) obstack_alloc (braced_init_obstack,
					  sizeof (struct init_node));
  r->purpose = purpose;
  r->value = value;
  r->origtype = origtype;

  *q = r;
  r->parent = p;
  r->left = 0;
  r->right = 0;
  r->balance = 0;

  while (p)
    {
      struct init_node *s;

      if (r == p->left)
	{
	  if (p->balance == 0)
	    p->balance = -1;
	  else if (p->balance < 0)
	    {
	      if (r->balance < 0)
		{
		  /* L rotation.  */
		  p->left = r->right;
		  if (p->left)
		    p->left->parent = p;
		  r->right = p;

		  p->balance = 0;
		  r->balance = 0;

		  s = p->parent;
		  p->parent = r;
		  r->parent = s;
		  if (s)
		    {
		      if (s->left == p)
			s->left = r;
		      else
			s->right = r;
		    }
		  else
		    constructor_pending_elts = r;
		}
	      else
		{
		  /* LR rotation.  */
		  struct init_node *t = r->right;

		  r->right = t->left;
		  if (r->right)
		    r->right->parent = r;
		  t->left = r;

		  p->left = t->right;
		  if (p->left)
		    p->left->parent = p;
		  t->right = p;

		  p->balance = t->balance < 0;
		  r->balance = -(t->balance > 0);
		  t->balance = 0;

		  s = p->parent;
		  p->parent = t;
		  r->parent = t;
		  t->parent = s;
		  if (s)
		    {
		      if (s->left == p)
			s->left = t;
		      else
			s->right = t;
		    }
		  else
		    constructor_pending_elts = t;
		}
	      break;
	    }
	  else
	    {
	      /* p->balance == +1; growth of left side balances the node.  */
	      p->balance = 0;
	      break;
	    }
	}
      else /* r == p->right */
	{
	  if (p->balance == 0)
	    /* Growth propagation from right side.  */
	    p->balance++;
	  else if (p->balance > 0)
	    {
	      if (r->balance > 0)
		{
		  /* R rotation.  */
		  p->right = r->left;
		  if (p->right)
		    p->right->parent = p;
		  r->left = p;

		  p->balance = 0;
		  r->balance = 0;

		  s = p->parent;
		  p->parent = r;
		  r->parent = s;
		  if (s)
		    {
		      if (s->left == p)
			s->left = r;
		      else
			s->right = r;
		    }
		  else
		    constructor_pending_elts = r;
		}
	      else /* r->balance == -1 */
		{
		  /* RL rotation */
		  struct init_node *t = r->left;

		  r->left = t->right;
		  if (r->left)
		    r->left->parent = r;
		  t->right = r;

		  p->right = t->left;
		  if (p->right)
		    p->right->parent = p;
		  t->left = p;

		  r->balance = (t->balance < 0);
		  p->balance = -(t->balance > 0);
		  t->balance = 0;

		  s = p->parent;
		  p->parent = t;
		  r->parent = t;
		  t->parent = s;
		  if (s)
		    {
		      if (s->left == p)
			s->left = t;
		      else
			s->right = t;
		    }
		  else
		    constructor_pending_elts = t;
		}
	      break;
	    }
	  else
	    {
	      /* p->balance == -1; growth of right side balances the node.  */
	      p->balance = 0;
	      break;
	    }
	}

      r = p;
      p = p->parent;
    }
}

/* Build AVL tree from a sorted chain.  */

static void
set_nonincremental_init (struct obstack * braced_init_obstack)
{
  unsigned HOST_WIDE_INT ix;
  tree index, value;

  if (TREE_CODE (constructor_type) != RECORD_TYPE
      && TREE_CODE (constructor_type) != ARRAY_TYPE)
    return;

  FOR_EACH_CONSTRUCTOR_ELT (constructor_elements, ix, index, value)
    add_pending_init (input_location, index, value, NULL_TREE, true,
		      braced_init_obstack);
  constructor_elements = NULL;
  if (TREE_CODE (constructor_type) == RECORD_TYPE)
    {
      constructor_unfilled_fields = TYPE_FIELDS (constructor_type);
      /* Skip any nameless bit fields at the beginning.  */
      while (constructor_unfilled_fields != 0
	     && DECL_C_BIT_FIELD (constructor_unfilled_fields)
	     && DECL_NAME (constructor_unfilled_fields) == 0)
	constructor_unfilled_fields = TREE_CHAIN (constructor_unfilled_fields);

    }
  else if (TREE_CODE (constructor_type) == ARRAY_TYPE)
    {
      if (TYPE_DOMAIN (constructor_type))
	constructor_unfilled_index
	    = convert (bitsizetype,
		       TYPE_MIN_VALUE (TYPE_DOMAIN (constructor_type)));
      else
	constructor_unfilled_index = bitsize_zero_node;
    }
  constructor_incremental = 0;
}

/* Build AVL tree from a string constant.  */

static void
set_nonincremental_init_from_string (tree str,
				     struct obstack * braced_init_obstack)
{
  tree value, purpose, type;
  HOST_WIDE_INT val[2];
  const char *p, *end;
  int byte, wchar_bytes, charwidth, bitpos;

  gcc_assert (TREE_CODE (constructor_type) == ARRAY_TYPE);

  wchar_bytes = TYPE_PRECISION (TREE_TYPE (TREE_TYPE (str))) / BITS_PER_UNIT;
  charwidth = TYPE_PRECISION (char_type_node);
  type = TREE_TYPE (constructor_type);
  p = TREE_STRING_POINTER (str);
  end = p + TREE_STRING_LENGTH (str);

  for (purpose = bitsize_zero_node;
       p < end
       && !(constructor_max_index
	    && tree_int_cst_lt (constructor_max_index, purpose));
       purpose = size_binop (PLUS_EXPR, purpose, bitsize_one_node))
    {
      if (wchar_bytes == 1)
	{
	  val[0] = (unsigned char) *p++;
	  val[1] = 0;
	}
      else
	{
	  val[1] = 0;
	  val[0] = 0;
	  for (byte = 0; byte < wchar_bytes; byte++)
	    {
	      if (BYTES_BIG_ENDIAN)
		bitpos = (wchar_bytes - byte - 1) * charwidth;
	      else
		bitpos = byte * charwidth;
	      val[bitpos % HOST_BITS_PER_WIDE_INT]
		|= ((unsigned HOST_WIDE_INT) ((unsigned char) *p++))
		   << (bitpos % HOST_BITS_PER_WIDE_INT);
	    }
	}

      if (!TYPE_UNSIGNED (type))
	{
	  bitpos = ((wchar_bytes - 1) * charwidth) + HOST_BITS_PER_CHAR;
	  if (bitpos < HOST_BITS_PER_WIDE_INT)
	    {
	      if (val[0] & (((HOST_WIDE_INT) 1) << (bitpos - 1)))
		{
		  val[0] |= ((HOST_WIDE_INT) -1) << bitpos;
		  val[1] = -1;
		}
	    }
	  else if (bitpos == HOST_BITS_PER_WIDE_INT)
	    {
	      if (val[0] < 0)
		val[1] = -1;
	    }
	  else if (val[1] & (((HOST_WIDE_INT) 1)
			     << (bitpos - 1 - HOST_BITS_PER_WIDE_INT)))
	    val[1] |= ((HOST_WIDE_INT) -1)
		      << (bitpos - HOST_BITS_PER_WIDE_INT);
	}

      value = wide_int_to_tree (type,
				wide_int::from_array (val, 2,
						      HOST_BITS_PER_WIDE_INT * 2));
      add_pending_init (input_location, purpose, value, NULL_TREE, true,
                        braced_init_obstack);
    }

  constructor_incremental = 0;
}

/* Return value of FIELD in pending initializer or zero if the field was
   not initialized yet.  */

static tree
find_init_member (tree field, struct obstack * braced_init_obstack)
{
  struct init_node *p;

  if (TREE_CODE (constructor_type) == ARRAY_TYPE)
    {
      if (constructor_incremental
	  && tree_int_cst_lt (field, constructor_unfilled_index))
	set_nonincremental_init (braced_init_obstack);

      p = constructor_pending_elts;
      while (p)
	{
	  if (tree_int_cst_lt (field, p->purpose))
	    p = p->left;
	  else if (tree_int_cst_lt (p->purpose, field))
	    p = p->right;
	  else
	    return p->value;
	}
    }
  else if (TREE_CODE (constructor_type) == RECORD_TYPE)
    {
      tree bitpos = bit_position (field);

      if (constructor_incremental
	  && (!constructor_unfilled_fields
	      || tree_int_cst_lt (bitpos,
				  bit_position (constructor_unfilled_fields))))
	set_nonincremental_init (braced_init_obstack);

      p = constructor_pending_elts;
      while (p)
	{
	  if (field == p->purpose)
	    return p->value;
	  else if (tree_int_cst_lt (bitpos, bit_position (p->purpose)))
	    p = p->left;
	  else
	    p = p->right;
	}
    }
  else if (TREE_CODE (constructor_type) == UNION_TYPE)
    {
      if (!vec_safe_is_empty (constructor_elements)
	  && (constructor_elements->last ().index == field))
	return constructor_elements->last ().value;
    }
  return 0;
}

/* "Output" the next constructor element.
   At top level, really output it to assembler code now.
   Otherwise, collect it in a list from which we will make a CONSTRUCTOR.
   If ORIGTYPE is not NULL_TREE, it is the original type of VALUE.
   TYPE is the data type that the containing data type wants here.
   FIELD is the field (a FIELD_DECL) or the index that this element fills.
   If VALUE is a string constant, STRICT_STRING is true if it is
   unparenthesized or we should not warn here for it being parenthesized.
   For other types of VALUE, STRICT_STRING is not used.

   PENDING if non-nil means output pending elements that belong
   right after this element.  (PENDING is normally 1;
   it is 0 while outputting pending elements, to avoid recursion.)

   IMPLICIT is true if value comes from pop_init_level (1),
   the new initializer has been merged with the existing one
   and thus no warnings should be emitted about overriding an
   existing initializer.  */

static void
output_init_element (location_t loc, tree value, tree origtype,
		     bool strict_string, tree type, tree field, int pending,
		     bool implicit, struct obstack * braced_init_obstack)
{
  tree semantic_type = NULL_TREE;
  bool maybe_const = true;
  bool npc;

  if (type == error_mark_node || value == error_mark_node)
    {
      constructor_erroneous = 1;
      return;
    }
  if (TREE_CODE (TREE_TYPE (value)) == ARRAY_TYPE
      && (TREE_CODE (value) == STRING_CST
	  || TREE_CODE (value) == COMPOUND_LITERAL_EXPR)
      && !(TREE_CODE (value) == STRING_CST
	   && TREE_CODE (type) == ARRAY_TYPE
	   && INTEGRAL_TYPE_P (TREE_TYPE (type)))
      && !comptypes (TYPE_MAIN_VARIANT (TREE_TYPE (value)),
		     TYPE_MAIN_VARIANT (type)))
    value = array_to_pointer_conversion (input_location, value);

  if (TREE_CODE (value) == COMPOUND_LITERAL_EXPR
      && require_constant_value && pending)
    {
      /* As an extension, allow initializing objects with static storage
	 duration with compound literals (which are then treated just as
	 the brace enclosed list they contain).  */
      if (flag_isoc99)
	pedwarn_init (loc, OPT_Wpedantic, "initializer element is not "
		      "constant");
      tree decl = COMPOUND_LITERAL_EXPR_DECL (value);
      value = DECL_INITIAL (decl);
    }

  npc = null_pointer_constant_p (value);
  if (TREE_CODE (value) == EXCESS_PRECISION_EXPR)
    {
      semantic_type = TREE_TYPE (value);
      value = TREE_OPERAND (value, 0);
    }
  value = c_fully_fold (value, require_constant_value, &maybe_const);

  if (value == error_mark_node)
    constructor_erroneous = 1;
  else if (!TREE_CONSTANT (value))
    constructor_constant = 0;
  else if (!initializer_constant_valid_p (value, TREE_TYPE (value))
	   || ((TREE_CODE (constructor_type) == RECORD_TYPE
		|| TREE_CODE (constructor_type) == UNION_TYPE)
	       && DECL_C_BIT_FIELD (field)
	       && TREE_CODE (value) != INTEGER_CST))
    constructor_simple = 0;
  if (!maybe_const)
    constructor_nonconst = 1;

  if (!initializer_constant_valid_p (value, TREE_TYPE (value)))
    {
      if (require_constant_value)
	{
	  error_init (loc, "initializer element is not constant");
	  value = error_mark_node;
	}
      else if (require_constant_elements)
	pedwarn (loc, OPT_Wpedantic,
		 "initializer element is not computable at load time");
    }
  else if (!maybe_const
	   && (require_constant_value || require_constant_elements))
    pedwarn_init (loc, OPT_Wpedantic,
		  "initializer element is not a constant expression");

  /* Issue -Wc++-compat warnings about initializing a bitfield with
     enum type.  */
  if (warn_cxx_compat
      && field != NULL_TREE
      && TREE_CODE (field) == FIELD_DECL
      && DECL_BIT_FIELD_TYPE (field) != NULL_TREE
      && (TYPE_MAIN_VARIANT (DECL_BIT_FIELD_TYPE (field))
	  != TYPE_MAIN_VARIANT (type))
      && TREE_CODE (DECL_BIT_FIELD_TYPE (field)) == ENUMERAL_TYPE)
    {
      tree checktype = origtype != NULL_TREE ? origtype : TREE_TYPE (value);
      if (checktype != error_mark_node
	  && (TYPE_MAIN_VARIANT (checktype)
	      != TYPE_MAIN_VARIANT (DECL_BIT_FIELD_TYPE (field))))
	warning_init (loc, OPT_Wc___compat,
		      "enum conversion in initialization is invalid in C++");
    }

  /* If this field is empty (and not at the end of structure),
     don't do anything other than checking the initializer.  */
  if (field
      && (TREE_TYPE (field) == error_mark_node
	  || (COMPLETE_TYPE_P (TREE_TYPE (field))
	      && integer_zerop (TYPE_SIZE (TREE_TYPE (field)))
	      && (TREE_CODE (constructor_type) == ARRAY_TYPE
		  || DECL_CHAIN (field)))))
    return;

  if (semantic_type)
    value = build1 (EXCESS_PRECISION_EXPR, semantic_type, value);
  value = digest_init (loc, type, value, origtype, npc, strict_string,
		       require_constant_value);
  if (value == error_mark_node)
    {
      constructor_erroneous = 1;
      return;
    }
  if (require_constant_value || require_constant_elements)
    constant_expression_warning (value);

  /* If this element doesn't come next in sequence,
     put it on constructor_pending_elts.  */
  if (TREE_CODE (constructor_type) == ARRAY_TYPE
      && (!constructor_incremental
	  || !tree_int_cst_equal (field, constructor_unfilled_index)))
    {
      if (constructor_incremental
	  && tree_int_cst_lt (field, constructor_unfilled_index))
	set_nonincremental_init (braced_init_obstack);

      add_pending_init (loc, field, value, origtype, implicit,
			braced_init_obstack);
      return;
    }
  else if (TREE_CODE (constructor_type) == RECORD_TYPE
	   && (!constructor_incremental
	       || field != constructor_unfilled_fields))
    {
      /* We do this for records but not for unions.  In a union,
	 no matter which field is specified, it can be initialized
	 right away since it starts at the beginning of the union.  */
      if (constructor_incremental)
	{
	  if (!constructor_unfilled_fields)
	    set_nonincremental_init (braced_init_obstack);
	  else
	    {
	      tree bitpos, unfillpos;

	      bitpos = bit_position (field);
	      unfillpos = bit_position (constructor_unfilled_fields);

	      if (tree_int_cst_lt (bitpos, unfillpos))
		set_nonincremental_init (braced_init_obstack);
	    }
	}

      add_pending_init (loc, field, value, origtype, implicit,
			braced_init_obstack);
      return;
    }
  else if (TREE_CODE (constructor_type) == UNION_TYPE
	   && !vec_safe_is_empty (constructor_elements))
    {
      if (!implicit)
	{
	  if (TREE_SIDE_EFFECTS (constructor_elements->last ().value))
	    warning_init (loc, OPT_Woverride_init_side_effects,
			  "initialized field with side-effects overwritten");
	  else if (warn_override_init)
	    warning_init (loc, OPT_Woverride_init,
			  "initialized field overwritten");
	}

      /* We can have just one union field set.  */
      constructor_elements = NULL;
    }

  /* Otherwise, output this element either to
     constructor_elements or to the assembler file.  */

  constructor_elt celt = {field, value};
  vec_safe_push (constructor_elements, celt);

  /* Advance the variable that indicates sequential elements output.  */
  if (TREE_CODE (constructor_type) == ARRAY_TYPE)
    constructor_unfilled_index
      = size_binop_loc (input_location, PLUS_EXPR, constructor_unfilled_index,
			bitsize_one_node);
  else if (TREE_CODE (constructor_type) == RECORD_TYPE)
    {
      constructor_unfilled_fields
	= DECL_CHAIN (constructor_unfilled_fields);

      /* Skip any nameless bit fields.  */
      while (constructor_unfilled_fields != 0
	     && DECL_C_BIT_FIELD (constructor_unfilled_fields)
	     && DECL_NAME (constructor_unfilled_fields) == 0)
	constructor_unfilled_fields =
	  DECL_CHAIN (constructor_unfilled_fields);
    }
  else if (TREE_CODE (constructor_type) == UNION_TYPE)
    constructor_unfilled_fields = 0;

  /* Now output any pending elements which have become next.  */
  if (pending)
    output_pending_init_elements (0, braced_init_obstack);
}

/* Output any pending elements which have become next.
   As we output elements, constructor_unfilled_{fields,index}
   advances, which may cause other elements to become next;
   if so, they too are output.

   If ALL is 0, we return when there are
   no more pending elements to output now.

   If ALL is 1, we output space as necessary so that
   we can output all the pending elements.  */
static void
output_pending_init_elements (int all, struct obstack * braced_init_obstack)
{
  struct init_node *elt = constructor_pending_elts;
  tree next;

 retry:

  /* Look through the whole pending tree.
     If we find an element that should be output now,
     output it.  Otherwise, set NEXT to the element
     that comes first among those still pending.  */

  next = 0;
  while (elt)
    {
      if (TREE_CODE (constructor_type) == ARRAY_TYPE)
	{
	  if (tree_int_cst_equal (elt->purpose,
				  constructor_unfilled_index))
	    output_init_element (input_location, elt->value, elt->origtype,
				 true, TREE_TYPE (constructor_type),
				 constructor_unfilled_index, 0, false,
				 braced_init_obstack);
	  else if (tree_int_cst_lt (constructor_unfilled_index,
				    elt->purpose))
	    {
	      /* Advance to the next smaller node.  */
	      if (elt->left)
		elt = elt->left;
	      else
		{
		  /* We have reached the smallest node bigger than the
		     current unfilled index.  Fill the space first.  */
		  next = elt->purpose;
		  break;
		}
	    }
	  else
	    {
	      /* Advance to the next bigger node.  */
	      if (elt->right)
		elt = elt->right;
	      else
		{
		  /* We have reached the biggest node in a subtree.  Find
		     the parent of it, which is the next bigger node.  */
		  while (elt->parent && elt->parent->right == elt)
		    elt = elt->parent;
		  elt = elt->parent;
		  if (elt && tree_int_cst_lt (constructor_unfilled_index,
					      elt->purpose))
		    {
		      next = elt->purpose;
		      break;
		    }
		}
	    }
	}
      else if (TREE_CODE (constructor_type) == RECORD_TYPE
	       || TREE_CODE (constructor_type) == UNION_TYPE)
	{
	  tree ctor_unfilled_bitpos, elt_bitpos;

	  /* If the current record is complete we are done.  */
	  if (constructor_unfilled_fields == 0)
	    break;

	  ctor_unfilled_bitpos = bit_position (constructor_unfilled_fields);
	  elt_bitpos = bit_position (elt->purpose);
	  /* We can't compare fields here because there might be empty
	     fields in between.  */
	  if (tree_int_cst_equal (elt_bitpos, ctor_unfilled_bitpos))
	    {
	      constructor_unfilled_fields = elt->purpose;
	      output_init_element (input_location, elt->value, elt->origtype,
				   true, TREE_TYPE (elt->purpose),
				   elt->purpose, 0, false,
				   braced_init_obstack);
	    }
	  else if (tree_int_cst_lt (ctor_unfilled_bitpos, elt_bitpos))
	    {
	      /* Advance to the next smaller node.  */
	      if (elt->left)
		elt = elt->left;
	      else
		{
		  /* We have reached the smallest node bigger than the
		     current unfilled field.  Fill the space first.  */
		  next = elt->purpose;
		  break;
		}
	    }
	  else
	    {
	      /* Advance to the next bigger node.  */
	      if (elt->right)
		elt = elt->right;
	      else
		{
		  /* We have reached the biggest node in a subtree.  Find
		     the parent of it, which is the next bigger node.  */
		  while (elt->parent && elt->parent->right == elt)
		    elt = elt->parent;
		  elt = elt->parent;
		  if (elt
		      && (tree_int_cst_lt (ctor_unfilled_bitpos,
					   bit_position (elt->purpose))))
		    {
		      next = elt->purpose;
		      break;
		    }
		}
	    }
	}
    }

  /* Ordinarily return, but not if we want to output all
     and there are elements left.  */
  if (!(all && next != 0))
    return;

  /* If it's not incremental, just skip over the gap, so that after
     jumping to retry we will output the next successive element.  */
  if (TREE_CODE (constructor_type) == RECORD_TYPE
      || TREE_CODE (constructor_type) == UNION_TYPE)
    constructor_unfilled_fields = next;
  else if (TREE_CODE (constructor_type) == ARRAY_TYPE)
    constructor_unfilled_index = next;

  /* ELT now points to the node in the pending tree with the next
     initializer to output.  */
  goto retry;
}

/* Add one non-braced element to the current constructor level.
   This adjusts the current position within the constructor's type.
   This may also start or terminate implicit levels
   to handle a partly-braced initializer.

   Once this has found the correct level for the new element,
   it calls output_init_element.

   IMPLICIT is true if value comes from pop_init_level (1),
   the new initializer has been merged with the existing one
   and thus no warnings should be emitted about overriding an
   existing initializer.  */

void
process_init_element (location_t loc, struct c_expr value, bool implicit,
		      struct obstack * braced_init_obstack)
{
  tree orig_value = value.value;
  int string_flag = orig_value != 0 && TREE_CODE (orig_value) == STRING_CST;
  bool strict_string = value.original_code == STRING_CST;
  bool was_designated = designator_depth != 0;

  designator_depth = 0;
  designator_erroneous = 0;

  if (!implicit && value.value && !integer_zerop (value.value))
    constructor_zeroinit = 0;

  /* Handle superfluous braces around string cst as in
     char x[] = {"foo"}; */
  if (string_flag
      && constructor_type
      && !was_designated
      && TREE_CODE (constructor_type) == ARRAY_TYPE
      && INTEGRAL_TYPE_P (TREE_TYPE (constructor_type))
      && integer_zerop (constructor_unfilled_index))
    {
      if (constructor_stack->replacement_value.value)
	error_init (loc, "excess elements in char array initializer");
      constructor_stack->replacement_value = value;
      return;
    }

  if (constructor_stack->replacement_value.value != 0)
    {
      error_init (loc, "excess elements in struct initializer");
      return;
    }

  /* Ignore elements of a brace group if it is entirely superfluous
     and has already been diagnosed.  */
  if (constructor_type == 0)
    return;

  if (!implicit && warn_designated_init && !was_designated
      && TREE_CODE (constructor_type) == RECORD_TYPE
      && lookup_attribute ("designated_init",
			   TYPE_ATTRIBUTES (constructor_type)))
    warning_init (loc,
		  OPT_Wdesignated_init,
		  "positional initialization of field "
		  "in %<struct%> declared with %<designated_init%> attribute");

  /* If we've exhausted any levels that didn't have braces,
     pop them now.  */
  while (constructor_stack->implicit)
    {
      if ((TREE_CODE (constructor_type) == RECORD_TYPE
	   || TREE_CODE (constructor_type) == UNION_TYPE)
	  && constructor_fields == 0)
	process_init_element (loc,
			      pop_init_level (loc, 1, braced_init_obstack),
			      true, braced_init_obstack);
      else if ((TREE_CODE (constructor_type) == ARRAY_TYPE
		|| VECTOR_TYPE_P (constructor_type))
	       && constructor_max_index
	       && tree_int_cst_lt (constructor_max_index,
				   constructor_index))
	process_init_element (loc,
			      pop_init_level (loc, 1, braced_init_obstack),
			      true, braced_init_obstack);
      else
	break;
    }

  /* In the case of [LO ... HI] = VALUE, only evaluate VALUE once.  */
  if (constructor_range_stack)
    {
      /* If value is a compound literal and we'll be just using its
	 content, don't put it into a SAVE_EXPR.  */
      if (TREE_CODE (value.value) != COMPOUND_LITERAL_EXPR
	  || !require_constant_value)
	{
	  tree semantic_type = NULL_TREE;
	  if (TREE_CODE (value.value) == EXCESS_PRECISION_EXPR)
	    {
	      semantic_type = TREE_TYPE (value.value);
	      value.value = TREE_OPERAND (value.value, 0);
	    }
	  value.value = c_save_expr (value.value);
	  if (semantic_type)
	    value.value = build1 (EXCESS_PRECISION_EXPR, semantic_type,
				  value.value);
	}
    }

  while (1)
    {
      if (TREE_CODE (constructor_type) == RECORD_TYPE)
	{
	  tree fieldtype;
	  enum tree_code fieldcode;

	  if (constructor_fields == 0)
	    {
	      pedwarn_init (loc, 0, "excess elements in struct initializer");
	      break;
	    }

	  fieldtype = TREE_TYPE (constructor_fields);
	  if (fieldtype != error_mark_node)
	    fieldtype = TYPE_MAIN_VARIANT (fieldtype);
	  fieldcode = TREE_CODE (fieldtype);

	  /* Error for non-static initialization of a flexible array member.  */
	  if (fieldcode == ARRAY_TYPE
	      && !require_constant_value
	      && TYPE_SIZE (fieldtype) == NULL_TREE
	      && DECL_CHAIN (constructor_fields) == NULL_TREE)
	    {
	      error_init (loc, "non-static initialization of a flexible "
			  "array member");
	      break;
	    }

	  /* Error for initialization of a flexible array member with
	     a string constant if the structure is in an array.  E.g.:
	     struct S { int x; char y[]; };
	     struct S s[] = { { 1, "foo" } };
	     is invalid.  */
	  if (string_flag
	      && fieldcode == ARRAY_TYPE
	      && constructor_depth > 1
	      && TYPE_SIZE (fieldtype) == NULL_TREE
	      && DECL_CHAIN (constructor_fields) == NULL_TREE)
	    {
	      bool in_array_p = false;
	      for (struct constructor_stack *p = constructor_stack;
		   p && p->type; p = p->next)
		if (TREE_CODE (p->type) == ARRAY_TYPE)
		  {
		    in_array_p = true;
		    break;
		  }
	      if (in_array_p)
		{
		  error_init (loc, "initialization of flexible array "
			      "member in a nested context");
		  break;
		}
	    }

	  /* Accept a string constant to initialize a subarray.  */
	  if (value.value != 0
	      && fieldcode == ARRAY_TYPE
	      && INTEGRAL_TYPE_P (TREE_TYPE (fieldtype))
	      && string_flag)
	    value.value = orig_value;
	  /* Otherwise, if we have come to a subaggregate,
	     and we don't have an element of its type, push into it.  */
	  else if (value.value != 0
		   && value.value != error_mark_node
		   && TYPE_MAIN_VARIANT (TREE_TYPE (value.value)) != fieldtype
		   && (fieldcode == RECORD_TYPE || fieldcode == ARRAY_TYPE
		       || fieldcode == UNION_TYPE || fieldcode == VECTOR_TYPE))
	    {
	      push_init_level (loc, 1, braced_init_obstack);
	      continue;
	    }

	  if (value.value)
	    {
	      push_member_name (constructor_fields);
	      output_init_element (loc, value.value, value.original_type,
				   strict_string, fieldtype,
				   constructor_fields, 1, implicit,
				   braced_init_obstack);
	      RESTORE_SPELLING_DEPTH (constructor_depth);
	    }
	  else
	    /* Do the bookkeeping for an element that was
	       directly output as a constructor.  */
	    {
	      /* For a record, keep track of end position of last field.  */
	      if (DECL_SIZE (constructor_fields))
		constructor_bit_index
		  = size_binop_loc (input_location, PLUS_EXPR,
				    bit_position (constructor_fields),
				    DECL_SIZE (constructor_fields));

	      /* If the current field was the first one not yet written out,
		 it isn't now, so update.  */
	      if (constructor_unfilled_fields == constructor_fields)
		{
		  constructor_unfilled_fields = DECL_CHAIN (constructor_fields);
		  /* Skip any nameless bit fields.  */
		  while (constructor_unfilled_fields != 0
			 && DECL_C_BIT_FIELD (constructor_unfilled_fields)
			 && DECL_NAME (constructor_unfilled_fields) == 0)
		    constructor_unfilled_fields =
		      DECL_CHAIN (constructor_unfilled_fields);
		}
	    }

	  constructor_fields = DECL_CHAIN (constructor_fields);
	  /* Skip any nameless bit fields at the beginning.  */
	  while (constructor_fields != 0
		 && DECL_C_BIT_FIELD (constructor_fields)
		 && DECL_NAME (constructor_fields) == 0)
	    constructor_fields = DECL_CHAIN (constructor_fields);
	}
      else if (TREE_CODE (constructor_type) == UNION_TYPE)
	{
	  tree fieldtype;
	  enum tree_code fieldcode;

	  if (constructor_fields == 0)
	    {
	      pedwarn_init (loc, 0,
			    "excess elements in union initializer");
	      break;
	    }

	  fieldtype = TREE_TYPE (constructor_fields);
	  if (fieldtype != error_mark_node)
	    fieldtype = TYPE_MAIN_VARIANT (fieldtype);
	  fieldcode = TREE_CODE (fieldtype);

	  /* Warn that traditional C rejects initialization of unions.
	     We skip the warning if the value is zero.  This is done
	     under the assumption that the zero initializer in user
	     code appears conditioned on e.g. __STDC__ to avoid
	     "missing initializer" warnings and relies on default
	     initialization to zero in the traditional C case.
	     We also skip the warning if the initializer is designated,
	     again on the assumption that this must be conditional on
	     __STDC__ anyway (and we've already complained about the
	     member-designator already).  */
	  if (!in_system_header_at (input_location) && !constructor_designated
	      && !(value.value && (integer_zerop (value.value)
				   || real_zerop (value.value))))
	    warning (OPT_Wtraditional, "traditional C rejects initialization "
		     "of unions");

	  /* Accept a string constant to initialize a subarray.  */
	  if (value.value != 0
	      && fieldcode == ARRAY_TYPE
	      && INTEGRAL_TYPE_P (TREE_TYPE (fieldtype))
	      && string_flag)
	    value.value = orig_value;
	  /* Otherwise, if we have come to a subaggregate,
	     and we don't have an element of its type, push into it.  */
	  else if (value.value != 0
		   && value.value != error_mark_node
		   && TYPE_MAIN_VARIANT (TREE_TYPE (value.value)) != fieldtype
		   && (fieldcode == RECORD_TYPE || fieldcode == ARRAY_TYPE
		       || fieldcode == UNION_TYPE || fieldcode == VECTOR_TYPE))
	    {
	      push_init_level (loc, 1, braced_init_obstack);
	      continue;
	    }

	  if (value.value)
	    {
	      push_member_name (constructor_fields);
	      output_init_element (loc, value.value, value.original_type,
				   strict_string, fieldtype,
				   constructor_fields, 1, implicit,
				   braced_init_obstack);
	      RESTORE_SPELLING_DEPTH (constructor_depth);
	    }
	  else
	    /* Do the bookkeeping for an element that was
	       directly output as a constructor.  */
	    {
	      constructor_bit_index = DECL_SIZE (constructor_fields);
	      constructor_unfilled_fields = DECL_CHAIN (constructor_fields);
	    }

	  constructor_fields = 0;
	}
      else if (TREE_CODE (constructor_type) == ARRAY_TYPE)
	{
	  tree elttype = TYPE_MAIN_VARIANT (TREE_TYPE (constructor_type));
	  enum tree_code eltcode = TREE_CODE (elttype);

	  /* Accept a string constant to initialize a subarray.  */
	  if (value.value != 0
	      && eltcode == ARRAY_TYPE
	      && INTEGRAL_TYPE_P (TREE_TYPE (elttype))
	      && string_flag)
	    value.value = orig_value;
	  /* Otherwise, if we have come to a subaggregate,
	     and we don't have an element of its type, push into it.  */
	  else if (value.value != 0
		   && value.value != error_mark_node
		   && TYPE_MAIN_VARIANT (TREE_TYPE (value.value)) != elttype
		   && (eltcode == RECORD_TYPE || eltcode == ARRAY_TYPE
		       || eltcode == UNION_TYPE || eltcode == VECTOR_TYPE))
	    {
	      push_init_level (loc, 1, braced_init_obstack);
	      continue;
	    }

	  if (constructor_max_index != 0
	      && (tree_int_cst_lt (constructor_max_index, constructor_index)
		  || integer_all_onesp (constructor_max_index)))
	    {
	      pedwarn_init (loc, 0,
			    "excess elements in array initializer");
	      break;
	    }

	  /* Now output the actual element.  */
	  if (value.value)
	    {
	      push_array_bounds (tree_to_uhwi (constructor_index));
	      output_init_element (loc, value.value, value.original_type,
				   strict_string, elttype,
				   constructor_index, 1, implicit,
				   braced_init_obstack);
	      RESTORE_SPELLING_DEPTH (constructor_depth);
	    }

	  constructor_index
	    = size_binop_loc (input_location, PLUS_EXPR,
			      constructor_index, bitsize_one_node);

	  if (!value.value)
	    /* If we are doing the bookkeeping for an element that was
	       directly output as a constructor, we must update
	       constructor_unfilled_index.  */
	    constructor_unfilled_index = constructor_index;
	}
      else if (VECTOR_TYPE_P (constructor_type))
	{
	  tree elttype = TYPE_MAIN_VARIANT (TREE_TYPE (constructor_type));

	 /* Do a basic check of initializer size.  Note that vectors
	    always have a fixed size derived from their type.  */
	  if (tree_int_cst_lt (constructor_max_index, constructor_index))
	    {
	      pedwarn_init (loc, 0,
			    "excess elements in vector initializer");
	      break;
	    }

	  /* Now output the actual element.  */
	  if (value.value)
	    {
	      if (TREE_CODE (value.value) == VECTOR_CST)
		elttype = TYPE_MAIN_VARIANT (constructor_type);
	      output_init_element (loc, value.value, value.original_type,
				   strict_string, elttype,
				   constructor_index, 1, implicit,
				   braced_init_obstack);
	    }

	  constructor_index
	    = size_binop_loc (input_location,
			      PLUS_EXPR, constructor_index, bitsize_one_node);

	  if (!value.value)
	    /* If we are doing the bookkeeping for an element that was
	       directly output as a constructor, we must update
	       constructor_unfilled_index.  */
	    constructor_unfilled_index = constructor_index;
	}

      /* Handle the sole element allowed in a braced initializer
	 for a scalar variable.  */
      else if (constructor_type != error_mark_node
	       && constructor_fields == 0)
	{
	  pedwarn_init (loc, 0,
			"excess elements in scalar initializer");
	  break;
	}
      else
	{
	  if (value.value)
	    output_init_element (loc, value.value, value.original_type,
				 strict_string, constructor_type,
				 NULL_TREE, 1, implicit,
				 braced_init_obstack);
	  constructor_fields = 0;
	}

      /* Handle range initializers either at this level or anywhere higher
	 in the designator stack.  */
      if (constructor_range_stack)
	{
	  struct constructor_range_stack *p, *range_stack;
	  int finish = 0;

	  range_stack = constructor_range_stack;
	  constructor_range_stack = 0;
	  while (constructor_stack != range_stack->stack)
	    {
	      gcc_assert (constructor_stack->implicit);
	      process_init_element (loc,
				    pop_init_level (loc, 1,
						    braced_init_obstack),
				    true, braced_init_obstack);
	    }
	  for (p = range_stack;
	       !p->range_end || tree_int_cst_equal (p->index, p->range_end);
	       p = p->prev)
	    {
	      gcc_assert (constructor_stack->implicit);
	      process_init_element (loc,
				    pop_init_level (loc, 1,
						    braced_init_obstack),
				    true, braced_init_obstack);
	    }

	  p->index = size_binop_loc (input_location,
				     PLUS_EXPR, p->index, bitsize_one_node);
	  if (tree_int_cst_equal (p->index, p->range_end) && !p->prev)
	    finish = 1;

	  while (1)
	    {
	      constructor_index = p->index;
	      constructor_fields = p->fields;
	      if (finish && p->range_end && p->index == p->range_start)
		{
		  finish = 0;
		  p->prev = 0;
		}
	      p = p->next;
	      if (!p)
		break;
	      push_init_level (loc, 2, braced_init_obstack);
	      p->stack = constructor_stack;
	      if (p->range_end && tree_int_cst_equal (p->index, p->range_end))
		p->index = p->range_start;
	    }

	  if (!finish)
	    constructor_range_stack = range_stack;
	  continue;
	}

      break;
    }

  constructor_range_stack = 0;
}

/* Build a complete asm-statement, whose components are a CV_QUALIFIER
   (guaranteed to be 'volatile' or null) and ARGS (represented using
   an ASM_EXPR node).  */
tree
build_asm_stmt (tree cv_qualifier, tree args)
{
  if (!ASM_VOLATILE_P (args) && cv_qualifier)
    ASM_VOLATILE_P (args) = 1;
  return add_stmt (args);
}

/* Build an asm-expr, whose components are a STRING, some OUTPUTS,
   some INPUTS, and some CLOBBERS.  The latter three may be NULL.
   SIMPLE indicates whether there was anything at all after the
   string in the asm expression -- asm("blah") and asm("blah" : )
   are subtly different.  We use a ASM_EXPR node to represent this.  */
tree
build_asm_expr (location_t loc, tree string, tree outputs, tree inputs,
		tree clobbers, tree labels, bool simple)
{
  tree tail;
  tree args;
  int i;
  const char *constraint;
  const char **oconstraints;
  bool allows_mem, allows_reg, is_inout;
  int ninputs, noutputs;

  ninputs = list_length (inputs);
  noutputs = list_length (outputs);
  oconstraints = (const char **) alloca (noutputs * sizeof (const char *));

  string = resolve_asm_operand_names (string, outputs, inputs, labels);

  /* Remove output conversions that change the type but not the mode.  */
  for (i = 0, tail = outputs; tail; ++i, tail = TREE_CHAIN (tail))
    {
      tree output = TREE_VALUE (tail);

      output = c_fully_fold (output, false, NULL);

      /* ??? Really, this should not be here.  Users should be using a
	 proper lvalue, dammit.  But there's a long history of using casts
	 in the output operands.  In cases like longlong.h, this becomes a
	 primitive form of typechecking -- if the cast can be removed, then
	 the output operand had a type of the proper width; otherwise we'll
	 get an error.  Gross, but ...  */
      STRIP_NOPS (output);

      if (!lvalue_or_else (loc, output, lv_asm))
	output = error_mark_node;

      if (output != error_mark_node
	  && (TREE_READONLY (output)
	      || TYPE_READONLY (TREE_TYPE (output))
	      || ((TREE_CODE (TREE_TYPE (output)) == RECORD_TYPE
		   || TREE_CODE (TREE_TYPE (output)) == UNION_TYPE)
		  && C_TYPE_FIELDS_READONLY (TREE_TYPE (output)))))
	readonly_error (loc, output, lv_asm);

      constraint = TREE_STRING_POINTER (TREE_VALUE (TREE_PURPOSE (tail)));
      oconstraints[i] = constraint;

      if (parse_output_constraint (&constraint, i, ninputs, noutputs,
				   &allows_mem, &allows_reg, &is_inout))
	{
	  /* If the operand is going to end up in memory,
	     mark it addressable.  */
	  if (!allows_reg && !c_mark_addressable (output))
	    output = error_mark_node;
	  if (!(!allows_reg && allows_mem)
	      && output != error_mark_node
	      && VOID_TYPE_P (TREE_TYPE (output)))
	    {
	      error_at (loc, "invalid use of void expression");
	      output = error_mark_node;
	    }
	}
      else
	output = error_mark_node;

      TREE_VALUE (tail) = output;
    }

  for (i = 0, tail = inputs; tail; ++i, tail = TREE_CHAIN (tail))
    {
      tree input;

      constraint = TREE_STRING_POINTER (TREE_VALUE (TREE_PURPOSE (tail)));
      input = TREE_VALUE (tail);

      if (parse_input_constraint (&constraint, i, ninputs, noutputs, 0,
				  oconstraints, &allows_mem, &allows_reg))
	{
	  /* If the operand is going to end up in memory,
	     mark it addressable.  */
	  if (!allows_reg && allows_mem)
	    {
	      input = c_fully_fold (input, false, NULL);

	      /* Strip the nops as we allow this case.  FIXME, this really
		 should be rejected or made deprecated.  */
	      STRIP_NOPS (input);
	      if (!c_mark_addressable (input))
		input = error_mark_node;
	    }
	  else
	    {
	      struct c_expr expr;
	      memset (&expr, 0, sizeof (expr));
	      expr.value = input;
	      expr = convert_lvalue_to_rvalue (loc, expr, true, false);
	      input = c_fully_fold (expr.value, false, NULL);

	      if (input != error_mark_node && VOID_TYPE_P (TREE_TYPE (input)))
		{
		  error_at (loc, "invalid use of void expression");
		  input = error_mark_node;
		}
	    }
	}
      else
	input = error_mark_node;

      TREE_VALUE (tail) = input;
    }

  /* ASMs with labels cannot have outputs.  This should have been
     enforced by the parser.  */
  gcc_assert (outputs == NULL || labels == NULL);

  args = build_stmt (loc, ASM_EXPR, string, outputs, inputs, clobbers, labels);

  /* asm statements without outputs, including simple ones, are treated
     as volatile.  */
  ASM_INPUT_P (args) = simple;
  ASM_VOLATILE_P (args) = (noutputs == 0);

  return args;
}

/* Generate a goto statement to LABEL.  LOC is the location of the
   GOTO.  */

tree
c_finish_goto_label (location_t loc, tree label)
{
  tree decl = lookup_label_for_goto (loc, label);
  if (!decl)
    return NULL_TREE;
  TREE_USED (decl) = 1;
  {
    tree t = build1 (GOTO_EXPR, void_type_node, decl);
    SET_EXPR_LOCATION (t, loc);
    return add_stmt (t);
  }
}

/* Generate a computed goto statement to EXPR.  LOC is the location of
   the GOTO.  */

tree
c_finish_goto_ptr (location_t loc, tree expr)
{
  tree t;
  pedwarn (loc, OPT_Wpedantic, "ISO C forbids %<goto *expr;%>");
  expr = c_fully_fold (expr, false, NULL);
  expr = convert (ptr_type_node, expr);
  t = build1 (GOTO_EXPR, void_type_node, expr);
  SET_EXPR_LOCATION (t, loc);
  return add_stmt (t);
}

/* Generate a C `return' statement.  RETVAL is the expression for what
   to return, or a null pointer for `return;' with no value.  LOC is
   the location of the return statement, or the location of the expression,
   if the statement has any.  If ORIGTYPE is not NULL_TREE, it
   is the original type of RETVAL.  */

tree
c_finish_return (location_t loc, tree retval, tree origtype)
{
  tree valtype = TREE_TYPE (TREE_TYPE (current_function_decl)), ret_stmt;
  bool no_warning = false;
  bool npc = false;
  size_t rank = 0;

  if (TREE_THIS_VOLATILE (current_function_decl))
    warning_at (loc, 0,
		"function declared %<noreturn%> has a %<return%> statement");

  if (flag_cilkplus && contains_array_notation_expr (retval))
    {
      /* Array notations are allowed in a return statement if it is inside a
	 built-in array notation reduction function.  */
      if (!find_rank (loc, retval, retval, false, &rank))
	return error_mark_node;
      if (rank >= 1)
	{
	  error_at (loc, "array notation expression cannot be used as a "
		    "return value");
	  return error_mark_node;
	}
    }
  if (flag_cilkplus && retval && contains_cilk_spawn_stmt (retval))
    {
      error_at (loc, "use of %<_Cilk_spawn%> in a return statement is not "
		"allowed");
      return error_mark_node;
    }
  if (retval)
    {
      tree semantic_type = NULL_TREE;
      npc = null_pointer_constant_p (retval);
      if (TREE_CODE (retval) == EXCESS_PRECISION_EXPR)
	{
	  semantic_type = TREE_TYPE (retval);
	  retval = TREE_OPERAND (retval, 0);
	}
      retval = c_fully_fold (retval, false, NULL);
      if (semantic_type)
	retval = build1 (EXCESS_PRECISION_EXPR, semantic_type, retval);
    }

  if (!retval)
    {
      current_function_returns_null = 1;
      if ((warn_return_type || flag_isoc99)
	  && valtype != 0 && TREE_CODE (valtype) != VOID_TYPE)
	{
	  if (flag_isoc99)
	    pedwarn (loc, 0, "%<return%> with no value, in "
		     "function returning non-void");
	  else
	    warning_at (loc, OPT_Wreturn_type, "%<return%> with no value, "
			"in function returning non-void");
	  no_warning = true;
	}
    }
  else if (valtype == 0 || TREE_CODE (valtype) == VOID_TYPE)
    {
      current_function_returns_null = 1;
      if (TREE_CODE (TREE_TYPE (retval)) != VOID_TYPE)
	pedwarn (loc, 0,
		 "%<return%> with a value, in function returning void");
      else
	pedwarn (loc, OPT_Wpedantic, "ISO C forbids "
		 "%<return%> with expression, in function returning void");
    }
  else
    {
      tree t = convert_for_assignment (loc, UNKNOWN_LOCATION, valtype,
				       retval, origtype, ic_return,
				       npc, NULL_TREE, NULL_TREE, 0);
      tree res = DECL_RESULT (current_function_decl);
      tree inner;
      bool save;

      current_function_returns_value = 1;
      if (t == error_mark_node)
	return NULL_TREE;

      save = in_late_binary_op;
      if (TREE_CODE (TREE_TYPE (res)) == BOOLEAN_TYPE
	  || TREE_CODE (TREE_TYPE (res)) == COMPLEX_TYPE
	  || (TREE_CODE (TREE_TYPE (t)) == REAL_TYPE
	      && (TREE_CODE (TREE_TYPE (res)) == INTEGER_TYPE
		  || TREE_CODE (TREE_TYPE (res)) == ENUMERAL_TYPE)
	      && (flag_sanitize & SANITIZE_FLOAT_CAST)))
        in_late_binary_op = true;
      inner = t = convert (TREE_TYPE (res), t);
      in_late_binary_op = save;

      /* Strip any conversions, additions, and subtractions, and see if
	 we are returning the address of a local variable.  Warn if so.  */
      while (1)
	{
	  switch (TREE_CODE (inner))
	    {
	    CASE_CONVERT:
	    case NON_LVALUE_EXPR:
	    case PLUS_EXPR:
	    case POINTER_PLUS_EXPR:
	      inner = TREE_OPERAND (inner, 0);
	      continue;

	    case MINUS_EXPR:
	      /* If the second operand of the MINUS_EXPR has a pointer
		 type (or is converted from it), this may be valid, so
		 don't give a warning.  */
	      {
		tree op1 = TREE_OPERAND (inner, 1);

		while (!POINTER_TYPE_P (TREE_TYPE (op1))
		       && (CONVERT_EXPR_P (op1)
			   || TREE_CODE (op1) == NON_LVALUE_EXPR))
		  op1 = TREE_OPERAND (op1, 0);

		if (POINTER_TYPE_P (TREE_TYPE (op1)))
		  break;

		inner = TREE_OPERAND (inner, 0);
		continue;
	      }

	    case ADDR_EXPR:
	      inner = TREE_OPERAND (inner, 0);

	      while (REFERENCE_CLASS_P (inner)
		     && !INDIRECT_REF_P (inner))
		inner = TREE_OPERAND (inner, 0);

	      if (DECL_P (inner)
		  && !DECL_EXTERNAL (inner)
		  && !TREE_STATIC (inner)
		  && DECL_CONTEXT (inner) == current_function_decl)
		{
		  if (TREE_CODE (inner) == LABEL_DECL)
		    warning_at (loc, OPT_Wreturn_local_addr,
				"function returns address of label");
		  else
		    {
		      warning_at (loc, OPT_Wreturn_local_addr,
				  "function returns address of local variable");
		      tree zero = build_zero_cst (TREE_TYPE (res));
		      t = build2 (COMPOUND_EXPR, TREE_TYPE (res), t, zero);
		    }
		}
	      break;

	    default:
	      break;
	    }

	  break;
	}

      retval = build2 (MODIFY_EXPR, TREE_TYPE (res), res, t);
      SET_EXPR_LOCATION (retval, loc);

      if (warn_sequence_point)
	verify_sequence_points (retval);
    }

  ret_stmt = build_stmt (loc, RETURN_EXPR, retval);
  TREE_NO_WARNING (ret_stmt) |= no_warning;
  return add_stmt (ret_stmt);
}

struct c_switch {
  /* The SWITCH_EXPR being built.  */
  tree switch_expr;

  /* The original type of the testing expression, i.e. before the
     default conversion is applied.  */
  tree orig_type;

  /* A splay-tree mapping the low element of a case range to the high
     element, or NULL_TREE if there is no high element.  Used to
     determine whether or not a new case label duplicates an old case
     label.  We need a tree, rather than simply a hash table, because
     of the GNU case range extension.  */
  splay_tree cases;

  /* The bindings at the point of the switch.  This is used for
     warnings crossing decls when branching to a case label.  */
  struct c_spot_bindings *bindings;

  /* The next node on the stack.  */
  struct c_switch *next;

  /* Remember whether the controlling expression had boolean type
     before integer promotions for the sake of -Wswitch-bool.  */
  bool bool_cond_p;

  /* Remember whether there was a case value that is outside the
     range of the ORIG_TYPE.  */
  bool outside_range_p;
};

/* A stack of the currently active switch statements.  The innermost
   switch statement is on the top of the stack.  There is no need to
   mark the stack for garbage collection because it is only active
   during the processing of the body of a function, and we never
   collect at that point.  */

struct c_switch *c_switch_stack;

/* Start a C switch statement, testing expression EXP.  Return the new
   SWITCH_EXPR.  SWITCH_LOC is the location of the `switch'.
   SWITCH_COND_LOC is the location of the switch's condition.
   EXPLICIT_CAST_P is true if the expression EXP has an explicit cast.  */

tree
c_start_case (location_t switch_loc,
	      location_t switch_cond_loc,
	      tree exp, bool explicit_cast_p)
{
  tree orig_type = error_mark_node;
  bool bool_cond_p = false;
  struct c_switch *cs;

  if (exp != error_mark_node)
    {
      orig_type = TREE_TYPE (exp);

      if (!INTEGRAL_TYPE_P (orig_type))
	{
	  if (orig_type != error_mark_node)
	    {
	      error_at (switch_cond_loc, "switch quantity not an integer");
	      orig_type = error_mark_node;
	    }
	  exp = integer_zero_node;
	}
      else
	{
	  tree type = TYPE_MAIN_VARIANT (orig_type);
	  tree e = exp;

	  /* Warn if the condition has boolean value.  */
	  while (TREE_CODE (e) == COMPOUND_EXPR)
	    e = TREE_OPERAND (e, 1);

	  if ((TREE_CODE (type) == BOOLEAN_TYPE
	       || truth_value_p (TREE_CODE (e)))
	      /* Explicit cast to int suppresses this warning.  */
	      && !(TREE_CODE (type) == INTEGER_TYPE
		   && explicit_cast_p))
	    bool_cond_p = true;

	  if (!in_system_header_at (input_location)
	      && (type == long_integer_type_node
		  || type == long_unsigned_type_node))
	    warning_at (switch_cond_loc,
			OPT_Wtraditional, "%<long%> switch expression not "
			"converted to %<int%> in ISO C");

	  exp = c_fully_fold (exp, false, NULL);
	  exp = default_conversion (exp);

	  if (warn_sequence_point)
	    verify_sequence_points (exp);
	}
    }

  /* Add this new SWITCH_EXPR to the stack.  */
  cs = XNEW (struct c_switch);
  cs->switch_expr = build3 (SWITCH_EXPR, orig_type, exp, NULL_TREE, NULL_TREE);
  SET_EXPR_LOCATION (cs->switch_expr, switch_loc);
  cs->orig_type = orig_type;
  cs->cases = splay_tree_new (case_compare, NULL, NULL);
  cs->bindings = c_get_switch_bindings ();
  cs->bool_cond_p = bool_cond_p;
  cs->outside_range_p = false;
  cs->next = c_switch_stack;
  c_switch_stack = cs;

  return add_stmt (cs->switch_expr);
}

/* Process a case label at location LOC.  */

tree
do_case (location_t loc, tree low_value, tree high_value)
{
  tree label = NULL_TREE;

  if (low_value && TREE_CODE (low_value) != INTEGER_CST)
    {
      low_value = c_fully_fold (low_value, false, NULL);
      if (TREE_CODE (low_value) == INTEGER_CST)
	pedwarn (loc, OPT_Wpedantic,
		 "case label is not an integer constant expression");
    }

  if (high_value && TREE_CODE (high_value) != INTEGER_CST)
    {
      high_value = c_fully_fold (high_value, false, NULL);
      if (TREE_CODE (high_value) == INTEGER_CST)
	pedwarn (input_location, OPT_Wpedantic,
		 "case label is not an integer constant expression");
    }

  if (c_switch_stack == NULL)
    {
      if (low_value)
	error_at (loc, "case label not within a switch statement");
      else
	error_at (loc, "%<default%> label not within a switch statement");
      return NULL_TREE;
    }

  if (c_check_switch_jump_warnings (c_switch_stack->bindings,
				    EXPR_LOCATION (c_switch_stack->switch_expr),
				    loc))
    return NULL_TREE;

  label = c_add_case_label (loc, c_switch_stack->cases,
			    SWITCH_COND (c_switch_stack->switch_expr),
			    c_switch_stack->orig_type,
			    low_value, high_value,
			    &c_switch_stack->outside_range_p);
  if (label == error_mark_node)
    label = NULL_TREE;
  return label;
}

/* Finish the switch statement.  TYPE is the original type of the
   controlling expression of the switch, or NULL_TREE.  */

void
c_finish_case (tree body, tree type)
{
  struct c_switch *cs = c_switch_stack;
  location_t switch_location;

  SWITCH_BODY (cs->switch_expr) = body;

  /* Emit warnings as needed.  */
  switch_location = EXPR_LOCATION (cs->switch_expr);
  c_do_switch_warnings (cs->cases, switch_location,
			type ? type : TREE_TYPE (cs->switch_expr),
			SWITCH_COND (cs->switch_expr),
			cs->bool_cond_p, cs->outside_range_p);

  /* Pop the stack.  */
  c_switch_stack = cs->next;
  splay_tree_delete (cs->cases);
  c_release_switch_bindings (cs->bindings);
  XDELETE (cs);
}

/* Emit an if statement.  IF_LOCUS is the location of the 'if'.  COND,
   THEN_BLOCK and ELSE_BLOCK are expressions to be used; ELSE_BLOCK
   may be null.  NESTED_IF is true if THEN_BLOCK contains another IF
   statement, and was not surrounded with parenthesis.  */

void
c_finish_if_stmt (location_t if_locus, tree cond, tree then_block,
		  tree else_block, bool nested_if)
{
  tree stmt;

  /* If the condition has array notations, then the rank of the then_block and
     else_block must be either 0 or be equal to the rank of the condition.  If
     the condition does not have array notations then break them up as it is
     broken up in a normal expression.  */
  if (flag_cilkplus && contains_array_notation_expr (cond))
    {
      size_t then_rank = 0, cond_rank = 0, else_rank = 0;
      if (!find_rank (if_locus, cond, cond, true, &cond_rank))
	return;
      if (then_block
	  && !find_rank (if_locus, then_block, then_block, true, &then_rank))
	return;
      if (else_block
	  && !find_rank (if_locus, else_block, else_block, true, &else_rank)) 
	return;
      if (cond_rank != then_rank && then_rank != 0)
	{
	  error_at (if_locus, "rank-mismatch between if-statement%'s condition"
		    " and the then-block");
	  return;
	}
      else if (cond_rank != else_rank && else_rank != 0)
	{
	  error_at (if_locus, "rank-mismatch between if-statement%'s condition"
		    " and the else-block");
	  return;
	}
    }
  /* Diagnose an ambiguous else if if-then-else is nested inside if-then.  */
  if (warn_parentheses && nested_if && else_block == NULL)
    {
      tree inner_if = then_block;

      /* We know from the grammar productions that there is an IF nested
	 within THEN_BLOCK.  Due to labels and c99 conditional declarations,
	 it might not be exactly THEN_BLOCK, but should be the last
	 non-container statement within.  */
      while (1)
	switch (TREE_CODE (inner_if))
	  {
	  case COND_EXPR:
	    goto found;
	  case BIND_EXPR:
	    inner_if = BIND_EXPR_BODY (inner_if);
	    break;
	  case STATEMENT_LIST:
	    inner_if = expr_last (then_block);
	    break;
	  case TRY_FINALLY_EXPR:
	  case TRY_CATCH_EXPR:
	    inner_if = TREE_OPERAND (inner_if, 0);
	    break;
	  default:
	    gcc_unreachable ();
	  }
    found:

      if (COND_EXPR_ELSE (inner_if))
	 warning_at (if_locus, OPT_Wparentheses,
		     "suggest explicit braces to avoid ambiguous %<else%>");
    }

  stmt = build3 (COND_EXPR, void_type_node, cond, then_block, else_block);
  SET_EXPR_LOCATION (stmt, if_locus);
  add_stmt (stmt);
}

/* Emit a general-purpose loop construct.  START_LOCUS is the location of
   the beginning of the loop.  COND is the loop condition.  COND_IS_FIRST
   is false for DO loops.  INCR is the FOR increment expression.  BODY is
   the statement controlled by the loop.  BLAB is the break label.  CLAB is
   the continue label.  Everything is allowed to be NULL.  */

void
c_finish_loop (location_t start_locus, tree cond, tree incr, tree body,
	       tree blab, tree clab, bool cond_is_first)
{
  tree entry = NULL, exit = NULL, t;

  /* In theory could forbid cilk spawn for loop increment expression,
     but it should work just fine.  */
  
  /* If the condition is zero don't generate a loop construct.  */
  if (cond && integer_zerop (cond))
    {
      if (cond_is_first)
	{
	  t = build_and_jump (&blab);
	  SET_EXPR_LOCATION (t, start_locus);
	  add_stmt (t);
	}
    }
  else
    {
      tree top = build1 (LABEL_EXPR, void_type_node, NULL_TREE);

      /* If we have an exit condition, then we build an IF with gotos either
	 out of the loop, or to the top of it.  If there's no exit condition,
	 then we just build a jump back to the top.  */
      exit = build_and_jump (&LABEL_EXPR_LABEL (top));

      if (cond && !integer_nonzerop (cond))
	{
	  /* Canonicalize the loop condition to the end.  This means
	     generating a branch to the loop condition.  Reuse the
	     continue label, if possible.  */
	  if (cond_is_first)
	    {
	      if (incr || !clab)
		{
		  entry = build1 (LABEL_EXPR, void_type_node, NULL_TREE);
		  t = build_and_jump (&LABEL_EXPR_LABEL (entry));
		}
	      else
		t = build1 (GOTO_EXPR, void_type_node, clab);
	      SET_EXPR_LOCATION (t, start_locus);
	      add_stmt (t);
	    }

	  t = build_and_jump (&blab);
	  if (cond_is_first)
	    exit = fold_build3_loc (start_locus,
				COND_EXPR, void_type_node, cond, exit, t);
	  else
	    exit = fold_build3_loc (input_location,
				COND_EXPR, void_type_node, cond, exit, t);
	}

      add_stmt (top);
    }

  if (body)
    add_stmt (body);
  if (clab)
    add_stmt (build1 (LABEL_EXPR, void_type_node, clab));
  if (incr)
    add_stmt (incr);
  if (entry)
    add_stmt (entry);
  if (exit)
    add_stmt (exit);
  if (blab)
    add_stmt (build1 (LABEL_EXPR, void_type_node, blab));
}

tree
c_finish_bc_stmt (location_t loc, tree *label_p, bool is_break)
{
  bool skip;
  tree label = *label_p;

  /* In switch statements break is sometimes stylistically used after
     a return statement.  This can lead to spurious warnings about
     control reaching the end of a non-void function when it is
     inlined.  Note that we are calling block_may_fallthru with
     language specific tree nodes; this works because
     block_may_fallthru returns true when given something it does not
     understand.  */
  skip = !block_may_fallthru (cur_stmt_list);

  if (!label)
    {
      if (!skip)
	*label_p = label = create_artificial_label (loc);
    }
  else if (TREE_CODE (label) == LABEL_DECL)
    ;
  else switch (TREE_INT_CST_LOW (label))
    {
    case 0:
      if (is_break)
	error_at (loc, "break statement not within loop or switch");
      else
	error_at (loc, "continue statement not within a loop");
      return NULL_TREE;

    case 1:
      gcc_assert (is_break);
      error_at (loc, "break statement used with OpenMP for loop");
      return NULL_TREE;

    case 2:
      if (is_break) 
	error ("break statement within %<#pragma simd%> loop body");
      else 
	error ("continue statement within %<#pragma simd%> loop body");
      return NULL_TREE;

    default:
      gcc_unreachable ();
    }

  if (skip)
    return NULL_TREE;

  if (!is_break)
    add_stmt (build_predict_expr (PRED_CONTINUE, NOT_TAKEN));

  return add_stmt (build1 (GOTO_EXPR, void_type_node, label));
}

/* A helper routine for c_process_expr_stmt and c_finish_stmt_expr.  */

static void
emit_side_effect_warnings (location_t loc, tree expr)
{
  if (expr == error_mark_node)
    ;
  else if (!TREE_SIDE_EFFECTS (expr))
    {
      if (!VOID_TYPE_P (TREE_TYPE (expr)) && !TREE_NO_WARNING (expr))
	warning_at (loc, OPT_Wunused_value, "statement with no effect");
    }
  else if (TREE_CODE (expr) == COMPOUND_EXPR)
    {
      tree r = expr;
      location_t cloc = loc;
      while (TREE_CODE (r) == COMPOUND_EXPR)
	{
	  if (EXPR_HAS_LOCATION (r))
	    cloc = EXPR_LOCATION (r);
	  r = TREE_OPERAND (r, 1);
	}
      if (!TREE_SIDE_EFFECTS (r)
	  && !VOID_TYPE_P (TREE_TYPE (r))
	  && !CONVERT_EXPR_P (r)
	  && !TREE_NO_WARNING (r)
	  && !TREE_NO_WARNING (expr))
	warning_at (cloc, OPT_Wunused_value,
		    "right-hand operand of comma expression has no effect");
    }
  else
    warn_if_unused_value (expr, loc);
}

/* Process an expression as if it were a complete statement.  Emit
   diagnostics, but do not call ADD_STMT.  LOC is the location of the
   statement.  */

tree
c_process_expr_stmt (location_t loc, tree expr)
{
  tree exprv;

  if (!expr)
    return NULL_TREE;

  expr = c_fully_fold (expr, false, NULL);

  if (warn_sequence_point)
    verify_sequence_points (expr);

  if (TREE_TYPE (expr) != error_mark_node
      && !COMPLETE_OR_VOID_TYPE_P (TREE_TYPE (expr))
      && TREE_CODE (TREE_TYPE (expr)) != ARRAY_TYPE)
    error_at (loc, "expression statement has incomplete type");

  /* If we're not processing a statement expression, warn about unused values.
     Warnings for statement expressions will be emitted later, once we figure
     out which is the result.  */
  if (!STATEMENT_LIST_STMT_EXPR (cur_stmt_list)
      && warn_unused_value)
    emit_side_effect_warnings (loc, expr);

  exprv = expr;
  while (TREE_CODE (exprv) == COMPOUND_EXPR)
    exprv = TREE_OPERAND (exprv, 1);
  while (CONVERT_EXPR_P (exprv))
    exprv = TREE_OPERAND (exprv, 0);
  if (DECL_P (exprv)
      || handled_component_p (exprv)
      || TREE_CODE (exprv) == ADDR_EXPR)
    mark_exp_read (exprv);

  /* If the expression is not of a type to which we cannot assign a line
     number, wrap the thing in a no-op NOP_EXPR.  */
  if (DECL_P (expr) || CONSTANT_CLASS_P (expr))
    {
      expr = build1 (NOP_EXPR, TREE_TYPE (expr), expr);
      SET_EXPR_LOCATION (expr, loc);
    }

  return expr;
}

/* Emit an expression as a statement.  LOC is the location of the
   expression.  */

tree
c_finish_expr_stmt (location_t loc, tree expr)
{
  if (expr)
    return add_stmt (c_process_expr_stmt (loc, expr));
  else
    return NULL;
}

/* Do the opposite and emit a statement as an expression.  To begin,
   create a new binding level and return it.  */

tree
c_begin_stmt_expr (void)
{
  tree ret;

  /* We must force a BLOCK for this level so that, if it is not expanded
     later, there is a way to turn off the entire subtree of blocks that
     are contained in it.  */
  keep_next_level ();
  ret = c_begin_compound_stmt (true);

  c_bindings_start_stmt_expr (c_switch_stack == NULL
			      ? NULL
			      : c_switch_stack->bindings);

  /* Mark the current statement list as belonging to a statement list.  */
  STATEMENT_LIST_STMT_EXPR (ret) = 1;

  return ret;
}

/* LOC is the location of the compound statement to which this body
   belongs.  */

tree
c_finish_stmt_expr (location_t loc, tree body)
{
  tree last, type, tmp, val;
  tree *last_p;

  body = c_end_compound_stmt (loc, body, true);

  c_bindings_end_stmt_expr (c_switch_stack == NULL
			    ? NULL
			    : c_switch_stack->bindings);

  /* Locate the last statement in BODY.  See c_end_compound_stmt
     about always returning a BIND_EXPR.  */
  last_p = &BIND_EXPR_BODY (body);
  last = BIND_EXPR_BODY (body);

 continue_searching:
  if (TREE_CODE (last) == STATEMENT_LIST)
    {
      tree_stmt_iterator i;

      /* This can happen with degenerate cases like ({ }).  No value.  */
      if (!TREE_SIDE_EFFECTS (last))
	return body;

      /* If we're supposed to generate side effects warnings, process
	 all of the statements except the last.  */
      if (warn_unused_value)
	{
	  for (i = tsi_start (last); !tsi_one_before_end_p (i); tsi_next (&i))
	    {
	      location_t tloc;
	      tree t = tsi_stmt (i);

	      tloc = EXPR_HAS_LOCATION (t) ? EXPR_LOCATION (t) : loc;
	      emit_side_effect_warnings (tloc, t);
	    }
	}
      else
	i = tsi_last (last);
      last_p = tsi_stmt_ptr (i);
      last = *last_p;
    }

  /* If the end of the list is exception related, then the list was split
     by a call to push_cleanup.  Continue searching.  */
  if (TREE_CODE (last) == TRY_FINALLY_EXPR
      || TREE_CODE (last) == TRY_CATCH_EXPR)
    {
      last_p = &TREE_OPERAND (last, 0);
      last = *last_p;
      goto continue_searching;
    }

  if (last == error_mark_node)
    return last;

  /* In the case that the BIND_EXPR is not necessary, return the
     expression out from inside it.  */
  if (last == BIND_EXPR_BODY (body)
      && BIND_EXPR_VARS (body) == NULL)
    {
      /* Even if this looks constant, do not allow it in a constant
	 expression.  */
      last = c_wrap_maybe_const (last, true);
      /* Do not warn if the return value of a statement expression is
	 unused.  */
      TREE_NO_WARNING (last) = 1;
      return last;
    }

  /* Extract the type of said expression.  */
  type = TREE_TYPE (last);

  /* If we're not returning a value at all, then the BIND_EXPR that
     we already have is a fine expression to return.  */
  if (!type || VOID_TYPE_P (type))
    return body;

  /* Now that we've located the expression containing the value, it seems
     silly to make voidify_wrapper_expr repeat the process.  Create a
     temporary of the appropriate type and stick it in a TARGET_EXPR.  */
  tmp = create_tmp_var_raw (type);

  /* Unwrap a no-op NOP_EXPR as added by c_finish_expr_stmt.  This avoids
     tree_expr_nonnegative_p giving up immediately.  */
  val = last;
  if (TREE_CODE (val) == NOP_EXPR
      && TREE_TYPE (val) == TREE_TYPE (TREE_OPERAND (val, 0)))
    val = TREE_OPERAND (val, 0);

  *last_p = build2 (MODIFY_EXPR, void_type_node, tmp, val);
  SET_EXPR_LOCATION (*last_p, EXPR_LOCATION (last));

  {
    tree t = build4 (TARGET_EXPR, type, tmp, body, NULL_TREE, NULL_TREE);
    SET_EXPR_LOCATION (t, loc);
    return t;
  }
}

/* Begin and end compound statements.  This is as simple as pushing
   and popping new statement lists from the tree.  */

tree
c_begin_compound_stmt (bool do_scope)
{
  tree stmt = push_stmt_list ();
  if (do_scope)
    push_scope ();
  return stmt;
}

/* End a compound statement.  STMT is the statement.  LOC is the
   location of the compound statement-- this is usually the location
   of the opening brace.  */

tree
c_end_compound_stmt (location_t loc, tree stmt, bool do_scope)
{
  tree block = NULL;

  if (do_scope)
    {
      if (c_dialect_objc ())
	objc_clear_super_receiver ();
      block = pop_scope ();
    }

  stmt = pop_stmt_list (stmt);
  stmt = c_build_bind_expr (loc, block, stmt);

  /* If this compound statement is nested immediately inside a statement
     expression, then force a BIND_EXPR to be created.  Otherwise we'll
     do the wrong thing for ({ { 1; } }) or ({ 1; { } }).  In particular,
     STATEMENT_LISTs merge, and thus we can lose track of what statement
     was really last.  */
  if (building_stmt_list_p ()
      && STATEMENT_LIST_STMT_EXPR (cur_stmt_list)
      && TREE_CODE (stmt) != BIND_EXPR)
    {
      stmt = build3 (BIND_EXPR, void_type_node, NULL, stmt, NULL);
      TREE_SIDE_EFFECTS (stmt) = 1;
      SET_EXPR_LOCATION (stmt, loc);
    }

  return stmt;
}

/* Queue a cleanup.  CLEANUP is an expression/statement to be executed
   when the current scope is exited.  EH_ONLY is true when this is not
   meant to apply to normal control flow transfer.  */

void
push_cleanup (tree decl, tree cleanup, bool eh_only)
{
  enum tree_code code;
  tree stmt, list;
  bool stmt_expr;

  code = eh_only ? TRY_CATCH_EXPR : TRY_FINALLY_EXPR;
  stmt = build_stmt (DECL_SOURCE_LOCATION (decl), code, NULL, cleanup);
  add_stmt (stmt);
  stmt_expr = STATEMENT_LIST_STMT_EXPR (cur_stmt_list);
  list = push_stmt_list ();
  TREE_OPERAND (stmt, 0) = list;
  STATEMENT_LIST_STMT_EXPR (list) = stmt_expr;
}

/* Build a binary-operation expression without default conversions.
   CODE is the kind of expression to build.
   LOCATION is the operator's location.
   This function differs from `build' in several ways:
   the data type of the result is computed and recorded in it,
   warnings are generated if arg data types are invalid,
   special handling for addition and subtraction of pointers is known,
   and some optimization is done (operations on narrow ints
   are done in the narrower type when that gives the same result).
   Constant folding is also done before the result is returned.

   Note that the operands will never have enumeral types, or function
   or array types, because either they will have the default conversions
   performed or they have both just been converted to some other type in which
   the arithmetic is to be done.  */

tree
build_binary_op (location_t location, enum tree_code code,
		 tree orig_op0, tree orig_op1, int convert_p)
{
  tree type0, type1, orig_type0, orig_type1;
  tree eptype;
  enum tree_code code0, code1;
  tree op0, op1;
  tree ret = error_mark_node;
  const char *invalid_op_diag;
  bool op0_int_operands, op1_int_operands;
  bool int_const, int_const_or_overflow, int_operands;

  /* Expression code to give to the expression when it is built.
     Normally this is CODE, which is what the caller asked for,
     but in some special cases we change it.  */
  enum tree_code resultcode = code;

  /* Data type in which the computation is to be performed.
     In the simplest cases this is the common type of the arguments.  */
  tree result_type = NULL;

  /* When the computation is in excess precision, the type of the
     final EXCESS_PRECISION_EXPR.  */
  tree semantic_result_type = NULL;

  /* Nonzero means operands have already been type-converted
     in whatever way is necessary.
     Zero means they need to be converted to RESULT_TYPE.  */
  int converted = 0;

  /* Nonzero means create the expression with this type, rather than
     RESULT_TYPE.  */
  tree build_type = 0;

  /* Nonzero means after finally constructing the expression
     convert it to this type.  */
  tree final_type = 0;

  /* Nonzero if this is an operation like MIN or MAX which can
     safely be computed in short if both args are promoted shorts.
     Also implies COMMON.
     -1 indicates a bitwise operation; this makes a difference
     in the exact conditions for when it is safe to do the operation
     in a narrower mode.  */
  int shorten = 0;

  /* Nonzero if this is a comparison operation;
     if both args are promoted shorts, compare the original shorts.
     Also implies COMMON.  */
  int short_compare = 0;

  /* Nonzero if this is a right-shift operation, which can be computed on the
     original short and then promoted if the operand is a promoted short.  */
  int short_shift = 0;

  /* Nonzero means set RESULT_TYPE to the common type of the args.  */
  int common = 0;

  /* True means types are compatible as far as ObjC is concerned.  */
  bool objc_ok;

  /* True means this is an arithmetic operation that may need excess
     precision.  */
  bool may_need_excess_precision;

  /* True means this is a boolean operation that converts both its
     operands to truth-values.  */
  bool boolean_op = false;

  /* Remember whether we're doing / or %.  */
  bool doing_div_or_mod = false;

  /* Remember whether we're doing << or >>.  */
  bool doing_shift = false;

  /* Tree holding instrumentation expression.  */
  tree instrument_expr = NULL;

  if (location == UNKNOWN_LOCATION)
    location = input_location;

  op0 = orig_op0;
  op1 = orig_op1;

  op0_int_operands = EXPR_INT_CONST_OPERANDS (orig_op0);
  if (op0_int_operands)
    op0 = remove_c_maybe_const_expr (op0);
  op1_int_operands = EXPR_INT_CONST_OPERANDS (orig_op1);
  if (op1_int_operands)
    op1 = remove_c_maybe_const_expr (op1);
  int_operands = (op0_int_operands && op1_int_operands);
  if (int_operands)
    {
      int_const_or_overflow = (TREE_CODE (orig_op0) == INTEGER_CST
			       && TREE_CODE (orig_op1) == INTEGER_CST);
      int_const = (int_const_or_overflow
		   && !TREE_OVERFLOW (orig_op0)
		   && !TREE_OVERFLOW (orig_op1));
    }
  else
    int_const = int_const_or_overflow = false;

  /* Do not apply default conversion in mixed vector/scalar expression.  */
  if (convert_p
      && VECTOR_TYPE_P (TREE_TYPE (op0)) == VECTOR_TYPE_P (TREE_TYPE (op1)))
    {
      op0 = default_conversion (op0);
      op1 = default_conversion (op1);
    }

  /* When Cilk Plus is enabled and there are array notations inside op0, then
     we check to see if there are builtin array notation functions.  If
     so, then we take on the type of the array notation inside it.  */
  if (flag_cilkplus && contains_array_notation_expr (op0)) 
    orig_type0 = type0 = find_correct_array_notation_type (op0);
  else
    orig_type0 = type0 = TREE_TYPE (op0);

  if (flag_cilkplus && contains_array_notation_expr (op1))
    orig_type1 = type1 = find_correct_array_notation_type (op1);
  else 
    orig_type1 = type1 = TREE_TYPE (op1);

  /* The expression codes of the data types of the arguments tell us
     whether the arguments are integers, floating, pointers, etc.  */
  code0 = TREE_CODE (type0);
  code1 = TREE_CODE (type1);

  /* Strip NON_LVALUE_EXPRs, etc., since we aren't using as an lvalue.  */
  STRIP_TYPE_NOPS (op0);
  STRIP_TYPE_NOPS (op1);

  /* If an error was already reported for one of the arguments,
     avoid reporting another error.  */

  if (code0 == ERROR_MARK || code1 == ERROR_MARK)
    return error_mark_node;

  if ((invalid_op_diag
       = targetm.invalid_binary_op (code, type0, type1)))
    {
      error_at (location, invalid_op_diag);
      return error_mark_node;
    }

  switch (code)
    {
    case PLUS_EXPR:
    case MINUS_EXPR:
    case MULT_EXPR:
    case TRUNC_DIV_EXPR:
    case CEIL_DIV_EXPR:
    case FLOOR_DIV_EXPR:
    case ROUND_DIV_EXPR:
    case EXACT_DIV_EXPR:
      may_need_excess_precision = true;
      break;
    default:
      may_need_excess_precision = false;
      break;
    }
  if (TREE_CODE (op0) == EXCESS_PRECISION_EXPR)
    {
      op0 = TREE_OPERAND (op0, 0);
      type0 = TREE_TYPE (op0);
    }
  else if (may_need_excess_precision
	   && (eptype = excess_precision_type (type0)) != NULL_TREE)
    {
      type0 = eptype;
      op0 = convert (eptype, op0);
    }
  if (TREE_CODE (op1) == EXCESS_PRECISION_EXPR)
    {
      op1 = TREE_OPERAND (op1, 0);
      type1 = TREE_TYPE (op1);
    }
  else if (may_need_excess_precision
	   && (eptype = excess_precision_type (type1)) != NULL_TREE)
    {
      type1 = eptype;
      op1 = convert (eptype, op1);
    }

  objc_ok = objc_compare_types (type0, type1, -3, NULL_TREE);

  /* In case when one of the operands of the binary operation is
     a vector and another is a scalar -- convert scalar to vector.  */
  if ((code0 == VECTOR_TYPE) != (code1 == VECTOR_TYPE))
    {
      enum stv_conv convert_flag = scalar_to_vector (location, code, op0, op1,
						     true);

      switch (convert_flag)
	{
	  case stv_error:
	    return error_mark_node;
	  case stv_firstarg:
	    {
              bool maybe_const = true;
              tree sc;
              sc = c_fully_fold (op0, false, &maybe_const);
              sc = save_expr (sc);
              sc = convert (TREE_TYPE (type1), sc);
              op0 = build_vector_from_val (type1, sc);
              if (!maybe_const)
                op0 = c_wrap_maybe_const (op0, true);
              orig_type0 = type0 = TREE_TYPE (op0);
              code0 = TREE_CODE (type0);
              converted = 1;
              break;
	    }
	  case stv_secondarg:
	    {
	      bool maybe_const = true;
	      tree sc;
	      sc = c_fully_fold (op1, false, &maybe_const);
	      sc = save_expr (sc);
	      sc = convert (TREE_TYPE (type0), sc);
	      op1 = build_vector_from_val (type0, sc);
	      if (!maybe_const)
		op1 = c_wrap_maybe_const (op1, true);
	      orig_type1 = type1 = TREE_TYPE (op1);
	      code1 = TREE_CODE (type1);
	      converted = 1;
	      break;
	    }
	  default:
	    break;
	}
    }

  switch (code)
    {
    case PLUS_EXPR:
      /* Handle the pointer + int case.  */
      if (code0 == POINTER_TYPE && code1 == INTEGER_TYPE)
	{
	  ret = pointer_int_sum (location, PLUS_EXPR, op0, op1);
	  goto return_build_binary_op;
	}
      else if (code1 == POINTER_TYPE && code0 == INTEGER_TYPE)
	{
	  ret = pointer_int_sum (location, PLUS_EXPR, op1, op0);
	  goto return_build_binary_op;
	}
      else
	common = 1;
      break;

    case MINUS_EXPR:
      /* Subtraction of two similar pointers.
	 We must subtract them as integers, then divide by object size.  */
      if (code0 == POINTER_TYPE && code1 == POINTER_TYPE
	  && comp_target_types (location, type0, type1))
	{
	  ret = pointer_diff (location, op0, op1);
	  goto return_build_binary_op;
	}
      /* Handle pointer minus int.  Just like pointer plus int.  */
      else if (code0 == POINTER_TYPE && code1 == INTEGER_TYPE)
	{
	  ret = pointer_int_sum (location, MINUS_EXPR, op0, op1);
	  goto return_build_binary_op;
	}
      else
	common = 1;
      break;

    case MULT_EXPR:
      common = 1;
      break;

    case TRUNC_DIV_EXPR:
    case CEIL_DIV_EXPR:
    case FLOOR_DIV_EXPR:
    case ROUND_DIV_EXPR:
    case EXACT_DIV_EXPR:
      doing_div_or_mod = true;
      warn_for_div_by_zero (location, op1);

      if ((code0 == INTEGER_TYPE || code0 == REAL_TYPE
	   || code0 == FIXED_POINT_TYPE
	   || code0 == COMPLEX_TYPE || code0 == VECTOR_TYPE)
	  && (code1 == INTEGER_TYPE || code1 == REAL_TYPE
	      || code1 == FIXED_POINT_TYPE
	      || code1 == COMPLEX_TYPE || code1 == VECTOR_TYPE))
	{
	  enum tree_code tcode0 = code0, tcode1 = code1;

	  if (code0 == COMPLEX_TYPE || code0 == VECTOR_TYPE)
	    tcode0 = TREE_CODE (TREE_TYPE (TREE_TYPE (op0)));
	  if (code1 == COMPLEX_TYPE || code1 == VECTOR_TYPE)
	    tcode1 = TREE_CODE (TREE_TYPE (TREE_TYPE (op1)));

	  if (!((tcode0 == INTEGER_TYPE && tcode1 == INTEGER_TYPE)
	      || (tcode0 == FIXED_POINT_TYPE && tcode1 == FIXED_POINT_TYPE)))
	    resultcode = RDIV_EXPR;
	  else
	    /* Although it would be tempting to shorten always here, that
	       loses on some targets, since the modulo instruction is
	       undefined if the quotient can't be represented in the
	       computation mode.  We shorten only if unsigned or if
	       dividing by something we know != -1.  */
	    shorten = (TYPE_UNSIGNED (TREE_TYPE (orig_op0))
		       || (TREE_CODE (op1) == INTEGER_CST
			   && !integer_all_onesp (op1)));
	  common = 1;
	}
      break;

    case BIT_AND_EXPR:
    case BIT_IOR_EXPR:
    case BIT_XOR_EXPR:
      if (code0 == INTEGER_TYPE && code1 == INTEGER_TYPE)
	shorten = -1;
      /* Allow vector types which are not floating point types.   */
      else if (code0 == VECTOR_TYPE
	       && code1 == VECTOR_TYPE
	       && !VECTOR_FLOAT_TYPE_P (type0)
	       && !VECTOR_FLOAT_TYPE_P (type1))
	common = 1;
      break;

    case TRUNC_MOD_EXPR:
    case FLOOR_MOD_EXPR:
      doing_div_or_mod = true;
      warn_for_div_by_zero (location, op1);

      if (code0 == VECTOR_TYPE && code1 == VECTOR_TYPE
	  && TREE_CODE (TREE_TYPE (type0)) == INTEGER_TYPE
	  && TREE_CODE (TREE_TYPE (type1)) == INTEGER_TYPE)
	common = 1;
      else if (code0 == INTEGER_TYPE && code1 == INTEGER_TYPE)
	{
	  /* Although it would be tempting to shorten always here, that loses
	     on some targets, since the modulo instruction is undefined if the
	     quotient can't be represented in the computation mode.  We shorten
	     only if unsigned or if dividing by something we know != -1.  */
	  shorten = (TYPE_UNSIGNED (TREE_TYPE (orig_op0))
		     || (TREE_CODE (op1) == INTEGER_CST
			 && !integer_all_onesp (op1)));
	  common = 1;
	}
      break;

    case TRUTH_ANDIF_EXPR:
    case TRUTH_ORIF_EXPR:
    case TRUTH_AND_EXPR:
    case TRUTH_OR_EXPR:
    case TRUTH_XOR_EXPR:
      if ((code0 == INTEGER_TYPE || code0 == POINTER_TYPE
	   || code0 == REAL_TYPE || code0 == COMPLEX_TYPE
	   || code0 == FIXED_POINT_TYPE)
	  && (code1 == INTEGER_TYPE || code1 == POINTER_TYPE
	      || code1 == REAL_TYPE || code1 == COMPLEX_TYPE
	      || code1 == FIXED_POINT_TYPE))
	{
	  /* Result of these operations is always an int,
	     but that does not mean the operands should be
	     converted to ints!  */
	  result_type = integer_type_node;
	  if (op0_int_operands)
	    {
	      op0 = c_objc_common_truthvalue_conversion (location, orig_op0);
	      op0 = remove_c_maybe_const_expr (op0);
	    }
	  else
	    op0 = c_objc_common_truthvalue_conversion (location, op0);
	  if (op1_int_operands)
	    {
	      op1 = c_objc_common_truthvalue_conversion (location, orig_op1);
	      op1 = remove_c_maybe_const_expr (op1);
	    }
	  else
	    op1 = c_objc_common_truthvalue_conversion (location, op1);
	  converted = 1;
	  boolean_op = true;
	}
      if (code == TRUTH_ANDIF_EXPR)
	{
	  int_const_or_overflow = (int_operands
				   && TREE_CODE (orig_op0) == INTEGER_CST
				   && (op0 == truthvalue_false_node
				       || TREE_CODE (orig_op1) == INTEGER_CST));
	  int_const = (int_const_or_overflow
		       && !TREE_OVERFLOW (orig_op0)
		       && (op0 == truthvalue_false_node
			   || !TREE_OVERFLOW (orig_op1)));
	}
      else if (code == TRUTH_ORIF_EXPR)
	{
	  int_const_or_overflow = (int_operands
				   && TREE_CODE (orig_op0) == INTEGER_CST
				   && (op0 == truthvalue_true_node
				       || TREE_CODE (orig_op1) == INTEGER_CST));
	  int_const = (int_const_or_overflow
		       && !TREE_OVERFLOW (orig_op0)
		       && (op0 == truthvalue_true_node
			   || !TREE_OVERFLOW (orig_op1)));
	}
      break;

      /* Shift operations: result has same type as first operand;
	 always convert second operand to int.
	 Also set SHORT_SHIFT if shifting rightward.  */

    case RSHIFT_EXPR:
      if (code0 == VECTOR_TYPE && code1 == INTEGER_TYPE
          && TREE_CODE (TREE_TYPE (type0)) == INTEGER_TYPE)
        {
          result_type = type0;
          converted = 1;
        }
      else if (code0 == VECTOR_TYPE && code1 == VECTOR_TYPE
	  && TREE_CODE (TREE_TYPE (type0)) == INTEGER_TYPE
          && TREE_CODE (TREE_TYPE (type1)) == INTEGER_TYPE
          && TYPE_VECTOR_SUBPARTS (type0) == TYPE_VECTOR_SUBPARTS (type1))
	{
	  result_type = type0;
	  converted = 1;
	}
      else if ((code0 == INTEGER_TYPE || code0 == FIXED_POINT_TYPE)
	  && code1 == INTEGER_TYPE)
	{
	  doing_shift = true;
	  if (TREE_CODE (op1) == INTEGER_CST)
	    {
	      if (tree_int_cst_sgn (op1) < 0)
		{
		  int_const = false;
		  if (c_inhibit_evaluation_warnings == 0)
		    warning_at (location, OPT_Wshift_count_negative,
				"right shift count is negative");
		}
	      else
		{
		  if (!integer_zerop (op1))
		    short_shift = 1;

		  if (compare_tree_int (op1, TYPE_PRECISION (type0)) >= 0)
		    {
		      int_const = false;
		      if (c_inhibit_evaluation_warnings == 0)
			warning_at (location, OPT_Wshift_count_overflow,
				    "right shift count >= width of type");
		    }
		}
	    }

	  /* Use the type of the value to be shifted.  */
	  result_type = type0;
	  /* Avoid converting op1 to result_type later.  */
	  converted = 1;
	}
      break;

    case LSHIFT_EXPR:
      if (code0 == VECTOR_TYPE && code1 == INTEGER_TYPE
          && TREE_CODE (TREE_TYPE (type0)) == INTEGER_TYPE)
        {
          result_type = type0;
          converted = 1;
        }
      else if (code0 == VECTOR_TYPE && code1 == VECTOR_TYPE
	  && TREE_CODE (TREE_TYPE (type0)) == INTEGER_TYPE
          && TREE_CODE (TREE_TYPE (type1)) == INTEGER_TYPE
          && TYPE_VECTOR_SUBPARTS (type0) == TYPE_VECTOR_SUBPARTS (type1))
	{
	  result_type = type0;
	  converted = 1;
	}
      else if ((code0 == INTEGER_TYPE || code0 == FIXED_POINT_TYPE)
	  && code1 == INTEGER_TYPE)
	{
	  doing_shift = true;
	  if (TREE_CODE (op0) == INTEGER_CST
	      && tree_int_cst_sgn (op0) < 0)
	    {
	      /* Don't reject a left shift of a negative value in a context
		 where a constant expression is needed in C90.  */
	      if (flag_isoc99)
		int_const = false;
	      if (c_inhibit_evaluation_warnings == 0)
		warning_at (location, OPT_Wshift_negative_value,
			    "left shift of negative value");
	    }
	  if (TREE_CODE (op1) == INTEGER_CST)
	    {
	      if (tree_int_cst_sgn (op1) < 0)
		{
		  int_const = false;
		  if (c_inhibit_evaluation_warnings == 0)
		    warning_at (location, OPT_Wshift_count_negative,
				"left shift count is negative");
		}

	      else if (compare_tree_int (op1, TYPE_PRECISION (type0)) >= 0)
		{
		  int_const = false;
		  if (c_inhibit_evaluation_warnings == 0)
		    warning_at (location, OPT_Wshift_count_overflow,
				"left shift count >= width of type");
		}
	    }

	  /* Use the type of the value to be shifted.  */
	  result_type = type0;
	  /* Avoid converting op1 to result_type later.  */
	  converted = 1;
	}
      break;

    case EQ_EXPR:
    case NE_EXPR:
      if (code0 == VECTOR_TYPE && code1 == VECTOR_TYPE)
        {
          tree intt;
	  if (!vector_types_compatible_elements_p (type0, type1))
            {
              error_at (location, "comparing vectors with different "
                                  "element types");
              return error_mark_node;
            }

          if (TYPE_VECTOR_SUBPARTS (type0) != TYPE_VECTOR_SUBPARTS (type1))
            {
              error_at (location, "comparing vectors with different "
                                  "number of elements");
              return error_mark_node;
            }

          /* Always construct signed integer vector type.  */
          intt = c_common_type_for_size (GET_MODE_BITSIZE
					   (TYPE_MODE (TREE_TYPE (type0))), 0);
          result_type = build_opaque_vector_type (intt,
						  TYPE_VECTOR_SUBPARTS (type0));
          converted = 1;
          break;
        }
      if (FLOAT_TYPE_P (type0) || FLOAT_TYPE_P (type1))
	warning_at (location,
		    OPT_Wfloat_equal,
		    "comparing floating point with == or != is unsafe");
      /* Result of comparison is always int,
	 but don't convert the args to int!  */
      build_type = integer_type_node;
      if ((code0 == INTEGER_TYPE || code0 == REAL_TYPE
	   || code0 == FIXED_POINT_TYPE || code0 == COMPLEX_TYPE)
	  && (code1 == INTEGER_TYPE || code1 == REAL_TYPE
	      || code1 == FIXED_POINT_TYPE || code1 == COMPLEX_TYPE))
	short_compare = 1;
      else if (code0 == POINTER_TYPE && null_pointer_constant_p (orig_op1))
	{
	  if (TREE_CODE (op0) == ADDR_EXPR
	      && decl_with_nonnull_addr_p (TREE_OPERAND (op0, 0)))
	    {
	      if (code == EQ_EXPR)
		warning_at (location,
			    OPT_Waddress,
			    "the comparison will always evaluate as %<false%> "
			    "for the address of %qD will never be NULL",
			    TREE_OPERAND (op0, 0));
	      else
		warning_at (location,
			    OPT_Waddress,
			    "the comparison will always evaluate as %<true%> "
			    "for the address of %qD will never be NULL",
			    TREE_OPERAND (op0, 0));
	    }
	  result_type = type0;
	}
      else if (code1 == POINTER_TYPE && null_pointer_constant_p (orig_op0))
	{
	  if (TREE_CODE (op1) == ADDR_EXPR
	      && decl_with_nonnull_addr_p (TREE_OPERAND (op1, 0)))
	    {
	      if (code == EQ_EXPR)
		warning_at (location,
			    OPT_Waddress,
			    "the comparison will always evaluate as %<false%> "
			    "for the address of %qD will never be NULL",
			    TREE_OPERAND (op1, 0));
	      else
		warning_at (location,
			    OPT_Waddress,
			    "the comparison will always evaluate as %<true%> "
			    "for the address of %qD will never be NULL",
			    TREE_OPERAND (op1, 0));
	    }
	  result_type = type1;
	}
      else if (code0 == POINTER_TYPE && code1 == POINTER_TYPE)
	{
	  tree tt0 = TREE_TYPE (type0);
	  tree tt1 = TREE_TYPE (type1);
	  addr_space_t as0 = TYPE_ADDR_SPACE (tt0);
	  addr_space_t as1 = TYPE_ADDR_SPACE (tt1);
	  addr_space_t as_common = ADDR_SPACE_GENERIC;

	  /* Anything compares with void *.  void * compares with anything.
	     Otherwise, the targets must be compatible
	     and both must be object or both incomplete.  */
	  if (comp_target_types (location, type0, type1))
	    result_type = common_pointer_type (type0, type1);
	  else if (!addr_space_superset (as0, as1, &as_common))
	    {
	      error_at (location, "comparison of pointers to "
			"disjoint address spaces");
	      return error_mark_node;
	    }
	  else if (VOID_TYPE_P (tt0) && !TYPE_ATOMIC (tt0))
	    {
	      if (pedantic && TREE_CODE (tt1) == FUNCTION_TYPE)
		pedwarn (location, OPT_Wpedantic, "ISO C forbids "
			 "comparison of %<void *%> with function pointer");
	    }
	  else if (VOID_TYPE_P (tt1) && !TYPE_ATOMIC (tt1))
	    {
	      if (pedantic && TREE_CODE (tt0) == FUNCTION_TYPE)
		pedwarn (location, OPT_Wpedantic, "ISO C forbids "
			 "comparison of %<void *%> with function pointer");
	    }
	  else
	    /* Avoid warning about the volatile ObjC EH puts on decls.  */
	    if (!objc_ok)
	      pedwarn (location, 0,
		       "comparison of distinct pointer types lacks a cast");

	  if (result_type == NULL_TREE)
	    {
	      int qual = ENCODE_QUAL_ADDR_SPACE (as_common);
	      result_type = build_pointer_type
			      (build_qualified_type (void_type_node, qual));
	    }
	}
      else if (code0 == POINTER_TYPE && code1 == INTEGER_TYPE)
	{
	  result_type = type0;
	  pedwarn (location, 0, "comparison between pointer and integer");
	}
      else if (code0 == INTEGER_TYPE && code1 == POINTER_TYPE)
	{
	  result_type = type1;
	  pedwarn (location, 0, "comparison between pointer and integer");
	}
      if ((TREE_CODE (TREE_TYPE (orig_op0)) == BOOLEAN_TYPE
	   || truth_value_p (TREE_CODE (orig_op0)))
	  ^ (TREE_CODE (TREE_TYPE (orig_op1)) == BOOLEAN_TYPE
	     || truth_value_p (TREE_CODE (orig_op1))))
	maybe_warn_bool_compare (location, code, orig_op0, orig_op1);
      break;

    case LE_EXPR:
    case GE_EXPR:
    case LT_EXPR:
    case GT_EXPR:
      if (code0 == VECTOR_TYPE && code1 == VECTOR_TYPE)
        {
          tree intt;
	  if (!vector_types_compatible_elements_p (type0, type1))
            {
              error_at (location, "comparing vectors with different "
                                  "element types");
              return error_mark_node;
            }

          if (TYPE_VECTOR_SUBPARTS (type0) != TYPE_VECTOR_SUBPARTS (type1))
            {
              error_at (location, "comparing vectors with different "
                                  "number of elements");
              return error_mark_node;
            }

          /* Always construct signed integer vector type.  */
          intt = c_common_type_for_size (GET_MODE_BITSIZE
					   (TYPE_MODE (TREE_TYPE (type0))), 0);
          result_type = build_opaque_vector_type (intt,
						  TYPE_VECTOR_SUBPARTS (type0));
          converted = 1;
          break;
        }
      build_type = integer_type_node;
      if ((code0 == INTEGER_TYPE || code0 == REAL_TYPE
	   || code0 == FIXED_POINT_TYPE)
	  && (code1 == INTEGER_TYPE || code1 == REAL_TYPE
	      || code1 == FIXED_POINT_TYPE))
	short_compare = 1;
      else if (code0 == POINTER_TYPE && code1 == POINTER_TYPE)
	{
	  addr_space_t as0 = TYPE_ADDR_SPACE (TREE_TYPE (type0));
	  addr_space_t as1 = TYPE_ADDR_SPACE (TREE_TYPE (type1));
	  addr_space_t as_common;

	  if (comp_target_types (location, type0, type1))
	    {
	      result_type = common_pointer_type (type0, type1);
	      if (!COMPLETE_TYPE_P (TREE_TYPE (type0))
		  != !COMPLETE_TYPE_P (TREE_TYPE (type1)))
		pedwarn (location, 0,
			 "comparison of complete and incomplete pointers");
	      else if (TREE_CODE (TREE_TYPE (type0)) == FUNCTION_TYPE)
		pedwarn (location, OPT_Wpedantic, "ISO C forbids "
			 "ordered comparisons of pointers to functions");
	      else if (null_pointer_constant_p (orig_op0)
		       || null_pointer_constant_p (orig_op1))
		warning_at (location, OPT_Wextra,
			    "ordered comparison of pointer with null pointer");

	    }
	  else if (!addr_space_superset (as0, as1, &as_common))
	    {
	      error_at (location, "comparison of pointers to "
			"disjoint address spaces");
	      return error_mark_node;
	    }
	  else
	    {
	      int qual = ENCODE_QUAL_ADDR_SPACE (as_common);
	      result_type = build_pointer_type
			      (build_qualified_type (void_type_node, qual));
	      pedwarn (location, 0,
		       "comparison of distinct pointer types lacks a cast");
	    }
	}
      else if (code0 == POINTER_TYPE && null_pointer_constant_p (orig_op1))
	{
	  result_type = type0;
	  if (pedantic)
	    pedwarn (location, OPT_Wpedantic,
		     "ordered comparison of pointer with integer zero");
	  else if (extra_warnings)
	    warning_at (location, OPT_Wextra,
			"ordered comparison of pointer with integer zero");
	}
      else if (code1 == POINTER_TYPE && null_pointer_constant_p (orig_op0))
	{
	  result_type = type1;
	  if (pedantic)
	    pedwarn (location, OPT_Wpedantic,
		     "ordered comparison of pointer with integer zero");
	  else if (extra_warnings)
	    warning_at (location, OPT_Wextra,
			"ordered comparison of pointer with integer zero");
	}
      else if (code0 == POINTER_TYPE && code1 == INTEGER_TYPE)
	{
	  result_type = type0;
	  pedwarn (location, 0, "comparison between pointer and integer");
	}
      else if (code0 == INTEGER_TYPE && code1 == POINTER_TYPE)
	{
	  result_type = type1;
	  pedwarn (location, 0, "comparison between pointer and integer");
	}
      if ((TREE_CODE (TREE_TYPE (orig_op0)) == BOOLEAN_TYPE
	   || truth_value_p (TREE_CODE (orig_op0)))
	  ^ (TREE_CODE (TREE_TYPE (orig_op1)) == BOOLEAN_TYPE
	     || truth_value_p (TREE_CODE (orig_op1))))
	maybe_warn_bool_compare (location, code, orig_op0, orig_op1);
      break;

    default:
      gcc_unreachable ();
    }

  if (code0 == ERROR_MARK || code1 == ERROR_MARK)
    return error_mark_node;

  if (code0 == VECTOR_TYPE && code1 == VECTOR_TYPE
      && (!tree_int_cst_equal (TYPE_SIZE (type0), TYPE_SIZE (type1))
	  || !vector_types_compatible_elements_p (type0, type1)))
    {
      binary_op_error (location, code, type0, type1);
      return error_mark_node;
    }

  if ((code0 == INTEGER_TYPE || code0 == REAL_TYPE || code0 == COMPLEX_TYPE
       || code0 == FIXED_POINT_TYPE || code0 == VECTOR_TYPE)
      &&
      (code1 == INTEGER_TYPE || code1 == REAL_TYPE || code1 == COMPLEX_TYPE
       || code1 == FIXED_POINT_TYPE || code1 == VECTOR_TYPE))
    {
      bool first_complex = (code0 == COMPLEX_TYPE);
      bool second_complex = (code1 == COMPLEX_TYPE);
      int none_complex = (!first_complex && !second_complex);

      if (shorten || common || short_compare)
	{
	  result_type = c_common_type (type0, type1);
	  do_warn_double_promotion (result_type, type0, type1,
				    "implicit conversion from %qT to %qT "
				    "to match other operand of binary "
				    "expression",
				    location);
	  if (result_type == error_mark_node)
	    return error_mark_node;
	}

      if (first_complex != second_complex
	  && (code == PLUS_EXPR
	      || code == MINUS_EXPR
	      || code == MULT_EXPR
	      || (code == TRUNC_DIV_EXPR && first_complex))
	  && TREE_CODE (TREE_TYPE (result_type)) == REAL_TYPE
	  && flag_signed_zeros)
	{
	  /* An operation on mixed real/complex operands must be
	     handled specially, but the language-independent code can
	     more easily optimize the plain complex arithmetic if
	     -fno-signed-zeros.  */
	  tree real_type = TREE_TYPE (result_type);
	  tree real, imag;
	  if (type0 != orig_type0 || type1 != orig_type1)
	    {
	      gcc_assert (may_need_excess_precision && common);
	      semantic_result_type = c_common_type (orig_type0, orig_type1);
	    }
	  if (first_complex)
	    {
	      if (TREE_TYPE (op0) != result_type)
		op0 = convert_and_check (location, result_type, op0);
	      if (TREE_TYPE (op1) != real_type)
		op1 = convert_and_check (location, real_type, op1);
	    }
	  else
	    {
	      if (TREE_TYPE (op0) != real_type)
		op0 = convert_and_check (location, real_type, op0);
	      if (TREE_TYPE (op1) != result_type)
		op1 = convert_and_check (location, result_type, op1);
	    }
	  if (TREE_CODE (op0) == ERROR_MARK || TREE_CODE (op1) == ERROR_MARK)
	    return error_mark_node;
	  if (first_complex)
	    {
	      op0 = c_save_expr (op0);
	      real = build_unary_op (EXPR_LOCATION (orig_op0), REALPART_EXPR,
				     op0, 1);
	      imag = build_unary_op (EXPR_LOCATION (orig_op0), IMAGPART_EXPR,
				     op0, 1);
	      switch (code)
		{
		case MULT_EXPR:
		case TRUNC_DIV_EXPR:
		  op1 = c_save_expr (op1);
		  imag = build2 (resultcode, real_type, imag, op1);
		  /* Fall through.  */
		case PLUS_EXPR:
		case MINUS_EXPR:
		  real = build2 (resultcode, real_type, real, op1);
		  break;
		default:
		  gcc_unreachable();
		}
	    }
	  else
	    {
	      op1 = c_save_expr (op1);
	      real = build_unary_op (EXPR_LOCATION (orig_op1), REALPART_EXPR,
				     op1, 1);
	      imag = build_unary_op (EXPR_LOCATION (orig_op1), IMAGPART_EXPR,
				     op1, 1);
	      switch (code)
		{
		case MULT_EXPR:
		  op0 = c_save_expr (op0);
		  imag = build2 (resultcode, real_type, op0, imag);
		  /* Fall through.  */
		case PLUS_EXPR:
		  real = build2 (resultcode, real_type, op0, real);
		  break;
		case MINUS_EXPR:
		  real = build2 (resultcode, real_type, op0, real);
		  imag = build1 (NEGATE_EXPR, real_type, imag);
		  break;
		default:
		  gcc_unreachable();
		}
	    }
	  ret = build2 (COMPLEX_EXPR, result_type, real, imag);
	  goto return_build_binary_op;
	}

      /* For certain operations (which identify themselves by shorten != 0)
	 if both args were extended from the same smaller type,
	 do the arithmetic in that type and then extend.

	 shorten !=0 and !=1 indicates a bitwise operation.
	 For them, this optimization is safe only if
	 both args are zero-extended or both are sign-extended.
	 Otherwise, we might change the result.
	 Eg, (short)-1 | (unsigned short)-1 is (int)-1
	 but calculated in (unsigned short) it would be (unsigned short)-1.  */

      if (shorten && none_complex)
	{
	  final_type = result_type;
	  result_type = shorten_binary_op (result_type, op0, op1,
					   shorten == -1);
	}

      /* Shifts can be shortened if shifting right.  */

      if (short_shift)
	{
	  int unsigned_arg;
	  tree arg0 = get_narrower (op0, &unsigned_arg);

	  final_type = result_type;

	  if (arg0 == op0 && final_type == TREE_TYPE (op0))
	    unsigned_arg = TYPE_UNSIGNED (TREE_TYPE (op0));

	  if (TYPE_PRECISION (TREE_TYPE (arg0)) < TYPE_PRECISION (result_type)
	      && tree_int_cst_sgn (op1) > 0
	      /* We can shorten only if the shift count is less than the
		 number of bits in the smaller type size.  */
	      && compare_tree_int (op1, TYPE_PRECISION (TREE_TYPE (arg0))) < 0
	      /* We cannot drop an unsigned shift after sign-extension.  */
	      && (!TYPE_UNSIGNED (final_type) || unsigned_arg))
	    {
	      /* Do an unsigned shift if the operand was zero-extended.  */
	      result_type
		= c_common_signed_or_unsigned_type (unsigned_arg,
						    TREE_TYPE (arg0));
	      /* Convert value-to-be-shifted to that type.  */
	      if (TREE_TYPE (op0) != result_type)
		op0 = convert (result_type, op0);
	      converted = 1;
	    }
	}

      /* Comparison operations are shortened too but differently.
	 They identify themselves by setting short_compare = 1.  */

      if (short_compare)
	{
	  /* Don't write &op0, etc., because that would prevent op0
	     from being kept in a register.
	     Instead, make copies of the our local variables and
	     pass the copies by reference, then copy them back afterward.  */
	  tree xop0 = op0, xop1 = op1, xresult_type = result_type;
	  enum tree_code xresultcode = resultcode;
	  tree val
	    = shorten_compare (location, &xop0, &xop1, &xresult_type,
			       &xresultcode);

	  if (val != 0)
	    {
	      ret = val;
	      goto return_build_binary_op;
	    }

	  op0 = xop0, op1 = xop1;
	  converted = 1;
	  resultcode = xresultcode;

	  if (c_inhibit_evaluation_warnings == 0)
	    {
	      bool op0_maybe_const = true;
	      bool op1_maybe_const = true;
	      tree orig_op0_folded, orig_op1_folded;

	      if (in_late_binary_op)
		{
		  orig_op0_folded = orig_op0;
		  orig_op1_folded = orig_op1;
		}
	      else
		{
		  /* Fold for the sake of possible warnings, as in
		     build_conditional_expr.  This requires the
		     "original" values to be folded, not just op0 and
		     op1.  */
		  c_inhibit_evaluation_warnings++;
		  op0 = c_fully_fold (op0, require_constant_value,
				      &op0_maybe_const);
		  op1 = c_fully_fold (op1, require_constant_value,
				      &op1_maybe_const);
		  c_inhibit_evaluation_warnings--;
		  orig_op0_folded = c_fully_fold (orig_op0,
						  require_constant_value,
						  NULL);
		  orig_op1_folded = c_fully_fold (orig_op1,
						  require_constant_value,
						  NULL);
		}

	      if (warn_sign_compare)
		warn_for_sign_compare (location, orig_op0_folded,
				       orig_op1_folded, op0, op1,
				       result_type, resultcode);
	      if (!in_late_binary_op && !int_operands)
		{
		  if (!op0_maybe_const || TREE_CODE (op0) != INTEGER_CST)
		    op0 = c_wrap_maybe_const (op0, !op0_maybe_const);
		  if (!op1_maybe_const || TREE_CODE (op1) != INTEGER_CST)
		    op1 = c_wrap_maybe_const (op1, !op1_maybe_const);
		}
	    }
	}
    }

  /* At this point, RESULT_TYPE must be nonzero to avoid an error message.
     If CONVERTED is zero, both args will be converted to type RESULT_TYPE.
     Then the expression will be built.
     It will be given type FINAL_TYPE if that is nonzero;
     otherwise, it will be given type RESULT_TYPE.  */

  if (!result_type)
    {
      binary_op_error (location, code, TREE_TYPE (op0), TREE_TYPE (op1));
      return error_mark_node;
    }

  if (build_type == NULL_TREE)
    {
      build_type = result_type;
      if ((type0 != orig_type0 || type1 != orig_type1)
	  && !boolean_op)
	{
	  gcc_assert (may_need_excess_precision && common);
	  semantic_result_type = c_common_type (orig_type0, orig_type1);
	}
    }

  if (!converted)
    {
      op0 = ep_convert_and_check (location, result_type, op0,
				  semantic_result_type);
      op1 = ep_convert_and_check (location, result_type, op1,
				  semantic_result_type);

      /* This can happen if one operand has a vector type, and the other
	 has a different type.  */
      if (TREE_CODE (op0) == ERROR_MARK || TREE_CODE (op1) == ERROR_MARK)
	return error_mark_node;
    }

  if ((flag_sanitize & (SANITIZE_SHIFT | SANITIZE_DIVIDE
			| SANITIZE_FLOAT_DIVIDE))
      && do_ubsan_in_current_function ()
      && (doing_div_or_mod || doing_shift))
    {
      /* OP0 and/or OP1 might have side-effects.  */
      op0 = c_save_expr (op0);
      op1 = c_save_expr (op1);
      op0 = c_fully_fold (op0, false, NULL);
      op1 = c_fully_fold (op1, false, NULL);
      if (doing_div_or_mod && (flag_sanitize & (SANITIZE_DIVIDE
						| SANITIZE_FLOAT_DIVIDE)))
	instrument_expr = ubsan_instrument_division (location, op0, op1);
      else if (doing_shift && (flag_sanitize & SANITIZE_SHIFT))
	instrument_expr = ubsan_instrument_shift (location, code, op0, op1);
    }

  /* Treat expressions in initializers specially as they can't trap.  */
  if (int_const_or_overflow)
    ret = (require_constant_value
	   ? fold_build2_initializer_loc (location, resultcode, build_type,
					  op0, op1)
	   : fold_build2_loc (location, resultcode, build_type, op0, op1));
  else
    ret = build2 (resultcode, build_type, op0, op1);
  if (final_type != 0)
    ret = convert (final_type, ret);

 return_build_binary_op:
  gcc_assert (ret != error_mark_node);
  if (TREE_CODE (ret) == INTEGER_CST && !TREE_OVERFLOW (ret) && !int_const)
    ret = (int_operands
	   ? note_integer_operands (ret)
	   : build1 (NOP_EXPR, TREE_TYPE (ret), ret));
  else if (TREE_CODE (ret) != INTEGER_CST && int_operands
	   && !in_late_binary_op)
    ret = note_integer_operands (ret);
  if (semantic_result_type)
    ret = build1 (EXCESS_PRECISION_EXPR, semantic_result_type, ret);
  protected_set_expr_location (ret, location);

  if (instrument_expr != NULL)
    ret = fold_build2 (COMPOUND_EXPR, TREE_TYPE (ret),
		       instrument_expr, ret);

  return ret;
}


/* Convert EXPR to be a truth-value, validating its type for this
   purpose.  LOCATION is the source location for the expression.  */

tree
c_objc_common_truthvalue_conversion (location_t location, tree expr)
{
  bool int_const, int_operands;

  switch (TREE_CODE (TREE_TYPE (expr)))
    {
    case ARRAY_TYPE:
      error_at (location, "used array that cannot be converted to pointer where scalar is required");
      return error_mark_node;

    case RECORD_TYPE:
      error_at (location, "used struct type value where scalar is required");
      return error_mark_node;

    case UNION_TYPE:
      error_at (location, "used union type value where scalar is required");
      return error_mark_node;

    case VOID_TYPE:
      error_at (location, "void value not ignored as it ought to be");
      return error_mark_node;

    case FUNCTION_TYPE:
      gcc_unreachable ();

    case VECTOR_TYPE:
      error_at (location, "used vector type where scalar is required");
      return error_mark_node;

    default:
      break;
    }

  int_const = (TREE_CODE (expr) == INTEGER_CST && !TREE_OVERFLOW (expr));
  int_operands = EXPR_INT_CONST_OPERANDS (expr);
  if (int_operands && TREE_CODE (expr) != INTEGER_CST)
    {
      expr = remove_c_maybe_const_expr (expr);
      expr = build2 (NE_EXPR, integer_type_node, expr,
		     convert (TREE_TYPE (expr), integer_zero_node));
      expr = note_integer_operands (expr);
    }
  else
    /* ??? Should we also give an error for vectors rather than leaving
       those to give errors later?  */
    expr = c_common_truthvalue_conversion (location, expr);

  if (TREE_CODE (expr) == INTEGER_CST && int_operands && !int_const)
    {
      if (TREE_OVERFLOW (expr))
	return expr;
      else
	return note_integer_operands (expr);
    }
  if (TREE_CODE (expr) == INTEGER_CST && !int_const)
    return build1 (NOP_EXPR, TREE_TYPE (expr), expr);
  return expr;
}


/* Convert EXPR to a contained DECL, updating *TC, *TI and *SE as
   required.  */

tree
c_expr_to_decl (tree expr, bool *tc ATTRIBUTE_UNUSED, bool *se)
{
  if (TREE_CODE (expr) == COMPOUND_LITERAL_EXPR)
    {
      tree decl = COMPOUND_LITERAL_EXPR_DECL (expr);
      /* Executing a compound literal inside a function reinitializes
	 it.  */
      if (!TREE_STATIC (decl))
	*se = true;
      return decl;
    }
  else
    return expr;
}

/* Generate OACC_PARALLEL, with CLAUSES and BLOCK as its compound
   statement.  LOC is the location of the OACC_PARALLEL.  */

tree
c_finish_oacc_parallel (location_t loc, tree clauses, tree block)
{
  tree stmt;

  block = c_end_compound_stmt (loc, block, true);

  stmt = make_node (OACC_PARALLEL);
  TREE_TYPE (stmt) = void_type_node;
  OACC_PARALLEL_CLAUSES (stmt) = clauses;
  OACC_PARALLEL_BODY (stmt) = block;
  SET_EXPR_LOCATION (stmt, loc);

  return add_stmt (stmt);
}

/* Generate OACC_KERNELS, with CLAUSES and BLOCK as its compound
   statement.  LOC is the location of the OACC_KERNELS.  */

tree
c_finish_oacc_kernels (location_t loc, tree clauses, tree block)
{
  tree stmt;

  block = c_end_compound_stmt (loc, block, true);

  stmt = make_node (OACC_KERNELS);
  TREE_TYPE (stmt) = void_type_node;
  OACC_KERNELS_CLAUSES (stmt) = clauses;
  OACC_KERNELS_BODY (stmt) = block;
  SET_EXPR_LOCATION (stmt, loc);

  return add_stmt (stmt);
}

/* Generate OACC_DATA, with CLAUSES and BLOCK as its compound
   statement.  LOC is the location of the OACC_DATA.  */

tree
c_finish_oacc_data (location_t loc, tree clauses, tree block)
{
  tree stmt;

  block = c_end_compound_stmt (loc, block, true);

  stmt = make_node (OACC_DATA);
  TREE_TYPE (stmt) = void_type_node;
  OACC_DATA_CLAUSES (stmt) = clauses;
  OACC_DATA_BODY (stmt) = block;
  SET_EXPR_LOCATION (stmt, loc);

  return add_stmt (stmt);
}

/* Like c_begin_compound_stmt, except force the retention of the BLOCK.  */

tree
c_begin_omp_parallel (void)
{
  tree block;

  keep_next_level ();
  block = c_begin_compound_stmt (true);

  return block;
}

/* Generate OMP_PARALLEL, with CLAUSES and BLOCK as its compound
   statement.  LOC is the location of the OMP_PARALLEL.  */

tree
c_finish_omp_parallel (location_t loc, tree clauses, tree block)
{
  tree stmt;

  block = c_end_compound_stmt (loc, block, true);

  stmt = make_node (OMP_PARALLEL);
  TREE_TYPE (stmt) = void_type_node;
  OMP_PARALLEL_CLAUSES (stmt) = clauses;
  OMP_PARALLEL_BODY (stmt) = block;
  SET_EXPR_LOCATION (stmt, loc);

  return add_stmt (stmt);
}

/* Like c_begin_compound_stmt, except force the retention of the BLOCK.  */

tree
c_begin_omp_task (void)
{
  tree block;

  keep_next_level ();
  block = c_begin_compound_stmt (true);

  return block;
}

/* Generate OMP_TASK, with CLAUSES and BLOCK as its compound
   statement.  LOC is the location of the #pragma.  */

tree
c_finish_omp_task (location_t loc, tree clauses, tree block)
{
  tree stmt;

  block = c_end_compound_stmt (loc, block, true);

  stmt = make_node (OMP_TASK);
  TREE_TYPE (stmt) = void_type_node;
  OMP_TASK_CLAUSES (stmt) = clauses;
  OMP_TASK_BODY (stmt) = block;
  SET_EXPR_LOCATION (stmt, loc);

  return add_stmt (stmt);
}

/* Generate GOMP_cancel call for #pragma omp cancel.  */

void
c_finish_omp_cancel (location_t loc, tree clauses)
{
  tree fn = builtin_decl_explicit (BUILT_IN_GOMP_CANCEL);
  int mask = 0;
  if (find_omp_clause (clauses, OMP_CLAUSE_PARALLEL))
    mask = 1;
  else if (find_omp_clause (clauses, OMP_CLAUSE_FOR))
    mask = 2;
  else if (find_omp_clause (clauses, OMP_CLAUSE_SECTIONS))
    mask = 4;
  else if (find_omp_clause (clauses, OMP_CLAUSE_TASKGROUP))
    mask = 8;
  else
    {
      error_at (loc, "%<#pragma omp cancel must specify one of "
		     "%<parallel%>, %<for%>, %<sections%> or %<taskgroup%> "
		     "clauses");
      return;
    }
  tree ifc = find_omp_clause (clauses, OMP_CLAUSE_IF);
  if (ifc != NULL_TREE)
    {
      tree type = TREE_TYPE (OMP_CLAUSE_IF_EXPR (ifc));
      ifc = fold_build2_loc (OMP_CLAUSE_LOCATION (ifc), NE_EXPR,
			     boolean_type_node, OMP_CLAUSE_IF_EXPR (ifc),
			     build_zero_cst (type));
    }
  else
    ifc = boolean_true_node;
  tree stmt = build_call_expr_loc (loc, fn, 2,
				   build_int_cst (integer_type_node, mask),
				   ifc);
  add_stmt (stmt);
}

/* Generate GOMP_cancellation_point call for
   #pragma omp cancellation point.  */

void
c_finish_omp_cancellation_point (location_t loc, tree clauses)
{
  tree fn = builtin_decl_explicit (BUILT_IN_GOMP_CANCELLATION_POINT);
  int mask = 0;
  if (find_omp_clause (clauses, OMP_CLAUSE_PARALLEL))
    mask = 1;
  else if (find_omp_clause (clauses, OMP_CLAUSE_FOR))
    mask = 2;
  else if (find_omp_clause (clauses, OMP_CLAUSE_SECTIONS))
    mask = 4;
  else if (find_omp_clause (clauses, OMP_CLAUSE_TASKGROUP))
    mask = 8;
  else
    {
      error_at (loc, "%<#pragma omp cancellation point must specify one of "
		     "%<parallel%>, %<for%>, %<sections%> or %<taskgroup%> "
		     "clauses");
      return;
    }
  tree stmt = build_call_expr_loc (loc, fn, 1,
				   build_int_cst (integer_type_node, mask));
  add_stmt (stmt);
}

/* Helper function for handle_omp_array_sections.  Called recursively
   to handle multiple array-section-subscripts.  C is the clause,
   T current expression (initially OMP_CLAUSE_DECL), which is either
   a TREE_LIST for array-section-subscript (TREE_PURPOSE is low-bound
   expression if specified, TREE_VALUE length expression if specified,
   TREE_CHAIN is what it has been specified after, or some decl.
   TYPES vector is populated with array section types, MAYBE_ZERO_LEN
   set to true if any of the array-section-subscript could have length
   of zero (explicit or implicit), FIRST_NON_ONE is the index of the
   first array-section-subscript which is known not to have length
   of one.  Given say:
   map(a[:b][2:1][:c][:2][:d][e:f][2:5])
   FIRST_NON_ONE will be 3, array-section-subscript [:b], [2:1] and [:c]
   all are or may have length of 1, array-section-subscript [:2] is the
   first one known not to have length 1.  For array-section-subscript
   <= FIRST_NON_ONE we diagnose non-contiguous arrays if low bound isn't
   0 or length isn't the array domain max + 1, for > FIRST_NON_ONE we
   can if MAYBE_ZERO_LEN is false.  MAYBE_ZERO_LEN will be true in the above
   case though, as some lengths could be zero.  */

static tree
handle_omp_array_sections_1 (tree c, tree t, vec<tree> &types,
			     bool &maybe_zero_len, unsigned int &first_non_one)
{
  tree ret, low_bound, length, type;
  if (TREE_CODE (t) != TREE_LIST)
    {
      if (error_operand_p (t))
	return error_mark_node;
      if (!VAR_P (t) && TREE_CODE (t) != PARM_DECL)
	{
	  if (DECL_P (t))
	    error_at (OMP_CLAUSE_LOCATION (c),
		      "%qD is not a variable in %qs clause", t,
		      omp_clause_code_name[OMP_CLAUSE_CODE (c)]);
	  else
	    error_at (OMP_CLAUSE_LOCATION (c),
		      "%qE is not a variable in %qs clause", t,
		      omp_clause_code_name[OMP_CLAUSE_CODE (c)]);
	  return error_mark_node;
	}
      else if (OMP_CLAUSE_CODE (c) != OMP_CLAUSE_DEPEND
	       && VAR_P (t) && DECL_THREAD_LOCAL_P (t))
	{
	  error_at (OMP_CLAUSE_LOCATION (c),
		    "%qD is threadprivate variable in %qs clause", t,
		    omp_clause_code_name[OMP_CLAUSE_CODE (c)]);
	  return error_mark_node;
	}
      return t;
    }

  ret = handle_omp_array_sections_1 (c, TREE_CHAIN (t), types,
				     maybe_zero_len, first_non_one);
  if (ret == error_mark_node || ret == NULL_TREE)
    return ret;

  type = TREE_TYPE (ret);
  low_bound = TREE_PURPOSE (t);
  length = TREE_VALUE (t);

  if (low_bound == error_mark_node || length == error_mark_node)
    return error_mark_node;

  if (low_bound && !INTEGRAL_TYPE_P (TREE_TYPE (low_bound)))
    {
      error_at (OMP_CLAUSE_LOCATION (c),
		"low bound %qE of array section does not have integral type",
		low_bound);
      return error_mark_node;
    }
  if (length && !INTEGRAL_TYPE_P (TREE_TYPE (length)))
    {
      error_at (OMP_CLAUSE_LOCATION (c),
		"length %qE of array section does not have integral type",
		length);
      return error_mark_node;
    }
  if (low_bound
      && TREE_CODE (low_bound) == INTEGER_CST
      && TYPE_PRECISION (TREE_TYPE (low_bound))
	 > TYPE_PRECISION (sizetype))
    low_bound = fold_convert (sizetype, low_bound);
  if (length
      && TREE_CODE (length) == INTEGER_CST
      && TYPE_PRECISION (TREE_TYPE (length))
	 > TYPE_PRECISION (sizetype))
    length = fold_convert (sizetype, length);
  if (low_bound == NULL_TREE)
    low_bound = integer_zero_node;

  if (length != NULL_TREE)
    {
      if (!integer_nonzerop (length))
	{
	  if (OMP_CLAUSE_CODE (c) == OMP_CLAUSE_DEPEND
	      || OMP_CLAUSE_CODE (c) == OMP_CLAUSE_REDUCTION)
	    {
	      if (integer_zerop (length))
		{
		  error_at (OMP_CLAUSE_LOCATION (c),
			    "zero length array section in %qs clause",
			    omp_clause_code_name[OMP_CLAUSE_CODE (c)]);
		  return error_mark_node;
		}
	    }
	  else
	    maybe_zero_len = true;
	}
      if (first_non_one == types.length ()
	  && (TREE_CODE (length) != INTEGER_CST || integer_onep (length)))
	first_non_one++;
    }
  if (OMP_CLAUSE_CODE (c) == OMP_CLAUSE_REDUCTION
      && !integer_zerop (low_bound))
    {
      error_at (OMP_CLAUSE_LOCATION (c),
		"%<reduction%> array section has to be zero-based");
      return error_mark_node;
    }
  if (TREE_CODE (type) == ARRAY_TYPE)
    {
      if (length == NULL_TREE
	  && (TYPE_DOMAIN (type) == NULL_TREE
	      || TYPE_MAX_VALUE (TYPE_DOMAIN (type)) == NULL_TREE))
	{
	  error_at (OMP_CLAUSE_LOCATION (c),
		    "for unknown bound array type length expression must "
		    "be specified");
	  return error_mark_node;
	}
      if (TREE_CODE (low_bound) == INTEGER_CST
	  && tree_int_cst_sgn (low_bound) == -1)
	{
	  error_at (OMP_CLAUSE_LOCATION (c),
		    "negative low bound in array section in %qs clause",
		    omp_clause_code_name[OMP_CLAUSE_CODE (c)]);
	  return error_mark_node;
	}
      if (length != NULL_TREE
	  && TREE_CODE (length) == INTEGER_CST
	  && tree_int_cst_sgn (length) == -1)
	{
	  error_at (OMP_CLAUSE_LOCATION (c),
		    "negative length in array section in %qs clause",
		    omp_clause_code_name[OMP_CLAUSE_CODE (c)]);
	  return error_mark_node;
	}
      if (TYPE_DOMAIN (type)
	  && TYPE_MAX_VALUE (TYPE_DOMAIN (type))
	  && TREE_CODE (TYPE_MAX_VALUE (TYPE_DOMAIN (type)))
			== INTEGER_CST)
	{
	  tree size = size_binop (PLUS_EXPR,
				  TYPE_MAX_VALUE (TYPE_DOMAIN (type)),
				  size_one_node);
	  if (TREE_CODE (low_bound) == INTEGER_CST)
	    {
	      if (tree_int_cst_lt (size, low_bound))
		{
		  error_at (OMP_CLAUSE_LOCATION (c),
			    "low bound %qE above array section size "
			    "in %qs clause", low_bound,
			    omp_clause_code_name[OMP_CLAUSE_CODE (c)]);
		  return error_mark_node;
		}
	      if (tree_int_cst_equal (size, low_bound))
		{
		  if (OMP_CLAUSE_CODE (c) == OMP_CLAUSE_DEPEND
		      || OMP_CLAUSE_CODE (c) == OMP_CLAUSE_REDUCTION)
		    {
		      error_at (OMP_CLAUSE_LOCATION (c),
				"zero length array section in %qs clause",
				omp_clause_code_name[OMP_CLAUSE_CODE (c)]);
		      return error_mark_node;
		    }
		  maybe_zero_len = true;
		}
	      else if (length == NULL_TREE
		       && first_non_one == types.length ()
		       && tree_int_cst_equal
			    (TYPE_MAX_VALUE (TYPE_DOMAIN (type)),
			     low_bound))
		first_non_one++;
	    }
	  else if (length == NULL_TREE)
	    {
	      if (OMP_CLAUSE_CODE (c) != OMP_CLAUSE_DEPEND
		  && OMP_CLAUSE_CODE (c) != OMP_CLAUSE_REDUCTION)
		maybe_zero_len = true;
	      if (first_non_one == types.length ())
		first_non_one++;
	    }
	  if (length && TREE_CODE (length) == INTEGER_CST)
	    {
	      if (tree_int_cst_lt (size, length))
		{
		  error_at (OMP_CLAUSE_LOCATION (c),
			    "length %qE above array section size "
			    "in %qs clause", length,
			    omp_clause_code_name[OMP_CLAUSE_CODE (c)]);
		  return error_mark_node;
		}
	      if (TREE_CODE (low_bound) == INTEGER_CST)
		{
		  tree lbpluslen
		    = size_binop (PLUS_EXPR,
				  fold_convert (sizetype, low_bound),
				  fold_convert (sizetype, length));
		  if (TREE_CODE (lbpluslen) == INTEGER_CST
		      && tree_int_cst_lt (size, lbpluslen))
		    {
		      error_at (OMP_CLAUSE_LOCATION (c),
				"high bound %qE above array section size "
				"in %qs clause", lbpluslen,
				omp_clause_code_name[OMP_CLAUSE_CODE (c)]);
		      return error_mark_node;
		    }
		}
	    }
	}
      else if (length == NULL_TREE)
	{
	  if (OMP_CLAUSE_CODE (c) != OMP_CLAUSE_DEPEND
	      && OMP_CLAUSE_CODE (c) != OMP_CLAUSE_REDUCTION)
	    maybe_zero_len = true;
	  if (first_non_one == types.length ())
	    first_non_one++;
	}

      /* For [lb:] we will need to evaluate lb more than once.  */
      if (length == NULL_TREE && OMP_CLAUSE_CODE (c) != OMP_CLAUSE_DEPEND)
	{
	  tree lb = c_save_expr (low_bound);
	  if (lb != low_bound)
	    {
	      TREE_PURPOSE (t) = lb;
	      low_bound = lb;
	    }
	}
    }
  else if (TREE_CODE (type) == POINTER_TYPE)
    {
      if (length == NULL_TREE)
	{
	  error_at (OMP_CLAUSE_LOCATION (c),
		    "for pointer type length expression must be specified");
	  return error_mark_node;
	}
      /* If there is a pointer type anywhere but in the very first
	 array-section-subscript, the array section can't be contiguous.  */
      if (OMP_CLAUSE_CODE (c) != OMP_CLAUSE_DEPEND
	  && TREE_CODE (TREE_CHAIN (t)) == TREE_LIST)
	{
	  error_at (OMP_CLAUSE_LOCATION (c),
		    "array section is not contiguous in %qs clause",
		    omp_clause_code_name[OMP_CLAUSE_CODE (c)]);
	  return error_mark_node;
	}
    }
  else
    {
      error_at (OMP_CLAUSE_LOCATION (c),
		"%qE does not have pointer or array type", ret);
      return error_mark_node;
    }
  if (OMP_CLAUSE_CODE (c) != OMP_CLAUSE_DEPEND)
    types.safe_push (TREE_TYPE (ret));
  /* We will need to evaluate lb more than once.  */
  tree lb = c_save_expr (low_bound);
  if (lb != low_bound)
    {
      TREE_PURPOSE (t) = lb;
      low_bound = lb;
    }
  ret = build_array_ref (OMP_CLAUSE_LOCATION (c), ret, low_bound);
  return ret;
}

/* Handle array sections for clause C.  */

static bool
handle_omp_array_sections (tree c)
{
  bool maybe_zero_len = false;
  unsigned int first_non_one = 0;
  auto_vec<tree, 10> types;
  tree first = handle_omp_array_sections_1 (c, OMP_CLAUSE_DECL (c), types,
					    maybe_zero_len, first_non_one);
  if (first == error_mark_node)
    return true;
  if (first == NULL_TREE)
    return false;
  if (OMP_CLAUSE_CODE (c) == OMP_CLAUSE_DEPEND)
    {
      tree t = OMP_CLAUSE_DECL (c);
      tree tem = NULL_TREE;
      /* Need to evaluate side effects in the length expressions
	 if any.  */
      while (TREE_CODE (t) == TREE_LIST)
	{
	  if (TREE_VALUE (t) && TREE_SIDE_EFFECTS (TREE_VALUE (t)))
	    {
	      if (tem == NULL_TREE)
		tem = TREE_VALUE (t);
	      else
		tem = build2 (COMPOUND_EXPR, TREE_TYPE (tem),
			      TREE_VALUE (t), tem);
	    }
	  t = TREE_CHAIN (t);
	}
      if (tem)
	first = build2 (COMPOUND_EXPR, TREE_TYPE (first), tem, first);
      first = c_fully_fold (first, false, NULL);
      OMP_CLAUSE_DECL (c) = first;
    }
  else
    {
      unsigned int num = types.length (), i;
      tree t, side_effects = NULL_TREE, size = NULL_TREE;
      tree condition = NULL_TREE;

      if (int_size_in_bytes (TREE_TYPE (first)) <= 0)
	maybe_zero_len = true;

      for (i = num, t = OMP_CLAUSE_DECL (c); i > 0;
	   t = TREE_CHAIN (t))
	{
	  tree low_bound = TREE_PURPOSE (t);
	  tree length = TREE_VALUE (t);

	  i--;
	  if (low_bound
	      && TREE_CODE (low_bound) == INTEGER_CST
	      && TYPE_PRECISION (TREE_TYPE (low_bound))
		 > TYPE_PRECISION (sizetype))
	    low_bound = fold_convert (sizetype, low_bound);
	  if (length
	      && TREE_CODE (length) == INTEGER_CST
	      && TYPE_PRECISION (TREE_TYPE (length))
		 > TYPE_PRECISION (sizetype))
	    length = fold_convert (sizetype, length);
	  if (low_bound == NULL_TREE)
	    low_bound = integer_zero_node;
	  if (!maybe_zero_len && i > first_non_one)
	    {
	      if (integer_nonzerop (low_bound))
		goto do_warn_noncontiguous;
	      if (length != NULL_TREE
		  && TREE_CODE (length) == INTEGER_CST
		  && TYPE_DOMAIN (types[i])
		  && TYPE_MAX_VALUE (TYPE_DOMAIN (types[i]))
		  && TREE_CODE (TYPE_MAX_VALUE (TYPE_DOMAIN (types[i])))
		     == INTEGER_CST)
		{
		  tree size;
		  size = size_binop (PLUS_EXPR,
				     TYPE_MAX_VALUE (TYPE_DOMAIN (types[i])),
				     size_one_node);
		  if (!tree_int_cst_equal (length, size))
		    {
		     do_warn_noncontiguous:
		      error_at (OMP_CLAUSE_LOCATION (c),
				"array section is not contiguous in %qs "
				"clause",
				omp_clause_code_name[OMP_CLAUSE_CODE (c)]);
		      return true;
		    }
		}
	      if (length != NULL_TREE
		  && TREE_SIDE_EFFECTS (length))
		{
		  if (side_effects == NULL_TREE)
		    side_effects = length;
		  else
		    side_effects = build2 (COMPOUND_EXPR,
					   TREE_TYPE (side_effects),
					   length, side_effects);
		}
	    }
	  else
	    {
	      tree l;

	      if (i > first_non_one
		  && ((length && integer_nonzerop (length))
		      || OMP_CLAUSE_CODE (c) == OMP_CLAUSE_REDUCTION))
		continue;
	      if (length)
		l = fold_convert (sizetype, length);
	      else
		{
		  l = size_binop (PLUS_EXPR,
				  TYPE_MAX_VALUE (TYPE_DOMAIN (types[i])),
				  size_one_node);
		  l = size_binop (MINUS_EXPR, l,
				  fold_convert (sizetype, low_bound));
		}
	      if (i > first_non_one)
		{
		  l = fold_build2 (NE_EXPR, boolean_type_node, l,
				   size_zero_node);
		  if (condition == NULL_TREE)
		    condition = l;
		  else
		    condition = fold_build2 (BIT_AND_EXPR, boolean_type_node,
					     l, condition);
		}
	      else if (size == NULL_TREE)
		{
		  size = size_in_bytes (TREE_TYPE (types[i]));
		  tree eltype = TREE_TYPE (types[num - 1]);
		  while (TREE_CODE (eltype) == ARRAY_TYPE)
		    eltype = TREE_TYPE (eltype);
		  if (OMP_CLAUSE_CODE (c) == OMP_CLAUSE_REDUCTION)
		    {
		      if (integer_zerop (size)
			  || integer_zerop (size_in_bytes (eltype)))
			{
			  error_at (OMP_CLAUSE_LOCATION (c),
				    "zero length array section in %qs clause",
				    omp_clause_code_name[OMP_CLAUSE_CODE (c)]);
			  return error_mark_node;
			}
		      size = size_binop (EXACT_DIV_EXPR, size,
					 size_in_bytes (eltype));
		    }
		  size = size_binop (MULT_EXPR, size, l);
		  if (condition)
		    size = fold_build3 (COND_EXPR, sizetype, condition,
					size, size_zero_node);
		}
	      else
		size = size_binop (MULT_EXPR, size, l);
	    }
	}
      if (side_effects)
	size = build2 (COMPOUND_EXPR, sizetype, side_effects, size);
      if (OMP_CLAUSE_CODE (c) == OMP_CLAUSE_REDUCTION)
	{
	  size = size_binop (MINUS_EXPR, size, size_one_node);
	  size = c_fully_fold (size, false, NULL);
	  tree index_type = build_index_type (size);
	  tree eltype = TREE_TYPE (first);
	  while (TREE_CODE (eltype) == ARRAY_TYPE)
	    eltype = TREE_TYPE (eltype);
	  tree type = build_array_type (eltype, index_type);
	  tree ptype = build_pointer_type (eltype);
	  if (TREE_CODE (TREE_TYPE (t)) == ARRAY_TYPE)
	    t = build_fold_addr_expr (t);
	  t = build2 (MEM_REF, type, t, build_int_cst (ptype, 0));
	  OMP_CLAUSE_DECL (c) = t;
	  return false;
	}
      first = c_fully_fold (first, false, NULL);
      OMP_CLAUSE_DECL (c) = first;
      if (size)
	size = c_fully_fold (size, false, NULL);
      OMP_CLAUSE_SIZE (c) = size;
      if (OMP_CLAUSE_CODE (c) != OMP_CLAUSE_MAP)
	return false;
      gcc_assert (OMP_CLAUSE_MAP_KIND (c) != GOMP_MAP_FORCE_DEVICEPTR);
      tree c2 = build_omp_clause (OMP_CLAUSE_LOCATION (c), OMP_CLAUSE_MAP);
      OMP_CLAUSE_SET_MAP_KIND (c2, GOMP_MAP_POINTER);
      if (!c_mark_addressable (t))
	return false;
      OMP_CLAUSE_DECL (c2) = t;
      t = build_fold_addr_expr (first);
      t = fold_convert_loc (OMP_CLAUSE_LOCATION (c), ptrdiff_type_node, t);
      tree ptr = OMP_CLAUSE_DECL (c2);
      if (!POINTER_TYPE_P (TREE_TYPE (ptr)))
	ptr = build_fold_addr_expr (ptr);
      t = fold_build2_loc (OMP_CLAUSE_LOCATION (c), MINUS_EXPR,
			   ptrdiff_type_node, t,
			   fold_convert_loc (OMP_CLAUSE_LOCATION (c),
					     ptrdiff_type_node, ptr));
      t = c_fully_fold (t, false, NULL);
      OMP_CLAUSE_SIZE (c2) = t;
      OMP_CLAUSE_CHAIN (c2) = OMP_CLAUSE_CHAIN (c);
      OMP_CLAUSE_CHAIN (c) = c2;
    }
  return false;
}

/* Helper function of finish_omp_clauses.  Clone STMT as if we were making
   an inline call.  But, remap
   the OMP_DECL1 VAR_DECL (omp_out resp. omp_orig) to PLACEHOLDER
   and OMP_DECL2 VAR_DECL (omp_in resp. omp_priv) to DECL.  */

static tree
c_clone_omp_udr (tree stmt, tree omp_decl1, tree omp_decl2,
		 tree decl, tree placeholder)
{
  copy_body_data id;
  hash_map<tree, tree> decl_map;

  decl_map.put (omp_decl1, placeholder);
  decl_map.put (omp_decl2, decl);
  memset (&id, 0, sizeof (id));
  id.src_fn = DECL_CONTEXT (omp_decl1);
  id.dst_fn = current_function_decl;
  id.src_cfun = DECL_STRUCT_FUNCTION (id.src_fn);
  id.decl_map = &decl_map;

  id.copy_decl = copy_decl_no_change;
  id.transform_call_graph_edges = CB_CGE_DUPLICATE;
  id.transform_new_cfg = true;
  id.transform_return_to_modify = false;
  id.transform_lang_insert_block = NULL;
  id.eh_lp_nr = 0;
  walk_tree (&stmt, copy_tree_body_r, &id, NULL);
  return stmt;
}

/* Helper function of c_finish_omp_clauses, called via walk_tree.
   Find OMP_CLAUSE_PLACEHOLDER (passed in DATA) in *TP.  */

static tree
c_find_omp_placeholder_r (tree *tp, int *, void *data)
{
  if (*tp == (tree) data)
    return *tp;
  return NULL_TREE;
}

/* For all elements of CLAUSES, validate them against their constraints.
   Remove any elements from the list that are invalid.  */

tree
c_finish_omp_clauses (tree clauses)
{
  bitmap_head generic_head, firstprivate_head, lastprivate_head;
  bitmap_head aligned_head;
  tree c, t, type, *pc;
  tree simdlen = NULL_TREE, safelen = NULL_TREE;
  bool branch_seen = false;
  bool copyprivate_seen = false;
  tree *nowait_clause = NULL;

  bitmap_obstack_initialize (NULL);
  bitmap_initialize (&generic_head, &bitmap_default_obstack);
  bitmap_initialize (&firstprivate_head, &bitmap_default_obstack);
  bitmap_initialize (&lastprivate_head, &bitmap_default_obstack);
  bitmap_initialize (&aligned_head, &bitmap_default_obstack);

  for (pc = &clauses, c = clauses; c ; c = *pc)
    {
      bool remove = false;
      bool need_complete = false;
      bool need_implicitly_determined = false;

      switch (OMP_CLAUSE_CODE (c))
	{
	case OMP_CLAUSE_SHARED:
	  need_implicitly_determined = true;
	  goto check_dup_generic;

	case OMP_CLAUSE_PRIVATE:
	  need_complete = true;
	  need_implicitly_determined = true;
	  goto check_dup_generic;

	case OMP_CLAUSE_REDUCTION:
	  need_implicitly_determined = true;
	  t = OMP_CLAUSE_DECL (c);
	  if (TREE_CODE (t) == TREE_LIST)
	    {
	      if (handle_omp_array_sections (c))
		{
		  remove = true;
		  break;
		}

	      t = OMP_CLAUSE_DECL (c);
	    }
	  t = require_complete_type (t);
	  if (t == error_mark_node)
	    {
	      remove = true;
	      break;
	    }
	  type = TREE_TYPE (t);
	  if (TREE_CODE (t) == MEM_REF)
	    type = TREE_TYPE (type);
	  if (TREE_CODE (type) == ARRAY_TYPE)
	    {
	      tree oatype = type;
	      gcc_assert (TREE_CODE (t) != MEM_REF);
	      while (TREE_CODE (type) == ARRAY_TYPE)
		type = TREE_TYPE (type);
	      if (integer_zerop (TYPE_SIZE_UNIT (type)))
		{
		  error_at (OMP_CLAUSE_LOCATION (c),
			    "%qD in %<reduction%> clause is a zero size array",
			    t);
		  remove = true;
		  break;
		}
	      tree size = size_binop (EXACT_DIV_EXPR, TYPE_SIZE_UNIT (oatype),
				      TYPE_SIZE_UNIT (type));
	      if (integer_zerop (size))
		{
		  error_at (OMP_CLAUSE_LOCATION (c),
			    "%qD in %<reduction%> clause is a zero size array",
			    t);
		  remove = true;
		  break;
		}
	      size = size_binop (MINUS_EXPR, size, size_one_node);
	      tree index_type = build_index_type (size);
	      tree atype = build_array_type (type, index_type);
	      tree ptype = build_pointer_type (type);
	      if (TREE_CODE (TREE_TYPE (t)) == ARRAY_TYPE)
		t = build_fold_addr_expr (t);
	      t = build2 (MEM_REF, atype, t, build_int_cst (ptype, 0));
	      OMP_CLAUSE_DECL (c) = t;
	    }
	  if (OMP_CLAUSE_REDUCTION_PLACEHOLDER (c) == NULL_TREE
	      && (FLOAT_TYPE_P (type)
		  || TREE_CODE (type) == COMPLEX_TYPE))
	    {
	      enum tree_code r_code = OMP_CLAUSE_REDUCTION_CODE (c);
	      const char *r_name = NULL;

	      switch (r_code)
		{
		case PLUS_EXPR:
		case MULT_EXPR:
		case MINUS_EXPR:
		  break;
		case MIN_EXPR:
		  if (TREE_CODE (type) == COMPLEX_TYPE)
		    r_name = "min";
		  break;
		case MAX_EXPR:
		  if (TREE_CODE (type) == COMPLEX_TYPE)
		    r_name = "max";
		  break;
		case BIT_AND_EXPR:
		  r_name = "&";
		  break;
		case BIT_XOR_EXPR:
		  r_name = "^";
		  break;
		case BIT_IOR_EXPR:
		  r_name = "|";
		  break;
		case TRUTH_ANDIF_EXPR:
		  if (FLOAT_TYPE_P (type))
		    r_name = "&&";
		  break;
		case TRUTH_ORIF_EXPR:
		  if (FLOAT_TYPE_P (type))
		    r_name = "||";
		  break;
		default:
		  gcc_unreachable ();
		}
	      if (r_name)
		{
		  error_at (OMP_CLAUSE_LOCATION (c),
			    "%qE has invalid type for %<reduction(%s)%>",
			    t, r_name);
		  remove = true;
		  break;
		}
	    }
	  else if (OMP_CLAUSE_REDUCTION_PLACEHOLDER (c) == error_mark_node)
	    {
	      error_at (OMP_CLAUSE_LOCATION (c),
			"user defined reduction not found for %qE", t);
	      remove = true;
	      break;
	    }
	  else if (OMP_CLAUSE_REDUCTION_PLACEHOLDER (c))
	    {
	      tree list = OMP_CLAUSE_REDUCTION_PLACEHOLDER (c);
	      type = TYPE_MAIN_VARIANT (type);
	      tree placeholder = build_decl (OMP_CLAUSE_LOCATION (c),
					     VAR_DECL, NULL_TREE, type);
	      tree decl_placeholder = NULL_TREE;
	      OMP_CLAUSE_REDUCTION_PLACEHOLDER (c) = placeholder;
	      DECL_ARTIFICIAL (placeholder) = 1;
	      DECL_IGNORED_P (placeholder) = 1;
	      if (TREE_CODE (t) == MEM_REF)
		{
		  decl_placeholder = build_decl (OMP_CLAUSE_LOCATION (c),
						 VAR_DECL, NULL_TREE, type);
		  OMP_CLAUSE_REDUCTION_DECL_PLACEHOLDER (c) = decl_placeholder;
		  DECL_ARTIFICIAL (decl_placeholder) = 1;
		  DECL_IGNORED_P (decl_placeholder) = 1;
		}
	      if (TREE_ADDRESSABLE (TREE_VEC_ELT (list, 0)))
		c_mark_addressable (placeholder);
	      if (TREE_ADDRESSABLE (TREE_VEC_ELT (list, 1)))
		c_mark_addressable (decl_placeholder ? decl_placeholder
				    : OMP_CLAUSE_DECL (c));
	      OMP_CLAUSE_REDUCTION_MERGE (c)
		= c_clone_omp_udr (TREE_VEC_ELT (list, 2),
				   TREE_VEC_ELT (list, 0),
				   TREE_VEC_ELT (list, 1),
				   decl_placeholder ? decl_placeholder
				   : OMP_CLAUSE_DECL (c), placeholder);
	      OMP_CLAUSE_REDUCTION_MERGE (c)
		= build3_loc (OMP_CLAUSE_LOCATION (c), BIND_EXPR,
			      void_type_node, NULL_TREE,
			      OMP_CLAUSE_REDUCTION_MERGE (c), NULL_TREE);
	      TREE_SIDE_EFFECTS (OMP_CLAUSE_REDUCTION_MERGE (c)) = 1;
	      if (TREE_VEC_LENGTH (list) == 6)
		{
		  if (TREE_ADDRESSABLE (TREE_VEC_ELT (list, 3)))
		    c_mark_addressable (decl_placeholder ? decl_placeholder
					: OMP_CLAUSE_DECL (c));
		  if (TREE_ADDRESSABLE (TREE_VEC_ELT (list, 4)))
		    c_mark_addressable (placeholder);
		  tree init = TREE_VEC_ELT (list, 5);
		  if (init == error_mark_node)
		    init = DECL_INITIAL (TREE_VEC_ELT (list, 3));
		  OMP_CLAUSE_REDUCTION_INIT (c)
		    = c_clone_omp_udr (init, TREE_VEC_ELT (list, 4),
				       TREE_VEC_ELT (list, 3),
				       decl_placeholder ? decl_placeholder
				       : OMP_CLAUSE_DECL (c), placeholder);
		  if (TREE_VEC_ELT (list, 5) == error_mark_node)
		    {
		      tree v = decl_placeholder ? decl_placeholder : t;
		      OMP_CLAUSE_REDUCTION_INIT (c)
			= build2 (INIT_EXPR, TREE_TYPE (v), v,
				  OMP_CLAUSE_REDUCTION_INIT (c));
		    }
		  if (walk_tree (&OMP_CLAUSE_REDUCTION_INIT (c),
				 c_find_omp_placeholder_r,
				 placeholder, NULL))
		    OMP_CLAUSE_REDUCTION_OMP_ORIG_REF (c) = 1;
		}
	      else
		{
		  tree init;
		  tree v = decl_placeholder ? decl_placeholder : t;
		  if (AGGREGATE_TYPE_P (TREE_TYPE (v)))
		    init = build_constructor (TREE_TYPE (v), NULL);
		  else
		    init = fold_convert (TREE_TYPE (v), integer_zero_node);
		  OMP_CLAUSE_REDUCTION_INIT (c)
		    = build2 (INIT_EXPR, TREE_TYPE (v), v, init);
		}
	      OMP_CLAUSE_REDUCTION_INIT (c)
		= build3_loc (OMP_CLAUSE_LOCATION (c), BIND_EXPR,
			      void_type_node, NULL_TREE,
			       OMP_CLAUSE_REDUCTION_INIT (c), NULL_TREE);
	      TREE_SIDE_EFFECTS (OMP_CLAUSE_REDUCTION_INIT (c)) = 1;
	    }
	  if (TREE_CODE (t) == MEM_REF)
	    {
	      if (TYPE_SIZE_UNIT (TREE_TYPE (TREE_TYPE (t))) == NULL_TREE
		  || TREE_CODE (TYPE_SIZE_UNIT (TREE_TYPE (TREE_TYPE (t))))
		     != INTEGER_CST)
		{
		  sorry ("variable length element type in array "
			 "%<reduction%> clause");
		  remove = true;
		  break;
		}
	      t = TREE_OPERAND (t, 0);
	      if (TREE_CODE (t) == ADDR_EXPR)
		t = TREE_OPERAND (t, 0);
	    }
	  goto check_dup_generic_t;

	case OMP_CLAUSE_COPYPRIVATE:
	  copyprivate_seen = true;
	  if (nowait_clause)
	    {
	      error_at (OMP_CLAUSE_LOCATION (*nowait_clause),
			"%<nowait%> clause must not be used together "
			"with %<copyprivate%>");
	      *nowait_clause = OMP_CLAUSE_CHAIN (*nowait_clause);
	      nowait_clause = NULL;
	    }
	  goto check_dup_generic;

	case OMP_CLAUSE_COPYIN:
	  t = OMP_CLAUSE_DECL (c);
	  if (!VAR_P (t) || !DECL_THREAD_LOCAL_P (t))
	    {
	      error_at (OMP_CLAUSE_LOCATION (c),
			"%qE must be %<threadprivate%> for %<copyin%>", t);
	      remove = true;
	      break;
	    }
	  goto check_dup_generic;

	case OMP_CLAUSE_LINEAR:
	  t = OMP_CLAUSE_DECL (c);
	  if (!INTEGRAL_TYPE_P (TREE_TYPE (t))
	      && TREE_CODE (TREE_TYPE (t)) != POINTER_TYPE)
	    {
	      error_at (OMP_CLAUSE_LOCATION (c),
			"linear clause applied to non-integral non-pointer "
			"variable with type %qT", TREE_TYPE (t));
	      remove = true;
	      break;
	    }
	  if (TREE_CODE (TREE_TYPE (OMP_CLAUSE_DECL (c))) == POINTER_TYPE)
	    {
	      tree s = OMP_CLAUSE_LINEAR_STEP (c);
	      s = pointer_int_sum (OMP_CLAUSE_LOCATION (c), PLUS_EXPR,
				   OMP_CLAUSE_DECL (c), s);
	      s = fold_build2_loc (OMP_CLAUSE_LOCATION (c), MINUS_EXPR,
				   sizetype, s, OMP_CLAUSE_DECL (c));
	      if (s == error_mark_node)
		s = size_one_node;
	      OMP_CLAUSE_LINEAR_STEP (c) = s;
	    }
	  else
	    OMP_CLAUSE_LINEAR_STEP (c)
	      = fold_convert (TREE_TYPE (t), OMP_CLAUSE_LINEAR_STEP (c));
	  goto check_dup_generic;

	check_dup_generic:
	  t = OMP_CLAUSE_DECL (c);
<<<<<<< HEAD
	check_dup_generic_t:
	  if (TREE_CODE (t) != VAR_DECL && TREE_CODE (t) != PARM_DECL)
=======
	  if (!VAR_P (t) && TREE_CODE (t) != PARM_DECL)
>>>>>>> 49005727
	    {
	      error_at (OMP_CLAUSE_LOCATION (c),
			"%qE is not a variable in clause %qs", t,
			omp_clause_code_name[OMP_CLAUSE_CODE (c)]);
	      remove = true;
	    }
	  else if (bitmap_bit_p (&generic_head, DECL_UID (t))
		   || bitmap_bit_p (&firstprivate_head, DECL_UID (t))
		   || bitmap_bit_p (&lastprivate_head, DECL_UID (t)))
	    {
	      error_at (OMP_CLAUSE_LOCATION (c),
			"%qE appears more than once in data clauses", t);
	      remove = true;
	    }
	  else
	    bitmap_set_bit (&generic_head, DECL_UID (t));
	  break;

	case OMP_CLAUSE_FIRSTPRIVATE:
	  t = OMP_CLAUSE_DECL (c);
	  need_complete = true;
	  need_implicitly_determined = true;
	  if (!VAR_P (t) && TREE_CODE (t) != PARM_DECL)
	    {
	      error_at (OMP_CLAUSE_LOCATION (c),
			"%qE is not a variable in clause %<firstprivate%>", t);
	      remove = true;
	    }
	  else if (bitmap_bit_p (&generic_head, DECL_UID (t))
		   || bitmap_bit_p (&firstprivate_head, DECL_UID (t)))
	    {
	      error_at (OMP_CLAUSE_LOCATION (c),
			"%qE appears more than once in data clauses", t);
	      remove = true;
	    }
	  else
	    bitmap_set_bit (&firstprivate_head, DECL_UID (t));
	  break;

	case OMP_CLAUSE_LASTPRIVATE:
	  t = OMP_CLAUSE_DECL (c);
	  need_complete = true;
	  need_implicitly_determined = true;
	  if (!VAR_P (t) && TREE_CODE (t) != PARM_DECL)
	    {
	      error_at (OMP_CLAUSE_LOCATION (c),
			"%qE is not a variable in clause %<lastprivate%>", t);
	      remove = true;
	    }
	  else if (bitmap_bit_p (&generic_head, DECL_UID (t))
		   || bitmap_bit_p (&lastprivate_head, DECL_UID (t)))
	    {
	      error_at (OMP_CLAUSE_LOCATION (c),
		     "%qE appears more than once in data clauses", t);
	      remove = true;
	    }
	  else
	    bitmap_set_bit (&lastprivate_head, DECL_UID (t));
	  break;

	case OMP_CLAUSE_ALIGNED:
	  t = OMP_CLAUSE_DECL (c);
	  if (!VAR_P (t) && TREE_CODE (t) != PARM_DECL)
	    {
	      error_at (OMP_CLAUSE_LOCATION (c),
			"%qE is not a variable in %<aligned%> clause", t);
	      remove = true;
	    }
	  else if (!POINTER_TYPE_P (TREE_TYPE (t))
		   && TREE_CODE (TREE_TYPE (t)) != ARRAY_TYPE)
	    {
	      error_at (OMP_CLAUSE_LOCATION (c),
			"%qE in %<aligned%> clause is neither a pointer nor "
			"an array", t);
	      remove = true;
	    }
	  else if (bitmap_bit_p (&aligned_head, DECL_UID (t)))
	    {
	      error_at (OMP_CLAUSE_LOCATION (c),
			"%qE appears more than once in %<aligned%> clauses",
			t);
	      remove = true;
	    }
	  else
	    bitmap_set_bit (&aligned_head, DECL_UID (t));
	  break;

	case OMP_CLAUSE_DEPEND:
	  t = OMP_CLAUSE_DECL (c);
	  if (t == NULL_TREE)
	    {
	      gcc_assert (OMP_CLAUSE_DEPEND_KIND (c)
			  == OMP_CLAUSE_DEPEND_SOURCE);
	      break;
	    }
	  if (TREE_CODE (t) == TREE_LIST)
	    {
	      if (handle_omp_array_sections (c))
		remove = true;
	      break;
	    }
	  if (t == error_mark_node)
	    remove = true;
	  else if (!VAR_P (t) && TREE_CODE (t) != PARM_DECL)
	    {
	      error_at (OMP_CLAUSE_LOCATION (c),
			"%qE is not a variable in %<depend%> clause", t);
	      remove = true;
	    }
	  else if (!c_mark_addressable (t))
	    remove = true;
	  break;

	case OMP_CLAUSE_MAP:
	case OMP_CLAUSE_TO:
	case OMP_CLAUSE_FROM:
	case OMP_CLAUSE__CACHE_:
	  t = OMP_CLAUSE_DECL (c);
	  if (TREE_CODE (t) == TREE_LIST)
	    {
	      if (handle_omp_array_sections (c))
		remove = true;
	      else
		{
		  t = OMP_CLAUSE_DECL (c);
		  if (!lang_hooks.types.omp_mappable_type (TREE_TYPE (t)))
		    {
		      error_at (OMP_CLAUSE_LOCATION (c),
				"array section does not have mappable type "
				"in %qs clause",
				omp_clause_code_name[OMP_CLAUSE_CODE (c)]);
		      remove = true;
		    }
		}
	      break;
	    }
	  if (t == error_mark_node)
	    remove = true;
	  else if (!VAR_P (t) && TREE_CODE (t) != PARM_DECL)
	    {
	      error_at (OMP_CLAUSE_LOCATION (c),
			"%qE is not a variable in %qs clause", t,
			omp_clause_code_name[OMP_CLAUSE_CODE (c)]);
	      remove = true;
	    }
	  else if (VAR_P (t) && DECL_THREAD_LOCAL_P (t))
	    {
	      error_at (OMP_CLAUSE_LOCATION (c),
			"%qD is threadprivate variable in %qs clause", t,
			omp_clause_code_name[OMP_CLAUSE_CODE (c)]);
	      remove = true;
	    }
	  else if (!c_mark_addressable (t))
	    remove = true;
	  else if (!(OMP_CLAUSE_CODE (c) == OMP_CLAUSE_MAP
		     && (OMP_CLAUSE_MAP_KIND (c) == GOMP_MAP_POINTER
			 || (OMP_CLAUSE_MAP_KIND (c)
			     == GOMP_MAP_FORCE_DEVICEPTR)))
		   && !lang_hooks.types.omp_mappable_type (TREE_TYPE (t)))
	    {
	      error_at (OMP_CLAUSE_LOCATION (c),
			"%qD does not have a mappable type in %qs clause", t,
			omp_clause_code_name[OMP_CLAUSE_CODE (c)]);
	      remove = true;
	    }
	  else if (bitmap_bit_p (&generic_head, DECL_UID (t)))
	    {
	      if (OMP_CLAUSE_CODE (c) != OMP_CLAUSE_MAP)
		error ("%qD appears more than once in motion clauses", t);
	      else
		error ("%qD appears more than once in map clauses", t);
	      remove = true;
	    }
	  else
	    bitmap_set_bit (&generic_head, DECL_UID (t));
	  break;

	case OMP_CLAUSE_UNIFORM:
	  t = OMP_CLAUSE_DECL (c);
	  if (TREE_CODE (t) != PARM_DECL)
	    {
	      if (DECL_P (t))
		error_at (OMP_CLAUSE_LOCATION (c),
			  "%qD is not an argument in %<uniform%> clause", t);
	      else
		error_at (OMP_CLAUSE_LOCATION (c),
			  "%qE is not an argument in %<uniform%> clause", t);
	      remove = true;
	      break;
	    }
	  goto check_dup_generic;

	case OMP_CLAUSE_NOWAIT:
	  if (copyprivate_seen)
	    {
	      error_at (OMP_CLAUSE_LOCATION (c),
			"%<nowait%> clause must not be used together "
			"with %<copyprivate%>");
	      remove = true;
	      break;
	    }
	  nowait_clause = pc;
	  pc = &OMP_CLAUSE_CHAIN (c);
	  continue;

	case OMP_CLAUSE_IF:
	case OMP_CLAUSE_NUM_THREADS:
	case OMP_CLAUSE_NUM_TEAMS:
	case OMP_CLAUSE_THREAD_LIMIT:
	case OMP_CLAUSE_SCHEDULE:
	case OMP_CLAUSE_ORDERED:
	case OMP_CLAUSE_DEFAULT:
	case OMP_CLAUSE_UNTIED:
	case OMP_CLAUSE_COLLAPSE:
	case OMP_CLAUSE_FINAL:
	case OMP_CLAUSE_MERGEABLE:
	case OMP_CLAUSE_DEVICE:
	case OMP_CLAUSE_DIST_SCHEDULE:
	case OMP_CLAUSE_PARALLEL:
	case OMP_CLAUSE_FOR:
	case OMP_CLAUSE_SECTIONS:
	case OMP_CLAUSE_TASKGROUP:
	case OMP_CLAUSE_PROC_BIND:
	case OMP_CLAUSE_PRIORITY:
	case OMP_CLAUSE_GRAINSIZE:
	case OMP_CLAUSE_NUM_TASKS:
	case OMP_CLAUSE_NOGROUP:
	case OMP_CLAUSE_THREADS:
	case OMP_CLAUSE_SIMD:
	case OMP_CLAUSE_HINT:
	case OMP_CLAUSE__CILK_FOR_COUNT_:
	case OMP_CLAUSE_NUM_GANGS:
	case OMP_CLAUSE_NUM_WORKERS:
	case OMP_CLAUSE_VECTOR_LENGTH:
	case OMP_CLAUSE_ASYNC:
	case OMP_CLAUSE_WAIT:
	case OMP_CLAUSE_AUTO:
	case OMP_CLAUSE_SEQ:
	case OMP_CLAUSE_GANG:
	case OMP_CLAUSE_WORKER:
	case OMP_CLAUSE_VECTOR:
	  pc = &OMP_CLAUSE_CHAIN (c);
	  continue;

	case OMP_CLAUSE_SAFELEN:
	  safelen = c;
	  pc = &OMP_CLAUSE_CHAIN (c);
	  continue;
	case OMP_CLAUSE_SIMDLEN:
	  simdlen = c;
	  pc = &OMP_CLAUSE_CHAIN (c);
	  continue;

	case OMP_CLAUSE_INBRANCH:
	case OMP_CLAUSE_NOTINBRANCH:
	  if (branch_seen)
	    {
	      error_at (OMP_CLAUSE_LOCATION (c),
			"%<inbranch%> clause is incompatible with "
			"%<notinbranch%>");
	      remove = true;
	      break;
	    }
	  branch_seen = true;
	  pc = &OMP_CLAUSE_CHAIN (c);
	  continue;

	default:
	  gcc_unreachable ();
	}

      if (!remove)
	{
	  t = OMP_CLAUSE_DECL (c);

	  if (need_complete)
	    {
	      t = require_complete_type (t);
	      if (t == error_mark_node)
		remove = true;
	    }

	  if (need_implicitly_determined)
	    {
	      const char *share_name = NULL;

	      if (VAR_P (t) && DECL_THREAD_LOCAL_P (t))
		share_name = "threadprivate";
	      else switch (c_omp_predetermined_sharing (t))
		{
		case OMP_CLAUSE_DEFAULT_UNSPECIFIED:
		  break;
		case OMP_CLAUSE_DEFAULT_SHARED:
		  /* const vars may be specified in firstprivate clause.  */
		  if (OMP_CLAUSE_CODE (c) == OMP_CLAUSE_FIRSTPRIVATE
		      && TREE_READONLY (t))
		    break;
		  share_name = "shared";
		  break;
		case OMP_CLAUSE_DEFAULT_PRIVATE:
		  share_name = "private";
		  break;
		default:
		  gcc_unreachable ();
		}
	      if (share_name)
		{
		  error_at (OMP_CLAUSE_LOCATION (c),
			    "%qE is predetermined %qs for %qs",
			    t, share_name,
			    omp_clause_code_name[OMP_CLAUSE_CODE (c)]);
		  remove = true;
		}
	    }
	}

      if (remove)
	*pc = OMP_CLAUSE_CHAIN (c);
      else
	pc = &OMP_CLAUSE_CHAIN (c);
    }

  if (simdlen
      && safelen
      && tree_int_cst_lt (OMP_CLAUSE_SAFELEN_EXPR (safelen),
			  OMP_CLAUSE_SIMDLEN_EXPR (simdlen)))
    {
      error_at (OMP_CLAUSE_LOCATION (simdlen),
		"%<simdlen%> clause value is bigger than "
		"%<safelen%> clause value");
      OMP_CLAUSE_SIMDLEN_EXPR (simdlen)
	= OMP_CLAUSE_SAFELEN_EXPR (safelen);
    }

  bitmap_obstack_release (NULL);
  return clauses;
}

/* Create a transaction node.  */

tree
c_finish_transaction (location_t loc, tree block, int flags)
{
  tree stmt = build_stmt (loc, TRANSACTION_EXPR, block);
  if (flags & TM_STMT_ATTR_OUTER)
    TRANSACTION_EXPR_OUTER (stmt) = 1;
  if (flags & TM_STMT_ATTR_RELAXED)
    TRANSACTION_EXPR_RELAXED (stmt) = 1;
  return add_stmt (stmt);
}

/* Make a variant type in the proper way for C/C++, propagating qualifiers
   down to the element type of an array.  */

tree
c_build_qualified_type (tree type, int type_quals)
{
  if (type == error_mark_node)
    return type;

  if (TREE_CODE (type) == ARRAY_TYPE)
    {
      tree t;
      tree element_type = c_build_qualified_type (TREE_TYPE (type),
						  type_quals);

      /* See if we already have an identically qualified type.  */
      for (t = TYPE_MAIN_VARIANT (type); t; t = TYPE_NEXT_VARIANT (t))
	{
	  if (TYPE_QUALS (strip_array_types (t)) == type_quals
	      && TYPE_NAME (t) == TYPE_NAME (type)
	      && TYPE_CONTEXT (t) == TYPE_CONTEXT (type)
	      && attribute_list_equal (TYPE_ATTRIBUTES (t),
				       TYPE_ATTRIBUTES (type)))
	    break;
	}
      if (!t)
	{
          tree domain = TYPE_DOMAIN (type);

	  t = build_variant_type_copy (type);
	  TREE_TYPE (t) = element_type;

          if (TYPE_STRUCTURAL_EQUALITY_P (element_type)
              || (domain && TYPE_STRUCTURAL_EQUALITY_P (domain)))
            SET_TYPE_STRUCTURAL_EQUALITY (t);
          else if (TYPE_CANONICAL (element_type) != element_type
                   || (domain && TYPE_CANONICAL (domain) != domain))
            {
              tree unqualified_canon
                = build_array_type (TYPE_CANONICAL (element_type),
                                    domain? TYPE_CANONICAL (domain)
                                          : NULL_TREE);
              TYPE_CANONICAL (t)
                = c_build_qualified_type (unqualified_canon, type_quals);
            }
          else
            TYPE_CANONICAL (t) = t;
	}
      return t;
    }

  /* A restrict-qualified pointer type must be a pointer to object or
     incomplete type.  Note that the use of POINTER_TYPE_P also allows
     REFERENCE_TYPEs, which is appropriate for C++.  */
  if ((type_quals & TYPE_QUAL_RESTRICT)
      && (!POINTER_TYPE_P (type)
	  || !C_TYPE_OBJECT_OR_INCOMPLETE_P (TREE_TYPE (type))))
    {
      error ("invalid use of %<restrict%>");
      type_quals &= ~TYPE_QUAL_RESTRICT;
    }

  return build_qualified_type (type, type_quals);
}

/* Build a VA_ARG_EXPR for the C parser.  */

tree
c_build_va_arg (location_t loc, tree expr, tree type)
{
  if (error_operand_p (type))
    return error_mark_node;
  else if (!COMPLETE_TYPE_P (type))
    {
      error_at (loc, "second argument to %<va_arg%> is of incomplete "
		"type %qT", type);
      return error_mark_node;
    }
  else if (warn_cxx_compat && TREE_CODE (type) == ENUMERAL_TYPE)
    warning_at (loc, OPT_Wc___compat,
		"C++ requires promoted type, not enum type, in %<va_arg%>");
  return build_va_arg (loc, expr, type);
}

/* Return truthvalue of whether T1 is the same tree structure as T2.
   Return 1 if they are the same. Return 0 if they are different.  */

bool
c_tree_equal (tree t1, tree t2)
{
  enum tree_code code1, code2;

  if (t1 == t2)
    return true;
  if (!t1 || !t2)
    return false;

  for (code1 = TREE_CODE (t1);
       CONVERT_EXPR_CODE_P (code1)
	 || code1 == NON_LVALUE_EXPR;
       code1 = TREE_CODE (t1))
    t1 = TREE_OPERAND (t1, 0);
  for (code2 = TREE_CODE (t2);
       CONVERT_EXPR_CODE_P (code2)
	 || code2 == NON_LVALUE_EXPR;
       code2 = TREE_CODE (t2))
    t2 = TREE_OPERAND (t2, 0);

  /* They might have become equal now.  */
  if (t1 == t2)
    return true;

  if (code1 != code2)
    return false;

  switch (code1)
    {
    case INTEGER_CST:
      return wi::eq_p (t1, t2);

    case REAL_CST:
      return REAL_VALUES_EQUAL (TREE_REAL_CST (t1), TREE_REAL_CST (t2));

    case STRING_CST:
      return TREE_STRING_LENGTH (t1) == TREE_STRING_LENGTH (t2)
	&& !memcmp (TREE_STRING_POINTER (t1), TREE_STRING_POINTER (t2),
		    TREE_STRING_LENGTH (t1));

    case FIXED_CST:
      return FIXED_VALUES_IDENTICAL (TREE_FIXED_CST (t1),
				     TREE_FIXED_CST (t2));

    case COMPLEX_CST:
      return c_tree_equal (TREE_REALPART (t1), TREE_REALPART (t2))
	     && c_tree_equal (TREE_IMAGPART (t1), TREE_IMAGPART (t2));

    case VECTOR_CST:
      return operand_equal_p (t1, t2, OEP_ONLY_CONST);

    case CONSTRUCTOR:
      /* We need to do this when determining whether or not two
	 non-type pointer to member function template arguments
	 are the same.  */
      if (!comptypes (TREE_TYPE (t1), TREE_TYPE (t2))
	  || CONSTRUCTOR_NELTS (t1) != CONSTRUCTOR_NELTS (t2))
	return false;
      {
	tree field, value;
	unsigned int i;
	FOR_EACH_CONSTRUCTOR_ELT (CONSTRUCTOR_ELTS (t1), i, field, value)
	  {
	    constructor_elt *elt2 = CONSTRUCTOR_ELT (t2, i);
	    if (!c_tree_equal (field, elt2->index)
		|| !c_tree_equal (value, elt2->value))
	      return false;
	  }
      }
      return true;

    case TREE_LIST:
      if (!c_tree_equal (TREE_PURPOSE (t1), TREE_PURPOSE (t2)))
	return false;
      if (!c_tree_equal (TREE_VALUE (t1), TREE_VALUE (t2)))
	return false;
      return c_tree_equal (TREE_CHAIN (t1), TREE_CHAIN (t2));

    case SAVE_EXPR:
      return c_tree_equal (TREE_OPERAND (t1, 0), TREE_OPERAND (t2, 0));

    case CALL_EXPR:
      {
	tree arg1, arg2;
	call_expr_arg_iterator iter1, iter2;
	if (!c_tree_equal (CALL_EXPR_FN (t1), CALL_EXPR_FN (t2)))
	  return false;
	for (arg1 = first_call_expr_arg (t1, &iter1),
	       arg2 = first_call_expr_arg (t2, &iter2);
	     arg1 && arg2;
	     arg1 = next_call_expr_arg (&iter1),
	       arg2 = next_call_expr_arg (&iter2))
	  if (!c_tree_equal (arg1, arg2))
	    return false;
	if (arg1 || arg2)
	  return false;
	return true;
      }

    case TARGET_EXPR:
      {
	tree o1 = TREE_OPERAND (t1, 0);
	tree o2 = TREE_OPERAND (t2, 0);

	/* Special case: if either target is an unallocated VAR_DECL,
	   it means that it's going to be unified with whatever the
	   TARGET_EXPR is really supposed to initialize, so treat it
	   as being equivalent to anything.  */
	if (VAR_P (o1) && DECL_NAME (o1) == NULL_TREE
	    && !DECL_RTL_SET_P (o1))
	  /*Nop*/;
	else if (VAR_P (o2) && DECL_NAME (o2) == NULL_TREE
		 && !DECL_RTL_SET_P (o2))
	  /*Nop*/;
	else if (!c_tree_equal (o1, o2))
	  return false;

	return c_tree_equal (TREE_OPERAND (t1, 1), TREE_OPERAND (t2, 1));
      }

    case COMPONENT_REF:
      if (TREE_OPERAND (t1, 1) != TREE_OPERAND (t2, 1))
	return false;
      return c_tree_equal (TREE_OPERAND (t1, 0), TREE_OPERAND (t2, 0));

    case PARM_DECL:
    case VAR_DECL:
    case CONST_DECL:
    case FIELD_DECL:
    case FUNCTION_DECL:
    case IDENTIFIER_NODE:
    case SSA_NAME:
      return false;

    case TREE_VEC:
      {
	unsigned ix;
	if (TREE_VEC_LENGTH (t1) != TREE_VEC_LENGTH (t2))
	  return false;
	for (ix = TREE_VEC_LENGTH (t1); ix--;)
	  if (!c_tree_equal (TREE_VEC_ELT (t1, ix),
			     TREE_VEC_ELT (t2, ix)))
	    return false;
	return true;
      }

    default:
      break;
    }

  switch (TREE_CODE_CLASS (code1))
    {
    case tcc_unary:
    case tcc_binary:
    case tcc_comparison:
    case tcc_expression:
    case tcc_vl_exp:
    case tcc_reference:
    case tcc_statement:
      {
	int i, n = TREE_OPERAND_LENGTH (t1);

	switch (code1)
	  {
	  case PREINCREMENT_EXPR:
	  case PREDECREMENT_EXPR:
	  case POSTINCREMENT_EXPR:
	  case POSTDECREMENT_EXPR:
	    n = 1;
	    break;
	  case ARRAY_REF:
	    n = 2;
	    break;
	  default:
	    break;
	  }

	if (TREE_CODE_CLASS (code1) == tcc_vl_exp
	    && n != TREE_OPERAND_LENGTH (t2))
	  return false;

	for (i = 0; i < n; ++i)
	  if (!c_tree_equal (TREE_OPERAND (t1, i), TREE_OPERAND (t2, i)))
	    return false;

	return true;
      }

    case tcc_type:
      return comptypes (t1, t2);
    default:
      gcc_unreachable ();
    }
  /* We can get here with --disable-checking.  */
  return false;
}

/* Inserts "cleanup" functions after the function-body of FNDECL.  FNDECL is a 
   spawn-helper and BODY is the newly created body for FNDECL.  */

void
cilk_install_body_with_frame_cleanup (tree fndecl, tree body, void *w)
{
  tree list = alloc_stmt_list ();
  tree frame = make_cilk_frame (fndecl);
  tree dtor = create_cilk_function_exit (frame, false, true);
  add_local_decl (cfun, frame);
  
  DECL_SAVED_TREE (fndecl) = list;
  tree frame_ptr = build1 (ADDR_EXPR, build_pointer_type (TREE_TYPE (frame)), 
			   frame);
  tree body_list = cilk_install_body_pedigree_operations (frame_ptr);
  gcc_assert (TREE_CODE (body_list) == STATEMENT_LIST);
  
  tree detach_expr = build_call_expr (cilk_detach_fndecl, 1, frame_ptr); 
  append_to_statement_list (detach_expr, &body_list);

  cilk_outline (fndecl, &body, (struct wrapper_data *) w);
  body = fold_build_cleanup_point_expr (void_type_node, body);

  append_to_statement_list (body, &body_list);
  append_to_statement_list (build_stmt (EXPR_LOCATION (body), TRY_FINALLY_EXPR,
				       	body_list, dtor), &list);
}<|MERGE_RESOLUTION|>--- conflicted
+++ resolved
@@ -12430,12 +12430,8 @@
 
 	check_dup_generic:
 	  t = OMP_CLAUSE_DECL (c);
-<<<<<<< HEAD
 	check_dup_generic_t:
-	  if (TREE_CODE (t) != VAR_DECL && TREE_CODE (t) != PARM_DECL)
-=======
 	  if (!VAR_P (t) && TREE_CODE (t) != PARM_DECL)
->>>>>>> 49005727
 	    {
 	      error_at (OMP_CLAUSE_LOCATION (c),
 			"%qE is not a variable in clause %qs", t,
