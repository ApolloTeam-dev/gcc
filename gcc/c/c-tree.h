--- conflicted
+++ resolved
@@ -661,13 +661,8 @@
 extern tree c_finish_omp_task (location_t, tree, tree);
 extern void c_finish_omp_cancel (location_t, tree);
 extern void c_finish_omp_cancellation_point (location_t, tree);
-<<<<<<< HEAD
 extern tree c_finish_omp_clauses (tree, bool, bool, bool = false);
-extern tree c_build_va_arg (location_t, tree, tree);
-=======
-extern tree c_finish_omp_clauses (tree, bool, bool = false);
 extern tree c_build_va_arg (location_t, tree, location_t, tree);
->>>>>>> 565bc8fb
 extern tree c_finish_transaction (location_t, tree, int);
 extern bool c_tree_equal (tree, tree);
 extern tree c_build_function_call_vec (location_t, vec<location_t>, tree,
