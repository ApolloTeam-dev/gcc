--- conflicted
+++ resolved
@@ -198,13 +198,9 @@
 c/c-typeck.o : c/c-typeck.c c/c-lang.h $(CONFIG_H) $(SYSTEM_H) coretypes.h $(TM_H) \
 	$(TREE_H) $(C_TREE_H) $(TARGET_H) $(FLAGS_H) intl.h \
 	langhooks.h tree-iterator.h $(BITMAP_H) $(GIMPLE_H) \
-<<<<<<< HEAD
-	c-family/c-objc.h cilk.h
+	c-family/c-objc.h cilk.h c-family/c-common.h
 
 c/c-array-notation.o: c/c-array-notation.c  c/c-lang.h $(CONFIG_H) \
 	$(SYSTEM_H) coretypes.h $(TM_H) $(TREE_H) \
 	$(C_TREE_H) $(TARGET_H) $(FLAGS_H) intl.h output.h $(EXPR_H) \
 	langhooks.h tree-iterator.h $(BITMAP_H) $(GIMPLE_H) c-family/c-objc.h
-=======
-	c-family/c-objc.h c-family/c-common.h
->>>>>>> d3cb8b93
