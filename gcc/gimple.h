--- conflicted
+++ resolved
@@ -1299,30 +1299,17 @@
 gcall *gimple_build_call_from_tree (tree);
 gassign *gimple_build_assign_stat (tree, tree MEM_STAT_DECL);
 #define gimple_build_assign(l,r) gimple_build_assign_stat (l, r MEM_STAT_INFO)
-<<<<<<< HEAD
 gassign *gimple_build_assign_with_ops (enum tree_code, tree,
-					    tree, tree,
-					    tree CXX_MEM_STAT_INFO);
+				       tree, tree, tree CXX_MEM_STAT_INFO);
 gassign *gimple_build_assign_with_ops (enum tree_code, tree,
-					    tree, tree CXX_MEM_STAT_INFO);
+				       tree, tree CXX_MEM_STAT_INFO);
+gassign *gimple_build_assign_with_ops (enum tree_code, tree,
+				       tree CXX_MEM_STAT_INFO);
 gcond *gimple_build_cond (enum tree_code, tree, tree, tree, tree);
 gcond *gimple_build_cond_from_tree (tree, tree, tree);
 void gimple_cond_set_condition_from_tree (gcond *, tree);
 glabel *gimple_build_label (tree label);
 ggoto *gimple_build_goto (tree dest);
-=======
-gimple gimple_build_assign_with_ops (enum tree_code, tree,
-				     tree, tree, tree CXX_MEM_STAT_INFO);
-gimple gimple_build_assign_with_ops (enum tree_code, tree,
-				     tree, tree CXX_MEM_STAT_INFO);
-gimple gimple_build_assign_with_ops (enum tree_code, tree,
-				     tree CXX_MEM_STAT_INFO);
-gimple gimple_build_cond (enum tree_code, tree, tree, tree, tree);
-gimple gimple_build_cond_from_tree (tree, tree, tree);
-void gimple_cond_set_condition_from_tree (gimple, tree);
-gimple gimple_build_label (tree label);
-gimple gimple_build_goto (tree dest);
->>>>>>> aec08e4d
 gimple gimple_build_nop (void);
 gbind *gimple_build_bind (tree, gimple_seq, tree);
 gasm *gimple_build_asm_vec (const char *, vec<tree, va_gc> *,
