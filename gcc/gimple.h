/* Gimple IR definitions.

   Copyright (C) 2007-2015 Free Software Foundation, Inc.
   Contributed by Aldy Hernandez <aldyh@redhat.com>

This file is part of GCC.

GCC is free software; you can redistribute it and/or modify it under
the terms of the GNU General Public License as published by the Free
Software Foundation; either version 3, or (at your option) any later
version.

GCC is distributed in the hope that it will be useful, but WITHOUT ANY
WARRANTY; without even the implied warranty of MERCHANTABILITY or
FITNESS FOR A PARTICULAR PURPOSE.  See the GNU General Public License
for more details.

You should have received a copy of the GNU General Public License
along with GCC; see the file COPYING3.  If not see
<http://www.gnu.org/licenses/>.  */

#ifndef GCC_GIMPLE_H
#define GCC_GIMPLE_H

#include "tree-ssa-alias.h"
#include "gimple-expr.h"

typedef gimple *gimple_seq_node;

enum gimple_code {
#define DEFGSCODE(SYM, STRING, STRUCT)	SYM,
#include "gimple.def"
#undef DEFGSCODE
    LAST_AND_UNUSED_GIMPLE_CODE
};

extern const char *const gimple_code_name[];
extern const unsigned char gimple_rhs_class_table[];

/* Strip the outermost pointer, from tr1/type_traits.  */
template<typename T> struct remove_pointer { typedef T type; };
template<typename T> struct remove_pointer<T *> { typedef T type; };

/* Error out if a gimple tuple is addressed incorrectly.  */
#if defined ENABLE_GIMPLE_CHECKING
#define gcc_gimple_checking_assert(EXPR) gcc_assert (EXPR)
extern void gimple_check_failed (const gimple *, const char *, int,        \
                                 const char *, enum gimple_code,           \
				 enum tree_code) ATTRIBUTE_NORETURN;

#define GIMPLE_CHECK(GS, CODE)						\
  do {									\
    const gimple *__gs = (GS);						\
    if (gimple_code (__gs) != (CODE))					\
      gimple_check_failed (__gs, __FILE__, __LINE__, __FUNCTION__,	\
	  		   (CODE), ERROR_MARK);				\
  } while (0)
template <typename T>
static inline T
GIMPLE_CHECK2(const gimple *gs,
#if __GNUC__ > 4 || (__GNUC__ == 4 && __GNUC_MINOR__ >= 8)
	      const char *file = __builtin_FILE (),
	      int line = __builtin_LINE (),
	      const char *fun = __builtin_FUNCTION ())
#else
	      const char *file = __FILE__,
	      int line = __LINE__,
	      const char *fun = NULL)
#endif
{
  T ret = dyn_cast <T> (gs);
  if (!ret)
    gimple_check_failed (gs, file, line, fun,
			 remove_pointer<T>::type::code_, ERROR_MARK);
  return ret;
}
template <typename T>
static inline T
GIMPLE_CHECK2(gimple *gs,
#if __GNUC__ > 4 || (__GNUC__ == 4 && __GNUC_MINOR__ >= 8)
	      const char *file = __builtin_FILE (),
	      int line = __builtin_LINE (),
	      const char *fun = __builtin_FUNCTION ())
#else
	      const char *file = __FILE__,
	      int line = __LINE__,
	      const char *fun = NULL)
#endif
{
  T ret = dyn_cast <T> (gs);
  if (!ret)
    gimple_check_failed (gs, file, line, fun,
			 remove_pointer<T>::type::code_, ERROR_MARK);
  return ret;
}
#else  /* not ENABLE_GIMPLE_CHECKING  */
#define gcc_gimple_checking_assert(EXPR) ((void)(0 && (EXPR)))
#define GIMPLE_CHECK(GS, CODE)			(void)0
template <typename T>
static inline T
GIMPLE_CHECK2(gimple *gs)
{
  return as_a <T> (gs);
}
template <typename T>
static inline T
GIMPLE_CHECK2(const gimple *gs)
{
  return as_a <T> (gs);
}
#endif

/* Class of GIMPLE expressions suitable for the RHS of assignments.  See
   get_gimple_rhs_class.  */
enum gimple_rhs_class
{
  GIMPLE_INVALID_RHS,	/* The expression cannot be used on the RHS.  */
  GIMPLE_TERNARY_RHS,	/* The expression is a ternary operation.  */
  GIMPLE_BINARY_RHS,	/* The expression is a binary operation.  */
  GIMPLE_UNARY_RHS,	/* The expression is a unary operation.  */
  GIMPLE_SINGLE_RHS	/* The expression is a single object (an SSA
			   name, a _DECL, a _REF, etc.  */
};

/* Specific flags for individual GIMPLE statements.  These flags are
   always stored in gimple.subcode and they may only be
   defined for statement codes that do not use subcodes.

   Values for the masks can overlap as long as the overlapping values
   are never used in the same statement class.

   The maximum mask value that can be defined is 1 << 15 (i.e., each
   statement code can hold up to 16 bitflags).

   Keep this list sorted.  */
enum gf_mask {
    GF_ASM_INPUT		= 1 << 0,
    GF_ASM_VOLATILE		= 1 << 1,
    GF_CALL_FROM_THUNK		= 1 << 0,
    GF_CALL_RETURN_SLOT_OPT	= 1 << 1,
    GF_CALL_TAILCALL		= 1 << 2,
    GF_CALL_VA_ARG_PACK		= 1 << 3,
    GF_CALL_NOTHROW		= 1 << 4,
    GF_CALL_ALLOCA_FOR_VAR	= 1 << 5,
    GF_CALL_INTERNAL		= 1 << 6,
    GF_CALL_CTRL_ALTERING       = 1 << 7,
    GF_CALL_WITH_BOUNDS 	= 1 << 8,
    GF_OMP_PARALLEL_COMBINED	= 1 << 0,
    GF_OMP_TASK_TASKLOOP	= 1 << 0,
    GF_OMP_FOR_KIND_MASK	= (1 << 4) - 1,
    GF_OMP_FOR_KIND_FOR		= 0,
    GF_OMP_FOR_KIND_DISTRIBUTE	= 1,
    GF_OMP_FOR_KIND_TASKLOOP	= 2,
    GF_OMP_FOR_KIND_CILKFOR     = 3,
    GF_OMP_FOR_KIND_OACC_LOOP	= 4,
    /* Flag for SIMD variants of OMP_FOR kinds.  */
    GF_OMP_FOR_SIMD		= 1 << 3,
    GF_OMP_FOR_KIND_SIMD	= GF_OMP_FOR_SIMD | 0,
    GF_OMP_FOR_KIND_CILKSIMD	= GF_OMP_FOR_SIMD | 1,
    GF_OMP_FOR_COMBINED		= 1 << 4,
    GF_OMP_FOR_COMBINED_INTO	= 1 << 5,
    GF_OMP_TARGET_KIND_MASK	= (1 << 4) - 1,
    GF_OMP_TARGET_KIND_REGION	= 0,
    GF_OMP_TARGET_KIND_DATA	= 1,
    GF_OMP_TARGET_KIND_UPDATE	= 2,
    GF_OMP_TARGET_KIND_ENTER_DATA = 3,
    GF_OMP_TARGET_KIND_EXIT_DATA = 4,
    GF_OMP_TARGET_KIND_OACC_PARALLEL = 5,
    GF_OMP_TARGET_KIND_OACC_KERNELS = 6,
    GF_OMP_TARGET_KIND_OACC_DATA = 7,
    GF_OMP_TARGET_KIND_OACC_UPDATE = 8,
    GF_OMP_TARGET_KIND_OACC_ENTER_EXIT_DATA = 9,
<<<<<<< HEAD
    GF_OMP_TARGET_KIND_OACC_DECLARE = 10,
=======
>>>>>>> 9c23418f

    /* True on an GIMPLE_OMP_RETURN statement if the return does not require
       a thread synchronization via some sort of barrier.  The exact barrier
       that would otherwise be emitted is dependent on the OMP statement with
       which this return is associated.  */
    GF_OMP_RETURN_NOWAIT	= 1 << 0,

    GF_OMP_SECTION_LAST		= 1 << 0,
    GF_OMP_ATOMIC_NEED_VALUE	= 1 << 0,
    GF_OMP_ATOMIC_SEQ_CST	= 1 << 1,
    GF_PREDICT_TAKEN		= 1 << 15
};

/* Currently, there are only two types of gimple debug stmt.  Others are
   envisioned, for example, to enable the generation of is_stmt notes
   in line number information, to mark sequence points, etc.  This
   subcode is to be used to tell them apart.  */
enum gimple_debug_subcode {
  GIMPLE_DEBUG_BIND = 0,
  GIMPLE_DEBUG_SOURCE_BIND = 1
};

/* Masks for selecting a pass local flag (PLF) to work on.  These
   masks are used by gimple_set_plf and gimple_plf.  */
enum plf_mask {
    GF_PLF_1	= 1 << 0,
    GF_PLF_2	= 1 << 1
};

/* Data structure definitions for GIMPLE tuples.  NOTE: word markers
   are for 64 bit hosts.  */

struct GTY((desc ("gimple_statement_structure (&%h)"), tag ("GSS_BASE"),
	    chain_next ("%h.next"), variable_size))
  gimple
{
  /* [ WORD 1 ]
     Main identifying code for a tuple.  */
  ENUM_BITFIELD(gimple_code) code : 8;

  /* Nonzero if a warning should not be emitted on this tuple.  */
  unsigned int no_warning	: 1;

  /* Nonzero if this tuple has been visited.  Passes are responsible
     for clearing this bit before using it.  */
  unsigned int visited		: 1;

  /* Nonzero if this tuple represents a non-temporal move.  */
  unsigned int nontemporal_move	: 1;

  /* Pass local flags.  These flags are free for any pass to use as
     they see fit.  Passes should not assume that these flags contain
     any useful value when the pass starts.  Any initial state that
     the pass requires should be set on entry to the pass.  See
     gimple_set_plf and gimple_plf for usage.  */
  unsigned int plf		: 2;

  /* Nonzero if this statement has been modified and needs to have its
     operands rescanned.  */
  unsigned modified 		: 1;

  /* Nonzero if this statement contains volatile operands.  */
  unsigned has_volatile_ops 	: 1;

  /* Padding to get subcode to 16 bit alignment.  */
  unsigned pad			: 1;

  /* The SUBCODE field can be used for tuple-specific flags for tuples
     that do not require subcodes.  Note that SUBCODE should be at
     least as wide as tree codes, as several tuples store tree codes
     in there.  */
  unsigned int subcode		: 16;

  /* UID of this statement.  This is used by passes that want to
     assign IDs to statements.  It must be assigned and used by each
     pass.  By default it should be assumed to contain garbage.  */
  unsigned uid;

  /* [ WORD 2 ]
     Locus information for debug info.  */
  location_t location;

  /* Number of operands in this tuple.  */
  unsigned num_ops;

  /* [ WORD 3 ]
     Basic block holding this statement.  */
  basic_block bb;

  /* [ WORD 4-5 ]
     Linked lists of gimple statements.  The next pointers form
     a NULL terminated list, the prev pointers are a cyclic list.
     A gimple statement is hence also a double-ended list of
     statements, with the pointer itself being the first element,
     and the prev pointer being the last.  */
  gimple *next;
  gimple *GTY((skip)) prev;
};


/* Base structure for tuples with operands.  */

/* This gimple subclass has no tag value.  */
struct GTY(())
  gimple_statement_with_ops_base : public gimple
{
  /* [ WORD 1-6 ] : base class */

  /* [ WORD 7 ]
     SSA operand vectors.  NOTE: It should be possible to
     amalgamate these vectors with the operand vector OP.  However,
     the SSA operand vectors are organized differently and contain
     more information (like immediate use chaining).  */
  struct use_optype_d GTY((skip (""))) *use_ops;
};


/* Statements that take register operands.  */

struct GTY((tag("GSS_WITH_OPS")))
  gimple_statement_with_ops : public gimple_statement_with_ops_base
{
  /* [ WORD 1-7 ] : base class */

  /* [ WORD 8 ]
     Operand vector.  NOTE!  This must always be the last field
     of this structure.  In particular, this means that this
     structure cannot be embedded inside another one.  */
  tree GTY((length ("%h.num_ops"))) op[1];
};


/* Base for statements that take both memory and register operands.  */

struct GTY((tag("GSS_WITH_MEM_OPS_BASE")))
  gimple_statement_with_memory_ops_base : public gimple_statement_with_ops_base
{
  /* [ WORD 1-7 ] : base class */

  /* [ WORD 8-9 ]
     Virtual operands for this statement.  The GC will pick them
     up via the ssa_names array.  */
  tree GTY((skip (""))) vdef;
  tree GTY((skip (""))) vuse;
};


/* Statements that take both memory and register operands.  */

struct GTY((tag("GSS_WITH_MEM_OPS")))
  gimple_statement_with_memory_ops :
    public gimple_statement_with_memory_ops_base
{
  /* [ WORD 1-9 ] : base class */

  /* [ WORD 10 ]
     Operand vector.  NOTE!  This must always be the last field
     of this structure.  In particular, this means that this
     structure cannot be embedded inside another one.  */
  tree GTY((length ("%h.num_ops"))) op[1];
};


/* Call statements that take both memory and register operands.  */

struct GTY((tag("GSS_CALL")))
  gcall : public gimple_statement_with_memory_ops_base
{
  /* [ WORD 1-9 ] : base class */

  /* [ WORD 10-13 ]  */
  struct pt_solution call_used;
  struct pt_solution call_clobbered;

  /* [ WORD 14 ]  */
  union GTY ((desc ("%1.subcode & GF_CALL_INTERNAL"))) {
    tree GTY ((tag ("0"))) fntype;
    enum internal_fn GTY ((tag ("GF_CALL_INTERNAL"))) internal_fn;
  } u;

  /* [ WORD 15 ]
     Operand vector.  NOTE!  This must always be the last field
     of this structure.  In particular, this means that this
     structure cannot be embedded inside another one.  */
  tree GTY((length ("%h.num_ops"))) op[1];

  static const enum gimple_code code_ = GIMPLE_CALL;
};


/* OMP statements.  */

struct GTY((tag("GSS_OMP")))
  gimple_statement_omp : public gimple
{
  /* [ WORD 1-6 ] : base class */

  /* [ WORD 7 ]  */
  gimple_seq body;
};


/* GIMPLE_BIND */

struct GTY((tag("GSS_BIND")))
  gbind : public gimple
{
  /* [ WORD 1-6 ] : base class */

  /* [ WORD 7 ]
     Variables declared in this scope.  */
  tree vars;

  /* [ WORD 8 ]
     This is different than the BLOCK field in gimple,
     which is analogous to TREE_BLOCK (i.e., the lexical block holding
     this statement).  This field is the equivalent of BIND_EXPR_BLOCK
     in tree land (i.e., the lexical scope defined by this bind).  See
     gimple-low.c.  */
  tree block;

  /* [ WORD 9 ]  */
  gimple_seq body;
};


/* GIMPLE_CATCH */

struct GTY((tag("GSS_CATCH")))
  gcatch : public gimple
{
  /* [ WORD 1-6 ] : base class */

  /* [ WORD 7 ]  */
  tree types;

  /* [ WORD 8 ]  */
  gimple_seq handler;
};


/* GIMPLE_EH_FILTER */

struct GTY((tag("GSS_EH_FILTER")))
  geh_filter : public gimple
{
  /* [ WORD 1-6 ] : base class */

  /* [ WORD 7 ]
     Filter types.  */
  tree types;

  /* [ WORD 8 ]
     Failure actions.  */
  gimple_seq failure;
};

/* GIMPLE_EH_ELSE */

struct GTY((tag("GSS_EH_ELSE")))
  geh_else : public gimple
{
  /* [ WORD 1-6 ] : base class */

  /* [ WORD 7,8 ] */
  gimple_seq n_body, e_body;
};

/* GIMPLE_EH_MUST_NOT_THROW */

struct GTY((tag("GSS_EH_MNT")))
  geh_mnt : public gimple
{
  /* [ WORD 1-6 ] : base class */

  /* [ WORD 7 ] Abort function decl.  */
  tree fndecl;
};

/* GIMPLE_PHI */

struct GTY((tag("GSS_PHI")))
  gphi : public gimple
{
  /* [ WORD 1-6 ] : base class */

  /* [ WORD 7 ]  */
  unsigned capacity;
  unsigned nargs;

  /* [ WORD 8 ]  */
  tree result;

  /* [ WORD 9 ]  */
  struct phi_arg_d GTY ((length ("%h.nargs"))) args[1];
};


/* GIMPLE_RESX, GIMPLE_EH_DISPATCH */

struct GTY((tag("GSS_EH_CTRL")))
  gimple_statement_eh_ctrl : public gimple
{
  /* [ WORD 1-6 ] : base class */

  /* [ WORD 7 ]
     Exception region number.  */
  int region;
};

struct GTY((tag("GSS_EH_CTRL")))
  gresx : public gimple_statement_eh_ctrl
{
  /* No extra fields; adds invariant:
       stmt->code == GIMPLE_RESX.  */
};

struct GTY((tag("GSS_EH_CTRL")))
  geh_dispatch : public gimple_statement_eh_ctrl
{
  /* No extra fields; adds invariant:
       stmt->code == GIMPLE_EH_DISPATH.  */
};


/* GIMPLE_TRY */

struct GTY((tag("GSS_TRY")))
  gtry : public gimple
{
  /* [ WORD 1-6 ] : base class */

  /* [ WORD 7 ]
     Expression to evaluate.  */
  gimple_seq eval;

  /* [ WORD 8 ]
     Cleanup expression.  */
  gimple_seq cleanup;
};

/* Kind of GIMPLE_TRY statements.  */
enum gimple_try_flags
{
  /* A try/catch.  */
  GIMPLE_TRY_CATCH = 1 << 0,

  /* A try/finally.  */
  GIMPLE_TRY_FINALLY = 1 << 1,
  GIMPLE_TRY_KIND = GIMPLE_TRY_CATCH | GIMPLE_TRY_FINALLY,

  /* Analogous to TRY_CATCH_IS_CLEANUP.  */
  GIMPLE_TRY_CATCH_IS_CLEANUP = 1 << 2
};

/* GIMPLE_WITH_CLEANUP_EXPR */

struct GTY((tag("GSS_WCE")))
  gimple_statement_wce : public gimple
{
  /* [ WORD 1-6 ] : base class */

  /* Subcode: CLEANUP_EH_ONLY.  True if the cleanup should only be
	      executed if an exception is thrown, not on normal exit of its
	      scope.  This flag is analogous to the CLEANUP_EH_ONLY flag
	      in TARGET_EXPRs.  */

  /* [ WORD 7 ]
     Cleanup expression.  */
  gimple_seq cleanup;
};


/* GIMPLE_ASM  */

struct GTY((tag("GSS_ASM")))
  gasm : public gimple_statement_with_memory_ops_base
{
  /* [ WORD 1-9 ] : base class */

  /* [ WORD 10 ]
     __asm__ statement.  */
  const char *string;

  /* [ WORD 11 ]
       Number of inputs, outputs, clobbers, labels.  */
  unsigned char ni;
  unsigned char no;
  unsigned char nc;
  unsigned char nl;

  /* [ WORD 12 ]
     Operand vector.  NOTE!  This must always be the last field
     of this structure.  In particular, this means that this
     structure cannot be embedded inside another one.  */
  tree GTY((length ("%h.num_ops"))) op[1];
};

/* GIMPLE_OMP_CRITICAL */

struct GTY((tag("GSS_OMP_CRITICAL")))
  gomp_critical : public gimple_statement_omp
{
  /* [ WORD 1-7 ] : base class */

  /* [ WORD 8 ]  */
  tree clauses;

  /* [ WORD 9 ]
     Critical section name.  */
  tree name;
};


struct GTY(()) gimple_omp_for_iter {
  /* Condition code.  */
  enum tree_code cond;

  /* Index variable.  */
  tree index;

  /* Initial value.  */
  tree initial;

  /* Final value.  */
  tree final;

  /* Increment.  */
  tree incr;
};

/* GIMPLE_OMP_FOR */

struct GTY((tag("GSS_OMP_FOR")))
  gomp_for : public gimple_statement_omp
{
  /* [ WORD 1-7 ] : base class */

  /* [ WORD 8 ]  */
  tree clauses;

  /* [ WORD 9 ]
     Number of elements in iter array.  */
  size_t collapse;

  /* [ WORD 10 ]  */
  struct gimple_omp_for_iter * GTY((length ("%h.collapse"))) iter;

  /* [ WORD 11 ]
     Pre-body evaluated before the loop body begins.  */
  gimple_seq pre_body;
};


/* GIMPLE_OMP_PARALLEL, GIMPLE_OMP_TARGET, GIMPLE_OMP_TASK */

struct GTY((tag("GSS_OMP_PARALLEL_LAYOUT")))
  gimple_statement_omp_parallel_layout : public gimple_statement_omp
{
  /* [ WORD 1-7 ] : base class */

  /* [ WORD 8 ]
     Clauses.  */
  tree clauses;

  /* [ WORD 9 ]
     Child function holding the body of the parallel region.  */
  tree child_fn;

  /* [ WORD 10 ]
     Shared data argument.  */
  tree data_arg;
};

/* GIMPLE_OMP_PARALLEL or GIMPLE_TASK */
struct GTY((tag("GSS_OMP_PARALLEL_LAYOUT")))
  gimple_statement_omp_taskreg : public gimple_statement_omp_parallel_layout
{
    /* No extra fields; adds invariant:
         stmt->code == GIMPLE_OMP_PARALLEL
	 || stmt->code == GIMPLE_OMP_TASK.  */
};

/* GIMPLE_OMP_PARALLEL */
struct GTY((tag("GSS_OMP_PARALLEL_LAYOUT")))
  gomp_parallel : public gimple_statement_omp_taskreg
{
    /* No extra fields; adds invariant:
         stmt->code == GIMPLE_OMP_PARALLEL.  */
};

/* GIMPLE_OMP_TARGET */
struct GTY((tag("GSS_OMP_PARALLEL_LAYOUT")))
  gomp_target : public gimple_statement_omp_parallel_layout
{
    /* No extra fields; adds invariant:
         stmt->code == GIMPLE_OMP_TARGET.  */
};

/* GIMPLE_OMP_TASK */

struct GTY((tag("GSS_OMP_TASK")))
  gomp_task : public gimple_statement_omp_taskreg
{
  /* [ WORD 1-10 ] : base class */

  /* [ WORD 11 ]
     Child function holding firstprivate initialization if needed.  */
  tree copy_fn;

  /* [ WORD 12-13 ]
     Size and alignment in bytes of the argument data block.  */
  tree arg_size;
  tree arg_align;
};


/* GIMPLE_OMP_SECTION */
/* Uses struct gimple_statement_omp.  */


/* GIMPLE_OMP_SECTIONS */

struct GTY((tag("GSS_OMP_SECTIONS")))
  gomp_sections : public gimple_statement_omp
{
  /* [ WORD 1-7 ] : base class */

  /* [ WORD 8 ]  */
  tree clauses;

  /* [ WORD 9 ]
     The control variable used for deciding which of the sections to
     execute.  */
  tree control;
};

/* GIMPLE_OMP_CONTINUE.

   Note: This does not inherit from gimple_statement_omp, because we
         do not need the body field.  */

struct GTY((tag("GSS_OMP_CONTINUE")))
  gomp_continue : public gimple
{
  /* [ WORD 1-6 ] : base class */

  /* [ WORD 7 ]  */
  tree control_def;

  /* [ WORD 8 ]  */
  tree control_use;
};

/* GIMPLE_OMP_SINGLE, GIMPLE_OMP_TEAMS, GIMPLE_OMP_ORDERED */

struct GTY((tag("GSS_OMP_SINGLE_LAYOUT")))
  gimple_statement_omp_single_layout : public gimple_statement_omp
{
  /* [ WORD 1-7 ] : base class */

  /* [ WORD 7 ]  */
  tree clauses;
};

struct GTY((tag("GSS_OMP_SINGLE_LAYOUT")))
  gomp_single : public gimple_statement_omp_single_layout
{
    /* No extra fields; adds invariant:
         stmt->code == GIMPLE_OMP_SINGLE.  */
};

struct GTY((tag("GSS_OMP_SINGLE_LAYOUT")))
  gomp_teams : public gimple_statement_omp_single_layout
{
    /* No extra fields; adds invariant:
         stmt->code == GIMPLE_OMP_TEAMS.  */
};

struct GTY((tag("GSS_OMP_SINGLE_LAYOUT")))
  gomp_ordered : public gimple_statement_omp_single_layout
{
    /* No extra fields; adds invariant:
	 stmt->code == GIMPLE_OMP_ORDERED.  */
};


/* GIMPLE_OMP_ATOMIC_LOAD.
   Note: This is based on gimple, not g_s_omp, because g_s_omp
   contains a sequence, which we don't need here.  */

struct GTY((tag("GSS_OMP_ATOMIC_LOAD")))
  gomp_atomic_load : public gimple
{
  /* [ WORD 1-6 ] : base class */

  /* [ WORD 7-8 ]  */
  tree rhs, lhs;
};

/* GIMPLE_OMP_ATOMIC_STORE.
   See note on GIMPLE_OMP_ATOMIC_LOAD.  */

struct GTY((tag("GSS_OMP_ATOMIC_STORE_LAYOUT")))
  gimple_statement_omp_atomic_store_layout : public gimple
{
  /* [ WORD 1-6 ] : base class */

  /* [ WORD 7 ]  */
  tree val;
};

struct GTY((tag("GSS_OMP_ATOMIC_STORE_LAYOUT")))
  gomp_atomic_store :
    public gimple_statement_omp_atomic_store_layout
{
    /* No extra fields; adds invariant:
         stmt->code == GIMPLE_OMP_ATOMIC_STORE.  */
};

struct GTY((tag("GSS_OMP_ATOMIC_STORE_LAYOUT")))
  gimple_statement_omp_return :
    public gimple_statement_omp_atomic_store_layout
{
    /* No extra fields; adds invariant:
         stmt->code == GIMPLE_OMP_RETURN.  */
};

/* GIMPLE_TRANSACTION.  */

/* Bits to be stored in the GIMPLE_TRANSACTION subcode.  */

/* The __transaction_atomic was declared [[outer]] or it is
   __transaction_relaxed.  */
#define GTMA_IS_OUTER			(1u << 0)
#define GTMA_IS_RELAXED			(1u << 1)
#define GTMA_DECLARATION_MASK		(GTMA_IS_OUTER | GTMA_IS_RELAXED)

/* The transaction is seen to not have an abort.  */
#define GTMA_HAVE_ABORT			(1u << 2)
/* The transaction is seen to have loads or stores.  */
#define GTMA_HAVE_LOAD			(1u << 3)
#define GTMA_HAVE_STORE			(1u << 4)
/* The transaction MAY enter serial irrevocable mode in its dynamic scope.  */
#define GTMA_MAY_ENTER_IRREVOCABLE	(1u << 5)
/* The transaction WILL enter serial irrevocable mode.
   An irrevocable block post-dominates the entire transaction, such
   that all invocations of the transaction will go serial-irrevocable.
   In such case, we don't bother instrumenting the transaction, and
   tell the runtime that it should begin the transaction in
   serial-irrevocable mode.  */
#define GTMA_DOES_GO_IRREVOCABLE	(1u << 6)
/* The transaction contains no instrumentation code whatsover, most
   likely because it is guaranteed to go irrevocable upon entry.  */
#define GTMA_HAS_NO_INSTRUMENTATION	(1u << 7)

struct GTY((tag("GSS_TRANSACTION")))
  gtransaction : public gimple_statement_with_memory_ops_base
{
  /* [ WORD 1-9 ] : base class */

  /* [ WORD 10 ] */
  gimple_seq body;

  /* [ WORD 11 ] */
  tree label;
};

#define DEFGSSTRUCT(SYM, STRUCT, HAS_TREE_OP)	SYM,
enum gimple_statement_structure_enum {
#include "gsstruct.def"
    LAST_GSS_ENUM
};
#undef DEFGSSTRUCT

/* A statement with the invariant that
      stmt->code == GIMPLE_COND
   i.e. a conditional jump statement.  */

struct GTY((tag("GSS_WITH_OPS")))
  gcond : public gimple_statement_with_ops
{
  /* no additional fields; this uses the layout for GSS_WITH_OPS. */
  static const enum gimple_code code_ = GIMPLE_COND;
};

/* A statement with the invariant that
      stmt->code == GIMPLE_DEBUG
   i.e. a debug statement.  */

struct GTY((tag("GSS_WITH_OPS")))
  gdebug : public gimple_statement_with_ops
{
  /* no additional fields; this uses the layout for GSS_WITH_OPS. */
};

/* A statement with the invariant that
      stmt->code == GIMPLE_GOTO
   i.e. a goto statement.  */

struct GTY((tag("GSS_WITH_OPS")))
  ggoto : public gimple_statement_with_ops
{
  /* no additional fields; this uses the layout for GSS_WITH_OPS. */
};

/* A statement with the invariant that
      stmt->code == GIMPLE_LABEL
   i.e. a label statement.  */

struct GTY((tag("GSS_WITH_OPS")))
  glabel : public gimple_statement_with_ops
{
  /* no additional fields; this uses the layout for GSS_WITH_OPS. */
};

/* A statement with the invariant that
      stmt->code == GIMPLE_SWITCH
   i.e. a switch statement.  */

struct GTY((tag("GSS_WITH_OPS")))
  gswitch : public gimple_statement_with_ops
{
  /* no additional fields; this uses the layout for GSS_WITH_OPS. */
};

/* A statement with the invariant that
      stmt->code == GIMPLE_ASSIGN
   i.e. an assignment statement.  */

struct GTY((tag("GSS_WITH_MEM_OPS")))
  gassign : public gimple_statement_with_memory_ops
{
  static const enum gimple_code code_ = GIMPLE_ASSIGN;
  /* no additional fields; this uses the layout for GSS_WITH_MEM_OPS. */
};

/* A statement with the invariant that
      stmt->code == GIMPLE_RETURN
   i.e. a return statement.  */

struct GTY((tag("GSS_WITH_MEM_OPS")))
  greturn : public gimple_statement_with_memory_ops
{
  /* no additional fields; this uses the layout for GSS_WITH_MEM_OPS. */
};

template <>
template <>
inline bool
is_a_helper <gasm *>::test (gimple *gs)
{
  return gs->code == GIMPLE_ASM;
}

template <>
template <>
inline bool
is_a_helper <gassign *>::test (gimple *gs)
{
  return gs->code == GIMPLE_ASSIGN;
}

template <>
template <>
inline bool
is_a_helper <const gassign *>::test (const gimple *gs)
{
  return gs->code == GIMPLE_ASSIGN;
}

template <>
template <>
inline bool
is_a_helper <gbind *>::test (gimple *gs)
{
  return gs->code == GIMPLE_BIND;
}

template <>
template <>
inline bool
is_a_helper <gcall *>::test (gimple *gs)
{
  return gs->code == GIMPLE_CALL;
}

template <>
template <>
inline bool
is_a_helper <gcatch *>::test (gimple *gs)
{
  return gs->code == GIMPLE_CATCH;
}

template <>
template <>
inline bool
is_a_helper <gcond *>::test (gimple *gs)
{
  return gs->code == GIMPLE_COND;
}

template <>
template <>
inline bool
is_a_helper <const gcond *>::test (const gimple *gs)
{
  return gs->code == GIMPLE_COND;
}

template <>
template <>
inline bool
is_a_helper <gdebug *>::test (gimple *gs)
{
  return gs->code == GIMPLE_DEBUG;
}

template <>
template <>
inline bool
is_a_helper <ggoto *>::test (gimple *gs)
{
  return gs->code == GIMPLE_GOTO;
}

template <>
template <>
inline bool
is_a_helper <glabel *>::test (gimple *gs)
{
  return gs->code == GIMPLE_LABEL;
}

template <>
template <>
inline bool
is_a_helper <gresx *>::test (gimple *gs)
{
  return gs->code == GIMPLE_RESX;
}

template <>
template <>
inline bool
is_a_helper <geh_dispatch *>::test (gimple *gs)
{
  return gs->code == GIMPLE_EH_DISPATCH;
}

template <>
template <>
inline bool
is_a_helper <geh_else *>::test (gimple *gs)
{
  return gs->code == GIMPLE_EH_ELSE;
}

template <>
template <>
inline bool
is_a_helper <geh_filter *>::test (gimple *gs)
{
  return gs->code == GIMPLE_EH_FILTER;
}

template <>
template <>
inline bool
is_a_helper <geh_mnt *>::test (gimple *gs)
{
  return gs->code == GIMPLE_EH_MUST_NOT_THROW;
}

template <>
template <>
inline bool
is_a_helper <gomp_atomic_load *>::test (gimple *gs)
{
  return gs->code == GIMPLE_OMP_ATOMIC_LOAD;
}

template <>
template <>
inline bool
is_a_helper <gomp_atomic_store *>::test (gimple *gs)
{
  return gs->code == GIMPLE_OMP_ATOMIC_STORE;
}

template <>
template <>
inline bool
is_a_helper <gimple_statement_omp_return *>::test (gimple *gs)
{
  return gs->code == GIMPLE_OMP_RETURN;
}

template <>
template <>
inline bool
is_a_helper <gomp_continue *>::test (gimple *gs)
{
  return gs->code == GIMPLE_OMP_CONTINUE;
}

template <>
template <>
inline bool
is_a_helper <gomp_critical *>::test (gimple *gs)
{
  return gs->code == GIMPLE_OMP_CRITICAL;
}

template <>
template <>
inline bool
<<<<<<< HEAD
is_a_helper <gomp_for *>::test (gimple *gs)
=======
is_a_helper <gomp_ordered *>::test (gimple gs)
{
  return gs->code == GIMPLE_OMP_ORDERED;
}

template <>
template <>
inline bool
is_a_helper <gomp_for *>::test (gimple gs)
>>>>>>> 9c23418f
{
  return gs->code == GIMPLE_OMP_FOR;
}

template <>
template <>
inline bool
is_a_helper <gimple_statement_omp_taskreg *>::test (gimple *gs)
{
  return gs->code == GIMPLE_OMP_PARALLEL || gs->code == GIMPLE_OMP_TASK;
}

template <>
template <>
inline bool
is_a_helper <gomp_parallel *>::test (gimple *gs)
{
  return gs->code == GIMPLE_OMP_PARALLEL;
}

template <>
template <>
inline bool
is_a_helper <gomp_target *>::test (gimple *gs)
{
  return gs->code == GIMPLE_OMP_TARGET;
}

template <>
template <>
inline bool
is_a_helper <gomp_sections *>::test (gimple *gs)
{
  return gs->code == GIMPLE_OMP_SECTIONS;
}

template <>
template <>
inline bool
is_a_helper <gomp_single *>::test (gimple *gs)
{
  return gs->code == GIMPLE_OMP_SINGLE;
}

template <>
template <>
inline bool
is_a_helper <gomp_teams *>::test (gimple *gs)
{
  return gs->code == GIMPLE_OMP_TEAMS;
}

template <>
template <>
inline bool
is_a_helper <gomp_task *>::test (gimple *gs)
{
  return gs->code == GIMPLE_OMP_TASK;
}

template <>
template <>
inline bool
is_a_helper <gphi *>::test (gimple *gs)
{
  return gs->code == GIMPLE_PHI;
}

template <>
template <>
inline bool
is_a_helper <greturn *>::test (gimple *gs)
{
  return gs->code == GIMPLE_RETURN;
}

template <>
template <>
inline bool
is_a_helper <gswitch *>::test (gimple *gs)
{
  return gs->code == GIMPLE_SWITCH;
}

template <>
template <>
inline bool
is_a_helper <gtransaction *>::test (gimple *gs)
{
  return gs->code == GIMPLE_TRANSACTION;
}

template <>
template <>
inline bool
is_a_helper <gtry *>::test (gimple *gs)
{
  return gs->code == GIMPLE_TRY;
}

template <>
template <>
inline bool
is_a_helper <gimple_statement_wce *>::test (gimple *gs)
{
  return gs->code == GIMPLE_WITH_CLEANUP_EXPR;
}

template <>
template <>
inline bool
is_a_helper <const gasm *>::test (const gimple *gs)
{
  return gs->code == GIMPLE_ASM;
}

template <>
template <>
inline bool
is_a_helper <const gbind *>::test (const gimple *gs)
{
  return gs->code == GIMPLE_BIND;
}

template <>
template <>
inline bool
is_a_helper <const gcall *>::test (const gimple *gs)
{
  return gs->code == GIMPLE_CALL;
}

template <>
template <>
inline bool
is_a_helper <const gcatch *>::test (const gimple *gs)
{
  return gs->code == GIMPLE_CATCH;
}

template <>
template <>
inline bool
is_a_helper <const gresx *>::test (const gimple *gs)
{
  return gs->code == GIMPLE_RESX;
}

template <>
template <>
inline bool
is_a_helper <const geh_dispatch *>::test (const gimple *gs)
{
  return gs->code == GIMPLE_EH_DISPATCH;
}

template <>
template <>
inline bool
is_a_helper <const geh_filter *>::test (const gimple *gs)
{
  return gs->code == GIMPLE_EH_FILTER;
}

template <>
template <>
inline bool
is_a_helper <const gomp_atomic_load *>::test (const gimple *gs)
{
  return gs->code == GIMPLE_OMP_ATOMIC_LOAD;
}

template <>
template <>
inline bool
is_a_helper <const gomp_atomic_store *>::test (const gimple *gs)
{
  return gs->code == GIMPLE_OMP_ATOMIC_STORE;
}

template <>
template <>
inline bool
is_a_helper <const gimple_statement_omp_return *>::test (const gimple *gs)
{
  return gs->code == GIMPLE_OMP_RETURN;
}

template <>
template <>
inline bool
is_a_helper <const gomp_continue *>::test (const gimple *gs)
{
  return gs->code == GIMPLE_OMP_CONTINUE;
}

template <>
template <>
inline bool
is_a_helper <const gomp_critical *>::test (const gimple *gs)
{
  return gs->code == GIMPLE_OMP_CRITICAL;
}

template <>
template <>
inline bool
<<<<<<< HEAD
is_a_helper <const gomp_for *>::test (const gimple *gs)
=======
is_a_helper <const gomp_ordered *>::test (const_gimple gs)
{
  return gs->code == GIMPLE_OMP_ORDERED;
}

template <>
template <>
inline bool
is_a_helper <const gomp_for *>::test (const_gimple gs)
>>>>>>> 9c23418f
{
  return gs->code == GIMPLE_OMP_FOR;
}

template <>
template <>
inline bool
is_a_helper <const gimple_statement_omp_taskreg *>::test (const gimple *gs)
{
  return gs->code == GIMPLE_OMP_PARALLEL || gs->code == GIMPLE_OMP_TASK;
}

template <>
template <>
inline bool
is_a_helper <const gomp_parallel *>::test (const gimple *gs)
{
  return gs->code == GIMPLE_OMP_PARALLEL;
}

template <>
template <>
inline bool
is_a_helper <const gomp_target *>::test (const gimple *gs)
{
  return gs->code == GIMPLE_OMP_TARGET;
}

template <>
template <>
inline bool
is_a_helper <const gomp_sections *>::test (const gimple *gs)
{
  return gs->code == GIMPLE_OMP_SECTIONS;
}

template <>
template <>
inline bool
is_a_helper <const gomp_single *>::test (const gimple *gs)
{
  return gs->code == GIMPLE_OMP_SINGLE;
}

template <>
template <>
inline bool
is_a_helper <const gomp_teams *>::test (const gimple *gs)
{
  return gs->code == GIMPLE_OMP_TEAMS;
}

template <>
template <>
inline bool
is_a_helper <const gomp_task *>::test (const gimple *gs)
{
  return gs->code == GIMPLE_OMP_TASK;
}

template <>
template <>
inline bool
is_a_helper <const gphi *>::test (const gimple *gs)
{
  return gs->code == GIMPLE_PHI;
}

template <>
template <>
inline bool
is_a_helper <const gtransaction *>::test (const gimple *gs)
{
  return gs->code == GIMPLE_TRANSACTION;
}

/* Offset in bytes to the location of the operand vector.
   Zero if there is no operand vector for this tuple structure.  */
extern size_t const gimple_ops_offset_[];

/* Map GIMPLE codes to GSS codes.  */
extern enum gimple_statement_structure_enum const gss_for_code_[];

/* This variable holds the currently expanded gimple statement for purposes
   of comminucating the profile info to the builtin expanders.  */
extern gimple *currently_expanding_gimple_stmt;

#define gimple_alloc(c, n) gimple_alloc_stat (c, n MEM_STAT_INFO)
gimple *gimple_alloc_stat (enum gimple_code, unsigned MEM_STAT_DECL);
greturn *gimple_build_return (tree);
void gimple_call_reset_alias_info (gcall *);
gcall *gimple_build_call_vec (tree, vec<tree> );
gcall *gimple_build_call (tree, unsigned, ...);
gcall *gimple_build_call_valist (tree, unsigned, va_list);
gcall *gimple_build_call_internal (enum internal_fn, unsigned, ...);
gcall *gimple_build_call_internal_vec (enum internal_fn, vec<tree> );
gcall *gimple_build_call_from_tree (tree);
gassign *gimple_build_assign (tree, tree CXX_MEM_STAT_INFO);
gassign *gimple_build_assign (tree, enum tree_code,
			      tree, tree, tree CXX_MEM_STAT_INFO);
gassign *gimple_build_assign (tree, enum tree_code,
			      tree, tree CXX_MEM_STAT_INFO);
gassign *gimple_build_assign (tree, enum tree_code, tree CXX_MEM_STAT_INFO);
gcond *gimple_build_cond (enum tree_code, tree, tree, tree, tree);
gcond *gimple_build_cond_from_tree (tree, tree, tree);
void gimple_cond_set_condition_from_tree (gcond *, tree);
glabel *gimple_build_label (tree label);
ggoto *gimple_build_goto (tree dest);
gimple *gimple_build_nop (void);
gbind *gimple_build_bind (tree, gimple_seq, tree);
gasm *gimple_build_asm_vec (const char *, vec<tree, va_gc> *,
				 vec<tree, va_gc> *, vec<tree, va_gc> *,
				 vec<tree, va_gc> *);
gcatch *gimple_build_catch (tree, gimple_seq);
geh_filter *gimple_build_eh_filter (tree, gimple_seq);
geh_mnt *gimple_build_eh_must_not_throw (tree);
geh_else *gimple_build_eh_else (gimple_seq, gimple_seq);
gtry *gimple_build_try (gimple_seq, gimple_seq,
					enum gimple_try_flags);
gimple *gimple_build_wce (gimple_seq);
gresx *gimple_build_resx (int);
gswitch *gimple_build_switch_nlabels (unsigned, tree, tree);
gswitch *gimple_build_switch (tree, tree, vec<tree> );
geh_dispatch *gimple_build_eh_dispatch (int);
gdebug *gimple_build_debug_bind_stat (tree, tree, gimple * MEM_STAT_DECL);
#define gimple_build_debug_bind(var,val,stmt)			\
  gimple_build_debug_bind_stat ((var), (val), (stmt) MEM_STAT_INFO)
gdebug *gimple_build_debug_source_bind_stat (tree, tree, gimple * MEM_STAT_DECL);
#define gimple_build_debug_source_bind(var,val,stmt)			\
  gimple_build_debug_source_bind_stat ((var), (val), (stmt) MEM_STAT_INFO)
<<<<<<< HEAD
gimple *gimple_build_omp_entry_end (void);
=======
>>>>>>> 9c23418f
gomp_critical *gimple_build_omp_critical (gimple_seq, tree, tree);
gomp_for *gimple_build_omp_for (gimple_seq, int, tree, size_t, gimple_seq);
gomp_parallel *gimple_build_omp_parallel (gimple_seq, tree, tree, tree);
gomp_task *gimple_build_omp_task (gimple_seq, tree, tree, tree, tree,
				       tree, tree);
gimple *gimple_build_omp_section (gimple_seq);
gimple *gimple_build_omp_master (gimple_seq);
gimple *gimple_build_omp_taskgroup (gimple_seq);
gomp_continue *gimple_build_omp_continue (tree, tree);
<<<<<<< HEAD
gimple *gimple_build_omp_ordered (gimple_seq);
gimple *gimple_build_omp_return (bool);
=======
gomp_ordered *gimple_build_omp_ordered (gimple_seq, tree);
gimple gimple_build_omp_return (bool);
>>>>>>> 9c23418f
gomp_sections *gimple_build_omp_sections (gimple_seq, tree);
gimple *gimple_build_omp_sections_switch (void);
gomp_single *gimple_build_omp_single (gimple_seq, tree);
gomp_target *gimple_build_omp_target (gimple_seq, int, tree);
gomp_teams *gimple_build_omp_teams (gimple_seq, tree);
gomp_atomic_load *gimple_build_omp_atomic_load (tree, tree);
gomp_atomic_store *gimple_build_omp_atomic_store (tree);
gtransaction *gimple_build_transaction (gimple_seq, tree);
extern void gimple_seq_add_stmt (gimple_seq *, gimple *);
extern void gimple_seq_add_stmt_without_update (gimple_seq *, gimple *);
void gimple_seq_add_seq (gimple_seq *, gimple_seq);
void gimple_seq_add_seq_without_update (gimple_seq *, gimple_seq);
extern void annotate_all_with_location_after (gimple_seq, gimple_stmt_iterator,
					      location_t);
extern void annotate_all_with_location (gimple_seq, location_t);
bool empty_body_p (gimple_seq);
gimple_seq gimple_seq_copy (gimple_seq);
bool gimple_call_same_target_p (const gimple *, const gimple *);
int gimple_call_flags (const gimple *);
int gimple_call_arg_flags (const gcall *, unsigned);
int gimple_call_return_flags (const gcall *);
bool gimple_assign_copy_p (gimple *);
bool gimple_assign_ssa_name_copy_p (gimple *);
bool gimple_assign_unary_nop_p (gimple *);
void gimple_set_bb (gimple *, basic_block);
void gimple_assign_set_rhs_from_tree (gimple_stmt_iterator *, tree);
void gimple_assign_set_rhs_with_ops (gimple_stmt_iterator *, enum tree_code,
				     tree, tree, tree);
tree gimple_get_lhs (const gimple *);
void gimple_set_lhs (gimple *, tree);
gimple *gimple_copy (gimple *);
bool gimple_has_side_effects (const gimple *);
bool gimple_could_trap_p_1 (gimple *, bool, bool);
bool gimple_could_trap_p (gimple *);
bool gimple_assign_rhs_could_trap_p (gimple *);
extern void dump_gimple_statistics (void);
unsigned get_gimple_rhs_num_ops (enum tree_code);
extern tree canonicalize_cond_expr_cond (tree);
gcall *gimple_call_copy_skip_args (gcall *, bitmap);
extern bool gimple_compare_field_offset (tree, tree);
extern tree gimple_unsigned_type (tree);
extern tree gimple_signed_type (tree);
extern alias_set_type gimple_get_alias_set (tree);
extern bool gimple_ior_addresses_taken (bitmap, gimple *);
extern bool gimple_builtin_call_types_compatible_p (const gimple *, tree);
extern bool gimple_call_builtin_p (const gimple *);
extern bool gimple_call_builtin_p (const gimple *, enum built_in_class);
extern bool gimple_call_builtin_p (const gimple *, enum built_in_function);
extern bool gimple_asm_clobbers_memory_p (const gasm *);
extern void dump_decl_set (FILE *, bitmap);
extern bool nonfreeing_call_p (gimple *);
extern bool infer_nonnull_range (gimple *, tree);
extern bool infer_nonnull_range_by_dereference (gimple *, tree);
extern bool infer_nonnull_range_by_attribute (gimple *, tree);
extern void sort_case_labels (vec<tree>);
extern void preprocess_case_label_vec_for_gimple (vec<tree>, tree, tree *);
extern void gimple_seq_set_location (gimple_seq, location_t);
extern void gimple_seq_discard (gimple_seq);
extern void maybe_remove_unused_call_args (struct function *, gimple *);

/* Formal (expression) temporary table handling: multiple occurrences of
   the same scalar expression are evaluated into the same temporary.  */

typedef struct gimple_temp_hash_elt
{
  tree val;   /* Key */
  tree temp;  /* Value */
} elt_t;

/* Get the number of the next statement uid to be allocated.  */
static inline unsigned int
gimple_stmt_max_uid (struct function *fn)
{
  return fn->last_stmt_uid;
}

/* Set the number of the next statement uid to be allocated.  */
static inline void
set_gimple_stmt_max_uid (struct function *fn, unsigned int maxid)
{
  fn->last_stmt_uid = maxid;
}

/* Set the number of the next statement uid to be allocated.  */
static inline unsigned int
inc_gimple_stmt_max_uid (struct function *fn)
{
  return fn->last_stmt_uid++;
}

/* Return the first node in GIMPLE sequence S.  */

static inline gimple_seq_node
gimple_seq_first (gimple_seq s)
{
  return s;
}


/* Return the first statement in GIMPLE sequence S.  */

static inline gimple *
gimple_seq_first_stmt (gimple_seq s)
{
  gimple_seq_node n = gimple_seq_first (s);
  return n;
}

/* Return the first statement in GIMPLE sequence S as a gbind *,
   verifying that it has code GIMPLE_BIND in a checked build.  */

static inline gbind *
gimple_seq_first_stmt_as_a_bind (gimple_seq s)
{
  gimple_seq_node n = gimple_seq_first (s);
  return as_a <gbind *> (n);
}


/* Return the last node in GIMPLE sequence S.  */

static inline gimple_seq_node
gimple_seq_last (gimple_seq s)
{
  return s ? s->prev : NULL;
}


/* Return the last statement in GIMPLE sequence S.  */

static inline gimple *
gimple_seq_last_stmt (gimple_seq s)
{
  gimple_seq_node n = gimple_seq_last (s);
  return n;
}


/* Set the last node in GIMPLE sequence *PS to LAST.  */

static inline void
gimple_seq_set_last (gimple_seq *ps, gimple_seq_node last)
{
  (*ps)->prev = last;
}


/* Set the first node in GIMPLE sequence *PS to FIRST.  */

static inline void
gimple_seq_set_first (gimple_seq *ps, gimple_seq_node first)
{
  *ps = first;
}


/* Return true if GIMPLE sequence S is empty.  */

static inline bool
gimple_seq_empty_p (gimple_seq s)
{
  return s == NULL;
}

/* Allocate a new sequence and initialize its first element with STMT.  */

static inline gimple_seq
gimple_seq_alloc_with_stmt (gimple *stmt)
{
  gimple_seq seq = NULL;
  gimple_seq_add_stmt (&seq, stmt);
  return seq;
}


/* Returns the sequence of statements in BB.  */

static inline gimple_seq
bb_seq (const_basic_block bb)
{
  return (!(bb->flags & BB_RTL)) ? bb->il.gimple.seq : NULL;
}

static inline gimple_seq *
bb_seq_addr (basic_block bb)
{
  return (!(bb->flags & BB_RTL)) ? &bb->il.gimple.seq : NULL;
}

/* Sets the sequence of statements in BB to SEQ.  */

static inline void
set_bb_seq (basic_block bb, gimple_seq seq)
{
  gcc_checking_assert (!(bb->flags & BB_RTL));
  bb->il.gimple.seq = seq;
}


/* Return the code for GIMPLE statement G.  */

static inline enum gimple_code
gimple_code (const gimple *g)
{
  return g->code;
}


/* Return the GSS code used by a GIMPLE code.  */

static inline enum gimple_statement_structure_enum
gss_for_code (enum gimple_code code)
{
  gcc_gimple_checking_assert ((unsigned int)code < LAST_AND_UNUSED_GIMPLE_CODE);
  return gss_for_code_[code];
}


/* Return which GSS code is used by GS.  */

static inline enum gimple_statement_structure_enum
gimple_statement_structure (gimple *gs)
{
  return gss_for_code (gimple_code (gs));
}


/* Return true if statement G has sub-statements.  This is only true for
   High GIMPLE statements.  */

static inline bool
gimple_has_substatements (gimple *g)
{
  switch (gimple_code (g))
    {
    case GIMPLE_BIND:
    case GIMPLE_CATCH:
    case GIMPLE_EH_FILTER:
    case GIMPLE_EH_ELSE:
    case GIMPLE_TRY:
    case GIMPLE_OMP_FOR:
    case GIMPLE_OMP_MASTER:
    case GIMPLE_OMP_TASKGROUP:
    case GIMPLE_OMP_ORDERED:
    case GIMPLE_OMP_SECTION:
    case GIMPLE_OMP_PARALLEL:
    case GIMPLE_OMP_TASK:
    case GIMPLE_OMP_SECTIONS:
    case GIMPLE_OMP_SINGLE:
    case GIMPLE_OMP_TARGET:
    case GIMPLE_OMP_TEAMS:
    case GIMPLE_OMP_CRITICAL:
    case GIMPLE_WITH_CLEANUP_EXPR:
    case GIMPLE_TRANSACTION:
      return true;

    default:
      return false;
    }
}


/* Return the basic block holding statement G.  */

static inline basic_block
gimple_bb (const gimple *g)
{
  return g->bb;
}


/* Return the lexical scope block holding statement G.  */

static inline tree
gimple_block (const gimple *g)
{
  return LOCATION_BLOCK (g->location);
}


/* Set BLOCK to be the lexical scope block holding statement G.  */

static inline void
gimple_set_block (gimple *g, tree block)
{
  if (block)
    g->location =
	COMBINE_LOCATION_DATA (line_table, g->location, block);
  else
    g->location = LOCATION_LOCUS (g->location);
}


/* Return location information for statement G.  */

static inline location_t
gimple_location (const gimple *g)
{
  return g->location;
}

/* Return location information for statement G if g is not NULL.
   Otherwise, UNKNOWN_LOCATION is returned.  */

static inline location_t
gimple_location_safe (const gimple *g)
{
  return g ? gimple_location (g) : UNKNOWN_LOCATION;
}

/* Set location information for statement G.  */

static inline void
gimple_set_location (gimple *g, location_t location)
{
  g->location = location;
}


/* Return true if G contains location information.  */

static inline bool
gimple_has_location (const gimple *g)
{
  return LOCATION_LOCUS (gimple_location (g)) != UNKNOWN_LOCATION;
}


/* Return the file name of the location of STMT.  */

static inline const char *
gimple_filename (const gimple *stmt)
{
  return LOCATION_FILE (gimple_location (stmt));
}


/* Return the line number of the location of STMT.  */

static inline int
gimple_lineno (const gimple *stmt)
{
  return LOCATION_LINE (gimple_location (stmt));
}


/* Determine whether SEQ is a singleton. */

static inline bool
gimple_seq_singleton_p (gimple_seq seq)
{
  return ((gimple_seq_first (seq) != NULL)
	  && (gimple_seq_first (seq) == gimple_seq_last (seq)));
}

/* Return true if no warnings should be emitted for statement STMT.  */

static inline bool
gimple_no_warning_p (const gimple *stmt)
{
  return stmt->no_warning;
}

/* Set the no_warning flag of STMT to NO_WARNING.  */

static inline void
gimple_set_no_warning (gimple *stmt, bool no_warning)
{
  stmt->no_warning = (unsigned) no_warning;
}

/* Set the visited status on statement STMT to VISITED_P.

   Please note that this 'visited' property of the gimple statement is
   supposed to be undefined at pass boundaries.  This means that a
   given pass should not assume it contains any useful value when the
   pass starts and thus can set it to any value it sees fit.

   You can learn more about the visited property of the gimple
   statement by reading the comments of the 'visited' data member of
   struct gimple.
 */

static inline void
gimple_set_visited (gimple *stmt, bool visited_p)
{
  stmt->visited = (unsigned) visited_p;
}


/* Return the visited status for statement STMT.

   Please note that this 'visited' property of the gimple statement is
   supposed to be undefined at pass boundaries.  This means that a
   given pass should not assume it contains any useful value when the
   pass starts and thus can set it to any value it sees fit.

   You can learn more about the visited property of the gimple
   statement by reading the comments of the 'visited' data member of
   struct gimple.  */

static inline bool
gimple_visited_p (gimple *stmt)
{
  return stmt->visited;
}


/* Set pass local flag PLF on statement STMT to VAL_P.

   Please note that this PLF property of the gimple statement is
   supposed to be undefined at pass boundaries.  This means that a
   given pass should not assume it contains any useful value when the
   pass starts and thus can set it to any value it sees fit.

   You can learn more about the PLF property by reading the comment of
   the 'plf' data member of struct gimple_statement_structure.  */

static inline void
gimple_set_plf (gimple *stmt, enum plf_mask plf, bool val_p)
{
  if (val_p)
    stmt->plf |= (unsigned int) plf;
  else
    stmt->plf &= ~((unsigned int) plf);
}


/* Return the value of pass local flag PLF on statement STMT.

   Please note that this 'plf' property of the gimple statement is
   supposed to be undefined at pass boundaries.  This means that a
   given pass should not assume it contains any useful value when the
   pass starts and thus can set it to any value it sees fit.

   You can learn more about the plf property by reading the comment of
   the 'plf' data member of struct gimple_statement_structure.  */

static inline unsigned int
gimple_plf (gimple *stmt, enum plf_mask plf)
{
  return stmt->plf & ((unsigned int) plf);
}


/* Set the UID of statement.

   Please note that this UID property is supposed to be undefined at
   pass boundaries.  This means that a given pass should not assume it
   contains any useful value when the pass starts and thus can set it
   to any value it sees fit.  */

static inline void
gimple_set_uid (gimple *g, unsigned uid)
{
  g->uid = uid;
}


/* Return the UID of statement.

   Please note that this UID property is supposed to be undefined at
   pass boundaries.  This means that a given pass should not assume it
   contains any useful value when the pass starts and thus can set it
   to any value it sees fit.  */

static inline unsigned
gimple_uid (const gimple *g)
{
  return g->uid;
}


/* Make statement G a singleton sequence.  */

static inline void
gimple_init_singleton (gimple *g)
{
  g->next = NULL;
  g->prev = g;
}


/* Return true if GIMPLE statement G has register or memory operands.  */

static inline bool
gimple_has_ops (const gimple *g)
{
  return gimple_code (g) >= GIMPLE_COND && gimple_code (g) <= GIMPLE_RETURN;
}

template <>
template <>
inline bool
is_a_helper <const gimple_statement_with_ops *>::test (const gimple *gs)
{
  return gimple_has_ops (gs);
}

template <>
template <>
inline bool
is_a_helper <gimple_statement_with_ops *>::test (gimple *gs)
{
  return gimple_has_ops (gs);
}

/* Return true if GIMPLE statement G has memory operands.  */

static inline bool
gimple_has_mem_ops (const gimple *g)
{
  return gimple_code (g) >= GIMPLE_ASSIGN && gimple_code (g) <= GIMPLE_RETURN;
}

template <>
template <>
inline bool
is_a_helper <const gimple_statement_with_memory_ops *>::test (const gimple *gs)
{
  return gimple_has_mem_ops (gs);
}

template <>
template <>
inline bool
is_a_helper <gimple_statement_with_memory_ops *>::test (gimple *gs)
{
  return gimple_has_mem_ops (gs);
}

/* Return the set of USE operands for statement G.  */

static inline struct use_optype_d *
gimple_use_ops (const gimple *g)
{
  const gimple_statement_with_ops *ops_stmt =
    dyn_cast <const gimple_statement_with_ops *> (g);
  if (!ops_stmt)
    return NULL;
  return ops_stmt->use_ops;
}


/* Set USE to be the set of USE operands for statement G.  */

static inline void
gimple_set_use_ops (gimple *g, struct use_optype_d *use)
{
  gimple_statement_with_ops *ops_stmt =
    as_a <gimple_statement_with_ops *> (g);
  ops_stmt->use_ops = use;
}


/* Return the single VUSE operand of the statement G.  */

static inline tree
gimple_vuse (const gimple *g)
{
  const gimple_statement_with_memory_ops *mem_ops_stmt =
     dyn_cast <const gimple_statement_with_memory_ops *> (g);
  if (!mem_ops_stmt)
    return NULL_TREE;
  return mem_ops_stmt->vuse;
}

/* Return the single VDEF operand of the statement G.  */

static inline tree
gimple_vdef (const gimple *g)
{
  const gimple_statement_with_memory_ops *mem_ops_stmt =
     dyn_cast <const gimple_statement_with_memory_ops *> (g);
  if (!mem_ops_stmt)
    return NULL_TREE;
  return mem_ops_stmt->vdef;
}

/* Return the single VUSE operand of the statement G.  */

static inline tree *
gimple_vuse_ptr (gimple *g)
{
  gimple_statement_with_memory_ops *mem_ops_stmt =
     dyn_cast <gimple_statement_with_memory_ops *> (g);
  if (!mem_ops_stmt)
    return NULL;
  return &mem_ops_stmt->vuse;
}

/* Return the single VDEF operand of the statement G.  */

static inline tree *
gimple_vdef_ptr (gimple *g)
{
  gimple_statement_with_memory_ops *mem_ops_stmt =
     dyn_cast <gimple_statement_with_memory_ops *> (g);
  if (!mem_ops_stmt)
    return NULL;
  return &mem_ops_stmt->vdef;
}

/* Set the single VUSE operand of the statement G.  */

static inline void
gimple_set_vuse (gimple *g, tree vuse)
{
  gimple_statement_with_memory_ops *mem_ops_stmt =
    as_a <gimple_statement_with_memory_ops *> (g);
  mem_ops_stmt->vuse = vuse;
}

/* Set the single VDEF operand of the statement G.  */

static inline void
gimple_set_vdef (gimple *g, tree vdef)
{
  gimple_statement_with_memory_ops *mem_ops_stmt =
    as_a <gimple_statement_with_memory_ops *> (g);
  mem_ops_stmt->vdef = vdef;
}


/* Return true if statement G has operands and the modified field has
   been set.  */

static inline bool
gimple_modified_p (const gimple *g)
{
  return (gimple_has_ops (g)) ? (bool) g->modified : false;
}


/* Set the MODIFIED flag to MODIFIEDP, iff the gimple statement G has
   a MODIFIED field.  */

static inline void
gimple_set_modified (gimple *s, bool modifiedp)
{
  if (gimple_has_ops (s))
    s->modified = (unsigned) modifiedp;
}


/* Return the tree code for the expression computed by STMT.  This is
   only valid for GIMPLE_COND, GIMPLE_CALL and GIMPLE_ASSIGN.  For
   GIMPLE_CALL, return CALL_EXPR as the expression code for
   consistency.  This is useful when the caller needs to deal with the
   three kinds of computation that GIMPLE supports.  */

static inline enum tree_code
gimple_expr_code (const gimple *stmt)
{
  enum gimple_code code = gimple_code (stmt);
  if (code == GIMPLE_ASSIGN || code == GIMPLE_COND)
    return (enum tree_code) stmt->subcode;
  else
    {
      gcc_gimple_checking_assert (code == GIMPLE_CALL);
      return CALL_EXPR;
    }
}


/* Return true if statement STMT contains volatile operands.  */

static inline bool
gimple_has_volatile_ops (const gimple *stmt)
{
  if (gimple_has_mem_ops (stmt))
    return stmt->has_volatile_ops;
  else
    return false;
}


/* Set the HAS_VOLATILE_OPS flag to VOLATILEP.  */

static inline void
gimple_set_has_volatile_ops (gimple *stmt, bool volatilep)
{
  if (gimple_has_mem_ops (stmt))
    stmt->has_volatile_ops = (unsigned) volatilep;
}

/* Return true if STMT is in a transaction.  */

static inline bool
gimple_in_transaction (const gimple *stmt)
{
  return bb_in_transaction (gimple_bb (stmt));
}

/* Return true if statement STMT may access memory.  */

static inline bool
gimple_references_memory_p (gimple *stmt)
{
  return gimple_has_mem_ops (stmt) && gimple_vuse (stmt);
}


/* Return the subcode for OMP statement S.  */

static inline unsigned
gimple_omp_subcode (const gimple *s)
{
  gcc_gimple_checking_assert (gimple_code (s) >= GIMPLE_OMP_ATOMIC_LOAD
	      && gimple_code (s) <= GIMPLE_OMP_TEAMS);
  return s->subcode;
}

/* Set the subcode for OMP statement S to SUBCODE.  */

static inline void
gimple_omp_set_subcode (gimple *s, unsigned int subcode)
{
  /* We only have 16 bits for the subcode.  Assert that we are not
     overflowing it.  */
  gcc_gimple_checking_assert (subcode < (1 << 16));
  s->subcode = subcode;
}

/* Set the nowait flag on OMP_RETURN statement S.  */

static inline void
gimple_omp_return_set_nowait (gimple *s)
{
  GIMPLE_CHECK (s, GIMPLE_OMP_RETURN);
  s->subcode |= GF_OMP_RETURN_NOWAIT;
}


/* Return true if OMP return statement G has the GF_OMP_RETURN_NOWAIT
   flag set.  */

static inline bool
gimple_omp_return_nowait_p (const gimple *g)
{
  GIMPLE_CHECK (g, GIMPLE_OMP_RETURN);
  return (gimple_omp_subcode (g) & GF_OMP_RETURN_NOWAIT) != 0;
}


/* Set the LHS of OMP return.  */

static inline void
gimple_omp_return_set_lhs (gimple *g, tree lhs)
{
  gimple_statement_omp_return *omp_return_stmt =
    as_a <gimple_statement_omp_return *> (g);
  omp_return_stmt->val = lhs;
}


/* Get the LHS of OMP return.  */

static inline tree
gimple_omp_return_lhs (const gimple *g)
{
  const gimple_statement_omp_return *omp_return_stmt =
    as_a <const gimple_statement_omp_return *> (g);
  return omp_return_stmt->val;
}


/* Return a pointer to the LHS of OMP return.  */

static inline tree *
gimple_omp_return_lhs_ptr (gimple *g)
{
  gimple_statement_omp_return *omp_return_stmt =
    as_a <gimple_statement_omp_return *> (g);
  return &omp_return_stmt->val;
}


/* Return true if OMP section statement G has the GF_OMP_SECTION_LAST
   flag set.  */

static inline bool
gimple_omp_section_last_p (const gimple *g)
{
  GIMPLE_CHECK (g, GIMPLE_OMP_SECTION);
  return (gimple_omp_subcode (g) & GF_OMP_SECTION_LAST) != 0;
}


/* Set the GF_OMP_SECTION_LAST flag on G.  */

static inline void
gimple_omp_section_set_last (gimple *g)
{
  GIMPLE_CHECK (g, GIMPLE_OMP_SECTION);
  g->subcode |= GF_OMP_SECTION_LAST;
}


/* Return true if OMP parallel statement G has the
   GF_OMP_PARALLEL_COMBINED flag set.  */

static inline bool
gimple_omp_parallel_combined_p (const gimple *g)
{
  GIMPLE_CHECK (g, GIMPLE_OMP_PARALLEL);
  return (gimple_omp_subcode (g) & GF_OMP_PARALLEL_COMBINED) != 0;
}


/* Set the GF_OMP_PARALLEL_COMBINED field in G depending on the boolean
   value of COMBINED_P.  */

static inline void
gimple_omp_parallel_set_combined_p (gimple *g, bool combined_p)
{
  GIMPLE_CHECK (g, GIMPLE_OMP_PARALLEL);
  if (combined_p)
    g->subcode |= GF_OMP_PARALLEL_COMBINED;
  else
    g->subcode &= ~GF_OMP_PARALLEL_COMBINED;
}


/* Return true if OMP atomic load/store statement G has the
   GF_OMP_ATOMIC_NEED_VALUE flag set.  */

static inline bool
gimple_omp_atomic_need_value_p (const gimple *g)
{
  if (gimple_code (g) != GIMPLE_OMP_ATOMIC_LOAD)
    GIMPLE_CHECK (g, GIMPLE_OMP_ATOMIC_STORE);
  return (gimple_omp_subcode (g) & GF_OMP_ATOMIC_NEED_VALUE) != 0;
}


/* Set the GF_OMP_ATOMIC_NEED_VALUE flag on G.  */

static inline void
gimple_omp_atomic_set_need_value (gimple *g)
{
  if (gimple_code (g) != GIMPLE_OMP_ATOMIC_LOAD)
    GIMPLE_CHECK (g, GIMPLE_OMP_ATOMIC_STORE);
  g->subcode |= GF_OMP_ATOMIC_NEED_VALUE;
}


/* Return true if OMP atomic load/store statement G has the
   GF_OMP_ATOMIC_SEQ_CST flag set.  */

static inline bool
gimple_omp_atomic_seq_cst_p (const gimple *g)
{
  if (gimple_code (g) != GIMPLE_OMP_ATOMIC_LOAD)
    GIMPLE_CHECK (g, GIMPLE_OMP_ATOMIC_STORE);
  return (gimple_omp_subcode (g) & GF_OMP_ATOMIC_SEQ_CST) != 0;
}


/* Set the GF_OMP_ATOMIC_SEQ_CST flag on G.  */

static inline void
gimple_omp_atomic_set_seq_cst (gimple *g)
{
  if (gimple_code (g) != GIMPLE_OMP_ATOMIC_LOAD)
    GIMPLE_CHECK (g, GIMPLE_OMP_ATOMIC_STORE);
  g->subcode |= GF_OMP_ATOMIC_SEQ_CST;
}


/* Return the number of operands for statement GS.  */

static inline unsigned
gimple_num_ops (const gimple *gs)
{
  return gs->num_ops;
}


/* Set the number of operands for statement GS.  */

static inline void
gimple_set_num_ops (gimple *gs, unsigned num_ops)
{
  gs->num_ops = num_ops;
}


/* Return the array of operands for statement GS.  */

static inline tree *
gimple_ops (gimple *gs)
{
  size_t off;

  /* All the tuples have their operand vector at the very bottom
     of the structure.  Note that those structures that do not
     have an operand vector have a zero offset.  */
  off = gimple_ops_offset_[gimple_statement_structure (gs)];
  gcc_gimple_checking_assert (off != 0);

  return (tree *) ((char *) gs + off);
}


/* Return operand I for statement GS.  */

static inline tree
gimple_op (const gimple *gs, unsigned i)
{
  if (gimple_has_ops (gs))
    {
      gcc_gimple_checking_assert (i < gimple_num_ops (gs));
      return gimple_ops (CONST_CAST_GIMPLE (gs))[i];
    }
  else
    return NULL_TREE;
}

/* Return a pointer to operand I for statement GS.  */

static inline tree *
gimple_op_ptr (gimple *gs, unsigned i)
{
  if (gimple_has_ops (gs))
    {
      gcc_gimple_checking_assert (i < gimple_num_ops (gs));
      return gimple_ops (gs) + i;
    }
  else
    return NULL;
}

/* Set operand I of statement GS to OP.  */

static inline void
gimple_set_op (gimple *gs, unsigned i, tree op)
{
  gcc_gimple_checking_assert (gimple_has_ops (gs) && i < gimple_num_ops (gs));

  /* Note.  It may be tempting to assert that OP matches
     is_gimple_operand, but that would be wrong.  Different tuples
     accept slightly different sets of tree operands.  Each caller
     should perform its own validation.  */
  gimple_ops (gs)[i] = op;
}

/* Return true if GS is a GIMPLE_ASSIGN.  */

static inline bool
is_gimple_assign (const gimple *gs)
{
  return gimple_code (gs) == GIMPLE_ASSIGN;
}

/* Determine if expression CODE is one of the valid expressions that can
   be used on the RHS of GIMPLE assignments.  */

static inline enum gimple_rhs_class
get_gimple_rhs_class (enum tree_code code)
{
  return (enum gimple_rhs_class) gimple_rhs_class_table[(int) code];
}

/* Return the LHS of assignment statement GS.  */

static inline tree
gimple_assign_lhs (const gassign *gs)
{
  return gs->op[0];
}

static inline tree
gimple_assign_lhs (const gimple *gs)
{
  const gassign *ass = GIMPLE_CHECK2<const gassign *> (gs);
  return gimple_assign_lhs (ass);
}


/* Return a pointer to the LHS of assignment statement GS.  */

static inline tree *
gimple_assign_lhs_ptr (gassign *gs)
{
  return &gs->op[0];
}

static inline tree *
gimple_assign_lhs_ptr (gimple *gs)
{
  gassign *ass = GIMPLE_CHECK2<gassign *> (gs);
  return gimple_assign_lhs_ptr (ass);
}


/* Set LHS to be the LHS operand of assignment statement GS.  */

static inline void
gimple_assign_set_lhs (gassign *gs, tree lhs)
{
  gs->op[0] = lhs;

  if (lhs && TREE_CODE (lhs) == SSA_NAME)
    SSA_NAME_DEF_STMT (lhs) = gs;
}

static inline void
gimple_assign_set_lhs (gimple *gs, tree lhs)
{
  gassign *ass = GIMPLE_CHECK2<gassign *> (gs);
  gimple_assign_set_lhs (ass, lhs);
}


/* Return the first operand on the RHS of assignment statement GS.  */

static inline tree
gimple_assign_rhs1 (const gassign *gs)
{
  return gs->op[1];
}

static inline tree
gimple_assign_rhs1 (const gimple *gs)
{
  const gassign *ass = GIMPLE_CHECK2<const gassign *> (gs);
  return gimple_assign_rhs1 (ass);
}


/* Return a pointer to the first operand on the RHS of assignment
   statement GS.  */

static inline tree *
gimple_assign_rhs1_ptr (gassign *gs)
{
  return &gs->op[1];
}

static inline tree *
gimple_assign_rhs1_ptr (gimple *gs)
{
  gassign *ass = GIMPLE_CHECK2<gassign *> (gs);
  return gimple_assign_rhs1_ptr (ass);
}

/* Set RHS to be the first operand on the RHS of assignment statement GS.  */

static inline void
gimple_assign_set_rhs1 (gassign *gs, tree rhs)
{
  gs->op[1] = rhs;
}

static inline void
gimple_assign_set_rhs1 (gimple *gs, tree rhs)
{
  gassign *ass = GIMPLE_CHECK2<gassign *> (gs);
  gimple_assign_set_rhs1 (ass, rhs);
}


/* Return the second operand on the RHS of assignment statement GS.
   If GS does not have two operands, NULL is returned instead.  */

static inline tree
gimple_assign_rhs2 (const gassign *gs)
{
  if (gimple_num_ops (gs) >= 3)
    return gs->op[2];
  else
    return NULL_TREE;
}

static inline tree
gimple_assign_rhs2 (const gimple *gs)
{
  const gassign *ass = GIMPLE_CHECK2<const gassign *> (gs);
  return gimple_assign_rhs2 (ass);
}


/* Return a pointer to the second operand on the RHS of assignment
   statement GS.  */

static inline tree *
gimple_assign_rhs2_ptr (gassign *gs)
{
  gcc_gimple_checking_assert (gimple_num_ops (gs) >= 3);
  return &gs->op[2];
}

static inline tree *
gimple_assign_rhs2_ptr (gimple *gs)
{
  gassign *ass = GIMPLE_CHECK2<gassign *> (gs);
  return gimple_assign_rhs2_ptr (ass);
}


/* Set RHS to be the second operand on the RHS of assignment statement GS.  */

static inline void
gimple_assign_set_rhs2 (gassign *gs, tree rhs)
{
  gcc_gimple_checking_assert (gimple_num_ops (gs) >= 3);
  gs->op[2] = rhs;
}

static inline void
gimple_assign_set_rhs2 (gimple *gs, tree rhs)
{
  gassign *ass = GIMPLE_CHECK2<gassign *> (gs);
  return gimple_assign_set_rhs2 (ass, rhs);
}

/* Return the third operand on the RHS of assignment statement GS.
   If GS does not have two operands, NULL is returned instead.  */

static inline tree
gimple_assign_rhs3 (const gassign *gs)
{
  if (gimple_num_ops (gs) >= 4)
    return gs->op[3];
  else
    return NULL_TREE;
}

static inline tree
gimple_assign_rhs3 (const gimple *gs)
{
  const gassign *ass = GIMPLE_CHECK2<const gassign *> (gs);
  return gimple_assign_rhs3 (ass);
}

/* Return a pointer to the third operand on the RHS of assignment
   statement GS.  */

static inline tree *
gimple_assign_rhs3_ptr (gimple *gs)
{
  gassign *ass = GIMPLE_CHECK2<gassign *> (gs);
  gcc_gimple_checking_assert (gimple_num_ops (gs) >= 4);
  return &ass->op[3];
}


/* Set RHS to be the third operand on the RHS of assignment statement GS.  */

static inline void
gimple_assign_set_rhs3 (gassign *gs, tree rhs)
{
  gcc_gimple_checking_assert (gimple_num_ops (gs) >= 4);
  gs->op[3] = rhs;
}

static inline void
gimple_assign_set_rhs3 (gimple *gs, tree rhs)
{
  gassign *ass = GIMPLE_CHECK2<gassign *> (gs);
  gimple_assign_set_rhs3 (ass, rhs);
}


/* A wrapper around 3 operand gimple_assign_set_rhs_with_ops, for callers
   which expect to see only two operands.  */

static inline void
gimple_assign_set_rhs_with_ops (gimple_stmt_iterator *gsi, enum tree_code code,
				tree op1, tree op2)
{
  gimple_assign_set_rhs_with_ops (gsi, code, op1, op2, NULL);
}

/* A wrapper around 3 operand gimple_assign_set_rhs_with_ops, for callers
   which expect to see only one operands.  */

static inline void
gimple_assign_set_rhs_with_ops (gimple_stmt_iterator *gsi, enum tree_code code,
				tree op1)
{
  gimple_assign_set_rhs_with_ops (gsi, code, op1, NULL, NULL);
}

/* Returns true if GS is a nontemporal move.  */

static inline bool
gimple_assign_nontemporal_move_p (const gassign *gs)
{
  return gs->nontemporal_move;
}

/* Sets nontemporal move flag of GS to NONTEMPORAL.  */

static inline void
gimple_assign_set_nontemporal_move (gimple *gs, bool nontemporal)
{
  GIMPLE_CHECK (gs, GIMPLE_ASSIGN);
  gs->nontemporal_move = nontemporal;
}


/* Return the code of the expression computed on the rhs of assignment
   statement GS.  In case that the RHS is a single object, returns the
   tree code of the object.  */

static inline enum tree_code
gimple_assign_rhs_code (const gassign *gs)
{
  enum tree_code code = (enum tree_code) gs->subcode;
  /* While we initially set subcode to the TREE_CODE of the rhs for
     GIMPLE_SINGLE_RHS assigns we do not update that subcode to stay
     in sync when we rewrite stmts into SSA form or do SSA propagations.  */
  if (get_gimple_rhs_class (code) == GIMPLE_SINGLE_RHS)
    code = TREE_CODE (gs->op[1]);

  return code;
}

static inline enum tree_code
gimple_assign_rhs_code (const gimple *gs)
{
  const gassign *ass = GIMPLE_CHECK2<const gassign *> (gs);
  return gimple_assign_rhs_code (ass);
}


/* Set CODE to be the code for the expression computed on the RHS of
   assignment S.  */

static inline void
gimple_assign_set_rhs_code (gimple *s, enum tree_code code)
{
  GIMPLE_CHECK (s, GIMPLE_ASSIGN);
  s->subcode = code;
}


/* Return the gimple rhs class of the code of the expression computed on
   the rhs of assignment statement GS.
   This will never return GIMPLE_INVALID_RHS.  */

static inline enum gimple_rhs_class
gimple_assign_rhs_class (const gimple *gs)
{
  return get_gimple_rhs_class (gimple_assign_rhs_code (gs));
}

/* Return true if GS is an assignment with a singleton RHS, i.e.,
   there is no operator associated with the assignment itself.
   Unlike gimple_assign_copy_p, this predicate returns true for
   any RHS operand, including those that perform an operation
   and do not have the semantics of a copy, such as COND_EXPR.  */

static inline bool
gimple_assign_single_p (const gimple *gs)
{
  return (is_gimple_assign (gs)
          && gimple_assign_rhs_class (gs) == GIMPLE_SINGLE_RHS);
}

/* Return true if GS performs a store to its lhs.  */

static inline bool
gimple_store_p (const gimple *gs)
{
  tree lhs = gimple_get_lhs (gs);
  return lhs && !is_gimple_reg (lhs);
}

/* Return true if GS is an assignment that loads from its rhs1.  */

static inline bool
gimple_assign_load_p (const gimple *gs)
{
  tree rhs;
  if (!gimple_assign_single_p (gs))
    return false;
  rhs = gimple_assign_rhs1 (gs);
  if (TREE_CODE (rhs) == WITH_SIZE_EXPR)
    return true;
  rhs = get_base_address (rhs);
  return (DECL_P (rhs)
	  || TREE_CODE (rhs) == MEM_REF || TREE_CODE (rhs) == TARGET_MEM_REF);
}


/* Return true if S is a type-cast assignment.  */

static inline bool
gimple_assign_cast_p (const gimple *s)
{
  if (is_gimple_assign (s))
    {
      enum tree_code sc = gimple_assign_rhs_code (s);
      return CONVERT_EXPR_CODE_P (sc)
	     || sc == VIEW_CONVERT_EXPR
	     || sc == FIX_TRUNC_EXPR;
    }

  return false;
}

/* Return true if S is a clobber statement.  */

static inline bool
gimple_clobber_p (const gimple *s)
{
  return gimple_assign_single_p (s)
         && TREE_CLOBBER_P (gimple_assign_rhs1 (s));
}

/* Return true if GS is a GIMPLE_CALL.  */

static inline bool
is_gimple_call (const gimple *gs)
{
  return gimple_code (gs) == GIMPLE_CALL;
}

/* Return the LHS of call statement GS.  */

static inline tree
gimple_call_lhs (const gcall *gs)
{
  return gs->op[0];
}

static inline tree
gimple_call_lhs (const gimple *gs)
{
  const gcall *gc = GIMPLE_CHECK2<const gcall *> (gs);
  return gimple_call_lhs (gc);
}


/* Return a pointer to the LHS of call statement GS.  */

static inline tree *
gimple_call_lhs_ptr (gcall *gs)
{
  return &gs->op[0];
}

static inline tree *
gimple_call_lhs_ptr (gimple *gs)
{
  gcall *gc = GIMPLE_CHECK2<gcall *> (gs);
  return gimple_call_lhs_ptr (gc);
}


/* Set LHS to be the LHS operand of call statement GS.  */

static inline void
gimple_call_set_lhs (gcall *gs, tree lhs)
{
  gs->op[0] = lhs;
  if (lhs && TREE_CODE (lhs) == SSA_NAME)
    SSA_NAME_DEF_STMT (lhs) = gs;
}

static inline void
gimple_call_set_lhs (gimple *gs, tree lhs)
{
  gcall *gc = GIMPLE_CHECK2<gcall *> (gs);
  gimple_call_set_lhs (gc, lhs);
}


/* Return true if call GS calls an internal-only function, as enumerated
   by internal_fn.  */

static inline bool
gimple_call_internal_p (const gcall *gs)
{
  return (gs->subcode & GF_CALL_INTERNAL) != 0;
}

static inline bool
gimple_call_internal_p (const gimple *gs)
{
  const gcall *gc = GIMPLE_CHECK2<const gcall *> (gs);
  return gimple_call_internal_p (gc);
}


/* Return true if call GS is marked as instrumented by
   Pointer Bounds Checker.  */

static inline bool
gimple_call_with_bounds_p (const gcall *gs)
{
  return (gs->subcode & GF_CALL_WITH_BOUNDS) != 0;
}

static inline bool
gimple_call_with_bounds_p (const gimple *gs)
{
  const gcall *gc = GIMPLE_CHECK2<const gcall *> (gs);
  return gimple_call_with_bounds_p (gc);
}


/* If INSTRUMENTED_P is true, marm statement GS as instrumented by
   Pointer Bounds Checker.  */

static inline void
gimple_call_set_with_bounds (gcall *gs, bool with_bounds)
{
  if (with_bounds)
    gs->subcode |= GF_CALL_WITH_BOUNDS;
  else
    gs->subcode &= ~GF_CALL_WITH_BOUNDS;
}

static inline void
gimple_call_set_with_bounds (gimple *gs, bool with_bounds)
{
  gcall *gc = GIMPLE_CHECK2<gcall *> (gs);
  gimple_call_set_with_bounds (gc, with_bounds);
}


/* Return the target of internal call GS.  */

static inline enum internal_fn
gimple_call_internal_fn (const gcall *gs)
{
  gcc_gimple_checking_assert (gimple_call_internal_p (gs));
  return gs->u.internal_fn;
}

static inline enum internal_fn
gimple_call_internal_fn (const gimple *gs)
{
  const gcall *gc = GIMPLE_CHECK2<const gcall *> (gs);
  return gimple_call_internal_fn (gc);
}

/* Return true, if this internal gimple call is unique.  */

inline bool
gimple_call_internal_unique_p (const gimple *gs)
{
  return gimple_call_internal_fn (gs) == IFN_UNIQUE;
}

/* If CTRL_ALTERING_P is true, mark GIMPLE_CALL S to be a stmt
   that could alter control flow.  */

static inline void
gimple_call_set_ctrl_altering (gcall *s, bool ctrl_altering_p)
{
  if (ctrl_altering_p)
    s->subcode |= GF_CALL_CTRL_ALTERING;
  else
    s->subcode &= ~GF_CALL_CTRL_ALTERING;
}

static inline void
gimple_call_set_ctrl_altering (gimple *s, bool ctrl_altering_p)
{
  gcall *gc = GIMPLE_CHECK2<gcall *> (s);
  gimple_call_set_ctrl_altering (gc, ctrl_altering_p);
}

/* Return true if call GS calls an func whose GF_CALL_CTRL_ALTERING
   flag is set. Such call could not be a stmt in the middle of a bb.  */

static inline bool
gimple_call_ctrl_altering_p (const gcall *gs)
{
  return (gs->subcode & GF_CALL_CTRL_ALTERING) != 0;
}

static inline bool
gimple_call_ctrl_altering_p (const gimple *gs)
{
  const gcall *gc = GIMPLE_CHECK2<const gcall *> (gs);
  return gimple_call_ctrl_altering_p (gc);
}


/* Return the function type of the function called by GS.  */

static inline tree
gimple_call_fntype (const gcall *gs)
{
  if (gimple_call_internal_p (gs))
    return NULL_TREE;
  return gs->u.fntype;
}

static inline tree
gimple_call_fntype (const gimple *gs)
{
  const gcall *call_stmt = GIMPLE_CHECK2<const gcall *> (gs);
  return gimple_call_fntype (call_stmt);
}

/* Set the type of the function called by CALL_STMT to FNTYPE.  */

static inline void
gimple_call_set_fntype (gcall *call_stmt, tree fntype)
{
  gcc_gimple_checking_assert (!gimple_call_internal_p (call_stmt));
  call_stmt->u.fntype = fntype;
}


/* Return the tree node representing the function called by call
   statement GS.  */

static inline tree
gimple_call_fn (const gcall *gs)
{
  return gs->op[1];
}

static inline tree
gimple_call_fn (const gimple *gs)
{
  const gcall *gc = GIMPLE_CHECK2<const gcall *> (gs);
  return gimple_call_fn (gc);
}

/* Return a pointer to the tree node representing the function called by call
   statement GS.  */

static inline tree *
gimple_call_fn_ptr (gcall *gs)
{
  return &gs->op[1];
}

static inline tree *
gimple_call_fn_ptr (gimple *gs)
{
  gcall *gc = GIMPLE_CHECK2<gcall *> (gs);
  return gimple_call_fn_ptr (gc);
}


/* Set FN to be the function called by call statement GS.  */

static inline void
gimple_call_set_fn (gcall *gs, tree fn)
{
  gcc_gimple_checking_assert (!gimple_call_internal_p (gs));
  gs->op[1] = fn;
}


/* Set FNDECL to be the function called by call statement GS.  */

static inline void
gimple_call_set_fndecl (gcall *gs, tree decl)
{
  gcc_gimple_checking_assert (!gimple_call_internal_p (gs));
  gs->op[1] = build1_loc (gimple_location (gs), ADDR_EXPR,
			  build_pointer_type (TREE_TYPE (decl)), decl);
}

static inline void
gimple_call_set_fndecl (gimple *gs, tree decl)
{
  gcall *gc = GIMPLE_CHECK2<gcall *> (gs);
  gimple_call_set_fndecl (gc, decl);
}


/* Set internal function FN to be the function called by call statement CALL_STMT.  */

static inline void
gimple_call_set_internal_fn (gcall *call_stmt, enum internal_fn fn)
{
  gcc_gimple_checking_assert (gimple_call_internal_p (call_stmt));
  call_stmt->u.internal_fn = fn;
}


/* If a given GIMPLE_CALL's callee is a FUNCTION_DECL, return it.
   Otherwise return NULL.  This function is analogous to
   get_callee_fndecl in tree land.  */

static inline tree
gimple_call_fndecl (const gcall *gs)
{
  return gimple_call_addr_fndecl (gimple_call_fn (gs));
}

static inline tree
gimple_call_fndecl (const gimple *gs)
{
  const gcall *gc = GIMPLE_CHECK2<const gcall *> (gs);
  return gimple_call_fndecl (gc);
}


/* Return the type returned by call statement GS.  */

static inline tree
gimple_call_return_type (const gcall *gs)
{
  tree type = gimple_call_fntype (gs);

  if (type == NULL_TREE)
    return TREE_TYPE (gimple_call_lhs (gs));

  /* The type returned by a function is the type of its
     function type.  */
  return TREE_TYPE (type);
}


/* Return the static chain for call statement GS.  */

static inline tree
gimple_call_chain (const gcall *gs)
{
  return gs->op[2];
}

static inline tree
gimple_call_chain (const gimple *gs)
{
  const gcall *gc = GIMPLE_CHECK2<const gcall *> (gs);
  return gimple_call_chain (gc);
}


/* Return a pointer to the static chain for call statement CALL_STMT.  */

static inline tree *
gimple_call_chain_ptr (gcall *call_stmt)
{
  return &call_stmt->op[2];
}

/* Set CHAIN to be the static chain for call statement CALL_STMT.  */

static inline void
gimple_call_set_chain (gcall *call_stmt, tree chain)
{
  call_stmt->op[2] = chain;
}


/* Return the number of arguments used by call statement GS.  */

static inline unsigned
gimple_call_num_args (const gcall *gs)
{
  return gimple_num_ops (gs) - 3;
}

static inline unsigned
gimple_call_num_args (const gimple *gs)
{
  const gcall *gc = GIMPLE_CHECK2<const gcall *> (gs);
  return gimple_call_num_args (gc);
}


/* Return the argument at position INDEX for call statement GS.  */

static inline tree
gimple_call_arg (const gcall *gs, unsigned index)
{
  gcc_gimple_checking_assert (gimple_num_ops (gs) > index + 3);
  return gs->op[index + 3];
}

static inline tree
gimple_call_arg (const gimple *gs, unsigned index)
{
  const gcall *gc = GIMPLE_CHECK2<const gcall *> (gs);
  return gimple_call_arg (gc, index);
}


/* Return a pointer to the argument at position INDEX for call
   statement GS.  */

static inline tree *
gimple_call_arg_ptr (gcall *gs, unsigned index)
{
  gcc_gimple_checking_assert (gimple_num_ops (gs) > index + 3);
  return &gs->op[index + 3];
}

static inline tree *
gimple_call_arg_ptr (gimple *gs, unsigned index)
{
  gcall *gc = GIMPLE_CHECK2<gcall *> (gs);
  return gimple_call_arg_ptr (gc, index);
}


/* Set ARG to be the argument at position INDEX for call statement GS.  */

static inline void
gimple_call_set_arg (gcall *gs, unsigned index, tree arg)
{
  gcc_gimple_checking_assert (gimple_num_ops (gs) > index + 3);
  gs->op[index + 3] = arg;
}

static inline void
gimple_call_set_arg (gimple *gs, unsigned index, tree arg)
{
  gcall *gc = GIMPLE_CHECK2<gcall *> (gs);
  gimple_call_set_arg (gc, index, arg);
}


/* If TAIL_P is true, mark call statement S as being a tail call
   (i.e., a call just before the exit of a function).  These calls are
   candidate for tail call optimization.  */

static inline void
gimple_call_set_tail (gcall *s, bool tail_p)
{
  if (tail_p)
    s->subcode |= GF_CALL_TAILCALL;
  else
    s->subcode &= ~GF_CALL_TAILCALL;
}


/* Return true if GIMPLE_CALL S is marked as a tail call.  */

static inline bool
gimple_call_tail_p (gcall *s)
{
  return (s->subcode & GF_CALL_TAILCALL) != 0;
}


/* If RETURN_SLOT_OPT_P is true mark GIMPLE_CALL S as valid for return
   slot optimization.  This transformation uses the target of the call
   expansion as the return slot for calls that return in memory.  */

static inline void
gimple_call_set_return_slot_opt (gcall *s, bool return_slot_opt_p)
{
  if (return_slot_opt_p)
    s->subcode |= GF_CALL_RETURN_SLOT_OPT;
  else
    s->subcode &= ~GF_CALL_RETURN_SLOT_OPT;
}


/* Return true if S is marked for return slot optimization.  */

static inline bool
gimple_call_return_slot_opt_p (gcall *s)
{
  return (s->subcode & GF_CALL_RETURN_SLOT_OPT) != 0;
}


/* If FROM_THUNK_P is true, mark GIMPLE_CALL S as being the jump from a
   thunk to the thunked-to function.  */

static inline void
gimple_call_set_from_thunk (gcall *s, bool from_thunk_p)
{
  if (from_thunk_p)
    s->subcode |= GF_CALL_FROM_THUNK;
  else
    s->subcode &= ~GF_CALL_FROM_THUNK;
}


/* Return true if GIMPLE_CALL S is a jump from a thunk.  */

static inline bool
gimple_call_from_thunk_p (gcall *s)
{
  return (s->subcode & GF_CALL_FROM_THUNK) != 0;
}


/* If PASS_ARG_PACK_P is true, GIMPLE_CALL S is a stdarg call that needs the
   argument pack in its argument list.  */

static inline void
gimple_call_set_va_arg_pack (gcall *s, bool pass_arg_pack_p)
{
  if (pass_arg_pack_p)
    s->subcode |= GF_CALL_VA_ARG_PACK;
  else
    s->subcode &= ~GF_CALL_VA_ARG_PACK;
}


/* Return true if GIMPLE_CALL S is a stdarg call that needs the
   argument pack in its argument list.  */

static inline bool
gimple_call_va_arg_pack_p (gcall *s)
{
  return (s->subcode & GF_CALL_VA_ARG_PACK) != 0;
}


/* Return true if S is a noreturn call.  */

static inline bool
gimple_call_noreturn_p (const gcall *s)
{
  return (gimple_call_flags (s) & ECF_NORETURN) != 0;
}

static inline bool
gimple_call_noreturn_p (const gimple *s)
{
  const gcall *gc = GIMPLE_CHECK2<const gcall *> (s);
  return gimple_call_noreturn_p (gc);
}


/* If NOTHROW_P is true, GIMPLE_CALL S is a call that is known to not throw
   even if the called function can throw in other cases.  */

static inline void
gimple_call_set_nothrow (gcall *s, bool nothrow_p)
{
  if (nothrow_p)
    s->subcode |= GF_CALL_NOTHROW;
  else
    s->subcode &= ~GF_CALL_NOTHROW;
}

/* Return true if S is a nothrow call.  */

static inline bool
gimple_call_nothrow_p (gcall *s)
{
  return (gimple_call_flags (s) & ECF_NOTHROW) != 0;
}

/* If FOR_VAR is true, GIMPLE_CALL S is a call to builtin_alloca that
   is known to be emitted for VLA objects.  Those are wrapped by
   stack_save/stack_restore calls and hence can't lead to unbounded
   stack growth even when they occur in loops.  */

static inline void
gimple_call_set_alloca_for_var (gcall *s, bool for_var)
{
  if (for_var)
    s->subcode |= GF_CALL_ALLOCA_FOR_VAR;
  else
    s->subcode &= ~GF_CALL_ALLOCA_FOR_VAR;
}

/* Return true of S is a call to builtin_alloca emitted for VLA objects.  */

static inline bool
gimple_call_alloca_for_var_p (gcall *s)
{
  return (s->subcode & GF_CALL_ALLOCA_FOR_VAR) != 0;
}

/* Copy all the GF_CALL_* flags from ORIG_CALL to DEST_CALL.  */

static inline void
gimple_call_copy_flags (gcall *dest_call, gcall *orig_call)
{
  dest_call->subcode = orig_call->subcode;
}


/* Return a pointer to the points-to solution for the set of call-used
   variables of the call CALL_STMT.  */

static inline struct pt_solution *
gimple_call_use_set (gcall *call_stmt)
{
  return &call_stmt->call_used;
}


/* Return a pointer to the points-to solution for the set of call-used
   variables of the call CALL_STMT.  */

static inline struct pt_solution *
gimple_call_clobber_set (gcall *call_stmt)
{
  return &call_stmt->call_clobbered;
}


/* Returns true if this is a GIMPLE_ASSIGN or a GIMPLE_CALL with a
   non-NULL lhs.  */

static inline bool
gimple_has_lhs (gimple *stmt)
{
  if (is_gimple_assign (stmt))
    return true;
  if (gcall *call = dyn_cast <gcall *> (stmt))
    return gimple_call_lhs (call) != NULL_TREE;
  return false;
}


/* Return the code of the predicate computed by conditional statement GS.  */

static inline enum tree_code
gimple_cond_code (const gcond *gs)
{
  return (enum tree_code) gs->subcode;
}

static inline enum tree_code
gimple_cond_code (const gimple *gs)
{
  const gcond *gc = GIMPLE_CHECK2<const gcond *> (gs);
  return gimple_cond_code (gc);
}


/* Set CODE to be the predicate code for the conditional statement GS.  */

static inline void
gimple_cond_set_code (gcond *gs, enum tree_code code)
{
  gs->subcode = code;
}


/* Return the LHS of the predicate computed by conditional statement GS.  */

static inline tree
gimple_cond_lhs (const gcond *gs)
{
  return gs->op[0];
}

static inline tree
gimple_cond_lhs (const gimple *gs)
{
  const gcond *gc = GIMPLE_CHECK2<const gcond *> (gs);
  return gimple_cond_lhs (gc);
}

/* Return the pointer to the LHS of the predicate computed by conditional
   statement GS.  */

static inline tree *
gimple_cond_lhs_ptr (gcond *gs)
{
  return &gs->op[0];
}

/* Set LHS to be the LHS operand of the predicate computed by
   conditional statement GS.  */

static inline void
gimple_cond_set_lhs (gcond *gs, tree lhs)
{
  gs->op[0] = lhs;
}


/* Return the RHS operand of the predicate computed by conditional GS.  */

static inline tree
gimple_cond_rhs (const gcond *gs)
{
  return gs->op[1];
}

static inline tree
gimple_cond_rhs (const gimple *gs)
{
  const gcond *gc = GIMPLE_CHECK2<const gcond *> (gs);
  return gimple_cond_rhs (gc);
}

/* Return the pointer to the RHS operand of the predicate computed by
   conditional GS.  */

static inline tree *
gimple_cond_rhs_ptr (gcond *gs)
{
  return &gs->op[1];
}


/* Set RHS to be the RHS operand of the predicate computed by
   conditional statement GS.  */

static inline void
gimple_cond_set_rhs (gcond *gs, tree rhs)
{
  gs->op[1] = rhs;
}


/* Return the label used by conditional statement GS when its
   predicate evaluates to true.  */

static inline tree
gimple_cond_true_label (const gcond *gs)
{
  return gs->op[2];
}


/* Set LABEL to be the label used by conditional statement GS when its
   predicate evaluates to true.  */

static inline void
gimple_cond_set_true_label (gcond *gs, tree label)
{
  gs->op[2] = label;
}


/* Set LABEL to be the label used by conditional statement GS when its
   predicate evaluates to false.  */

static inline void
gimple_cond_set_false_label (gcond *gs, tree label)
{
  gs->op[3] = label;
}


/* Return the label used by conditional statement GS when its
   predicate evaluates to false.  */

static inline tree
gimple_cond_false_label (const gcond *gs)
{
  return gs->op[3];
}


/* Set the conditional COND_STMT to be of the form 'if (1 == 0)'.  */

static inline void
gimple_cond_make_false (gcond *gs)
{
  gimple_cond_set_lhs (gs, boolean_false_node);
  gimple_cond_set_rhs (gs, boolean_false_node);
  gs->subcode = NE_EXPR;
}


/* Set the conditional COND_STMT to be of the form 'if (1 == 1)'.  */

static inline void
gimple_cond_make_true (gcond *gs)
{
  gimple_cond_set_lhs (gs, boolean_true_node);
  gimple_cond_set_rhs (gs, boolean_false_node);
  gs->subcode = NE_EXPR;
}

/* Check if conditional statemente GS is of the form 'if (1 == 1)',
  'if (0 == 0)', 'if (1 != 0)' or 'if (0 != 1)' */

static inline bool
gimple_cond_true_p (const gcond *gs)
{
  tree lhs = gimple_cond_lhs (gs);
  tree rhs = gimple_cond_rhs (gs);
  enum tree_code code = gimple_cond_code (gs);

  if (lhs != boolean_true_node && lhs != boolean_false_node)
    return false;

  if (rhs != boolean_true_node && rhs != boolean_false_node)
    return false;

  if (code == NE_EXPR && lhs != rhs)
    return true;

  if (code == EQ_EXPR && lhs == rhs)
      return true;

  return false;
}

/* Check if conditional statement GS is of the form 'if (1 != 1)',
   'if (0 != 0)', 'if (1 == 0)' or 'if (0 == 1)' */

static inline bool
gimple_cond_false_p (const gcond *gs)
{
  tree lhs = gimple_cond_lhs (gs);
  tree rhs = gimple_cond_rhs (gs);
  enum tree_code code = gimple_cond_code (gs);

  if (lhs != boolean_true_node && lhs != boolean_false_node)
    return false;

  if (rhs != boolean_true_node && rhs != boolean_false_node)
    return false;

  if (code == NE_EXPR && lhs == rhs)
    return true;

  if (code == EQ_EXPR && lhs != rhs)
      return true;

  return false;
}

/* Set the code, LHS and RHS of GIMPLE_COND STMT from CODE, LHS and RHS.  */

static inline void
gimple_cond_set_condition (gcond *stmt, enum tree_code code, tree lhs,
			   tree rhs)
{
  gimple_cond_set_code (stmt, code);
  gimple_cond_set_lhs (stmt, lhs);
  gimple_cond_set_rhs (stmt, rhs);
}

/* Return the LABEL_DECL node used by GIMPLE_LABEL statement GS.  */

static inline tree
gimple_label_label (const glabel *gs)
{
  return gs->op[0];
}


/* Set LABEL to be the LABEL_DECL node used by GIMPLE_LABEL statement
   GS.  */

static inline void
gimple_label_set_label (glabel *gs, tree label)
{
  gs->op[0] = label;
}


/* Return the destination of the unconditional jump GS.  */

static inline tree
gimple_goto_dest (const gimple *gs)
{
  GIMPLE_CHECK (gs, GIMPLE_GOTO);
  return gimple_op (gs, 0);
}


/* Set DEST to be the destination of the unconditonal jump GS.  */

static inline void
gimple_goto_set_dest (ggoto *gs, tree dest)
{
  gs->op[0] = dest;
}


/* Return the variables declared in the GIMPLE_BIND statement GS.  */

static inline tree
gimple_bind_vars (const gbind *bind_stmt)
{
  return bind_stmt->vars;
}


/* Set VARS to be the set of variables declared in the GIMPLE_BIND
   statement GS.  */

static inline void
gimple_bind_set_vars (gbind *bind_stmt, tree vars)
{
  bind_stmt->vars = vars;
}


/* Append VARS to the set of variables declared in the GIMPLE_BIND
   statement GS.  */

static inline void
gimple_bind_append_vars (gbind *bind_stmt, tree vars)
{
  bind_stmt->vars = chainon (bind_stmt->vars, vars);
}


static inline gimple_seq *
gimple_bind_body_ptr (gbind *bind_stmt)
{
  return &bind_stmt->body;
}

/* Return the GIMPLE sequence contained in the GIMPLE_BIND statement GS.  */

static inline gimple_seq
gimple_bind_body (gbind *gs)
{
  return *gimple_bind_body_ptr (gs);
}


/* Set SEQ to be the GIMPLE sequence contained in the GIMPLE_BIND
   statement GS.  */

static inline void
gimple_bind_set_body (gbind *bind_stmt, gimple_seq seq)
{
  bind_stmt->body = seq;
}


/* Append a statement to the end of a GIMPLE_BIND's body.  */

static inline void
gimple_bind_add_stmt (gbind *bind_stmt, gimple *stmt)
{
  gimple_seq_add_stmt (&bind_stmt->body, stmt);
}


/* Append a sequence of statements to the end of a GIMPLE_BIND's body.  */

static inline void
gimple_bind_add_seq (gbind *bind_stmt, gimple_seq seq)
{
  gimple_seq_add_seq (&bind_stmt->body, seq);
}


/* Return the TREE_BLOCK node associated with GIMPLE_BIND statement
   GS.  This is analogous to the BIND_EXPR_BLOCK field in trees.  */

static inline tree
gimple_bind_block (const gbind *bind_stmt)
{
  return bind_stmt->block;
}


/* Set BLOCK to be the TREE_BLOCK node associated with GIMPLE_BIND
   statement GS.  */

static inline void
gimple_bind_set_block (gbind *bind_stmt, tree block)
{
  gcc_gimple_checking_assert (block == NULL_TREE
			      || TREE_CODE (block) == BLOCK);
  bind_stmt->block = block;
}


/* Return the number of input operands for GIMPLE_ASM ASM_STMT.  */

static inline unsigned
gimple_asm_ninputs (const gasm *asm_stmt)
{
  return asm_stmt->ni;
}


/* Return the number of output operands for GIMPLE_ASM ASM_STMT.  */

static inline unsigned
gimple_asm_noutputs (const gasm *asm_stmt)
{
  return asm_stmt->no;
}


/* Return the number of clobber operands for GIMPLE_ASM ASM_STMT.  */

static inline unsigned
gimple_asm_nclobbers (const gasm *asm_stmt)
{
  return asm_stmt->nc;
}

/* Return the number of label operands for GIMPLE_ASM ASM_STMT.  */

static inline unsigned
gimple_asm_nlabels (const gasm *asm_stmt)
{
  return asm_stmt->nl;
}

/* Return input operand INDEX of GIMPLE_ASM ASM_STMT.  */

static inline tree
gimple_asm_input_op (const gasm *asm_stmt, unsigned index)
{
  gcc_gimple_checking_assert (index < asm_stmt->ni);
  return asm_stmt->op[index + asm_stmt->no];
}

/* Set IN_OP to be input operand INDEX in GIMPLE_ASM ASM_STMT.  */

static inline void
gimple_asm_set_input_op (gasm *asm_stmt, unsigned index, tree in_op)
{
  gcc_gimple_checking_assert (index < asm_stmt->ni
			      && TREE_CODE (in_op) == TREE_LIST);
  asm_stmt->op[index + asm_stmt->no] = in_op;
}


/* Return output operand INDEX of GIMPLE_ASM ASM_STMT.  */

static inline tree
gimple_asm_output_op (const gasm *asm_stmt, unsigned index)
{
  gcc_gimple_checking_assert (index < asm_stmt->no);
  return asm_stmt->op[index];
}

/* Set OUT_OP to be output operand INDEX in GIMPLE_ASM ASM_STMT.  */

static inline void
gimple_asm_set_output_op (gasm *asm_stmt, unsigned index, tree out_op)
{
  gcc_gimple_checking_assert (index < asm_stmt->no
			      && TREE_CODE (out_op) == TREE_LIST);
  asm_stmt->op[index] = out_op;
}


/* Return clobber operand INDEX of GIMPLE_ASM ASM_STMT.  */

static inline tree
gimple_asm_clobber_op (const gasm *asm_stmt, unsigned index)
{
  gcc_gimple_checking_assert (index < asm_stmt->nc);
  return asm_stmt->op[index + asm_stmt->ni + asm_stmt->no];
}


/* Set CLOBBER_OP to be clobber operand INDEX in GIMPLE_ASM ASM_STMT.  */

static inline void
gimple_asm_set_clobber_op (gasm *asm_stmt, unsigned index, tree clobber_op)
{
  gcc_gimple_checking_assert (index < asm_stmt->nc
			      && TREE_CODE (clobber_op) == TREE_LIST);
  asm_stmt->op[index + asm_stmt->ni + asm_stmt->no] = clobber_op;
}

/* Return label operand INDEX of GIMPLE_ASM ASM_STMT.  */

static inline tree
gimple_asm_label_op (const gasm *asm_stmt, unsigned index)
{
  gcc_gimple_checking_assert (index < asm_stmt->nl);
  return asm_stmt->op[index + asm_stmt->ni + asm_stmt->nc];
}

/* Set LABEL_OP to be label operand INDEX in GIMPLE_ASM ASM_STMT.  */

static inline void
gimple_asm_set_label_op (gasm *asm_stmt, unsigned index, tree label_op)
{
  gcc_gimple_checking_assert (index < asm_stmt->nl
			      && TREE_CODE (label_op) == TREE_LIST);
  asm_stmt->op[index + asm_stmt->ni + asm_stmt->nc] = label_op;
}

/* Return the string representing the assembly instruction in
   GIMPLE_ASM ASM_STMT.  */

static inline const char *
gimple_asm_string (const gasm *asm_stmt)
{
  return asm_stmt->string;
}


/* Return true ASM_STMT ASM_STMT is an asm statement marked volatile.  */

static inline bool
gimple_asm_volatile_p (const gasm *asm_stmt)
{
  return (asm_stmt->subcode & GF_ASM_VOLATILE) != 0;
}


/* If VOLATLE_P is true, mark asm statement ASM_STMT as volatile.  */

static inline void
gimple_asm_set_volatile (gasm *asm_stmt, bool volatile_p)
{
  if (volatile_p)
    asm_stmt->subcode |= GF_ASM_VOLATILE;
  else
    asm_stmt->subcode &= ~GF_ASM_VOLATILE;
}


/* If INPUT_P is true, mark asm ASM_STMT as an ASM_INPUT.  */

static inline void
gimple_asm_set_input (gasm *asm_stmt, bool input_p)
{
  if (input_p)
    asm_stmt->subcode |= GF_ASM_INPUT;
  else
    asm_stmt->subcode &= ~GF_ASM_INPUT;
}


/* Return true if asm ASM_STMT is an ASM_INPUT.  */

static inline bool
gimple_asm_input_p (const gasm *asm_stmt)
{
  return (asm_stmt->subcode & GF_ASM_INPUT) != 0;
}


/* Return the types handled by GIMPLE_CATCH statement CATCH_STMT.  */

static inline tree
gimple_catch_types (const gcatch *catch_stmt)
{
  return catch_stmt->types;
}


/* Return a pointer to the types handled by GIMPLE_CATCH statement CATCH_STMT.  */

static inline tree *
gimple_catch_types_ptr (gcatch *catch_stmt)
{
  return &catch_stmt->types;
}


/* Return a pointer to the GIMPLE sequence representing the body of
   the handler of GIMPLE_CATCH statement CATCH_STMT.  */

static inline gimple_seq *
gimple_catch_handler_ptr (gcatch *catch_stmt)
{
  return &catch_stmt->handler;
}


/* Return the GIMPLE sequence representing the body of the handler of
   GIMPLE_CATCH statement CATCH_STMT.  */

static inline gimple_seq
gimple_catch_handler (gcatch *catch_stmt)
{
  return *gimple_catch_handler_ptr (catch_stmt);
}


/* Set T to be the set of types handled by GIMPLE_CATCH CATCH_STMT.  */

static inline void
gimple_catch_set_types (gcatch *catch_stmt, tree t)
{
  catch_stmt->types = t;
}


/* Set HANDLER to be the body of GIMPLE_CATCH CATCH_STMT.  */

static inline void
gimple_catch_set_handler (gcatch *catch_stmt, gimple_seq handler)
{
  catch_stmt->handler = handler;
}


/* Return the types handled by GIMPLE_EH_FILTER statement GS.  */

static inline tree
gimple_eh_filter_types (const gimple *gs)
{
  const geh_filter *eh_filter_stmt = as_a <const geh_filter *> (gs);
  return eh_filter_stmt->types;
}


/* Return a pointer to the types handled by GIMPLE_EH_FILTER statement
   GS.  */

static inline tree *
gimple_eh_filter_types_ptr (gimple *gs)
{
  geh_filter *eh_filter_stmt = as_a <geh_filter *> (gs);
  return &eh_filter_stmt->types;
}


/* Return a pointer to the sequence of statement to execute when
   GIMPLE_EH_FILTER statement fails.  */

static inline gimple_seq *
gimple_eh_filter_failure_ptr (gimple *gs)
{
  geh_filter *eh_filter_stmt = as_a <geh_filter *> (gs);
  return &eh_filter_stmt->failure;
}


/* Return the sequence of statement to execute when GIMPLE_EH_FILTER
   statement fails.  */

static inline gimple_seq
gimple_eh_filter_failure (gimple *gs)
{
  return *gimple_eh_filter_failure_ptr (gs);
}


/* Set TYPES to be the set of types handled by GIMPLE_EH_FILTER
   EH_FILTER_STMT.  */

static inline void
gimple_eh_filter_set_types (geh_filter *eh_filter_stmt, tree types)
{
  eh_filter_stmt->types = types;
}


/* Set FAILURE to be the sequence of statements to execute on failure
   for GIMPLE_EH_FILTER EH_FILTER_STMT.  */

static inline void
gimple_eh_filter_set_failure (geh_filter *eh_filter_stmt,
			      gimple_seq failure)
{
  eh_filter_stmt->failure = failure;
}

/* Get the function decl to be called by the MUST_NOT_THROW region.  */

static inline tree
gimple_eh_must_not_throw_fndecl (geh_mnt *eh_mnt_stmt)
{
  return eh_mnt_stmt->fndecl;
}

/* Set the function decl to be called by GS to DECL.  */

static inline void
gimple_eh_must_not_throw_set_fndecl (geh_mnt *eh_mnt_stmt,
				     tree decl)
{
  eh_mnt_stmt->fndecl = decl;
}

/* GIMPLE_EH_ELSE accessors.  */

static inline gimple_seq *
gimple_eh_else_n_body_ptr (geh_else *eh_else_stmt)
{
  return &eh_else_stmt->n_body;
}

static inline gimple_seq
gimple_eh_else_n_body (geh_else *eh_else_stmt)
{
  return *gimple_eh_else_n_body_ptr (eh_else_stmt);
}

static inline gimple_seq *
gimple_eh_else_e_body_ptr (geh_else *eh_else_stmt)
{
  return &eh_else_stmt->e_body;
}

static inline gimple_seq
gimple_eh_else_e_body (geh_else *eh_else_stmt)
{
  return *gimple_eh_else_e_body_ptr (eh_else_stmt);
}

static inline void
gimple_eh_else_set_n_body (geh_else *eh_else_stmt, gimple_seq seq)
{
  eh_else_stmt->n_body = seq;
}

static inline void
gimple_eh_else_set_e_body (geh_else *eh_else_stmt, gimple_seq seq)
{
  eh_else_stmt->e_body = seq;
}

/* GIMPLE_TRY accessors. */

/* Return the kind of try block represented by GIMPLE_TRY GS.  This is
   either GIMPLE_TRY_CATCH or GIMPLE_TRY_FINALLY.  */

static inline enum gimple_try_flags
gimple_try_kind (const gimple *gs)
{
  GIMPLE_CHECK (gs, GIMPLE_TRY);
  return (enum gimple_try_flags) (gs->subcode & GIMPLE_TRY_KIND);
}


/* Set the kind of try block represented by GIMPLE_TRY GS.  */

static inline void
gimple_try_set_kind (gtry *gs, enum gimple_try_flags kind)
{
  gcc_gimple_checking_assert (kind == GIMPLE_TRY_CATCH
			      || kind == GIMPLE_TRY_FINALLY);
  if (gimple_try_kind (gs) != kind)
    gs->subcode = (unsigned int) kind;
}


/* Return the GIMPLE_TRY_CATCH_IS_CLEANUP flag.  */

static inline bool
gimple_try_catch_is_cleanup (const gimple *gs)
{
  gcc_gimple_checking_assert (gimple_try_kind (gs) == GIMPLE_TRY_CATCH);
  return (gs->subcode & GIMPLE_TRY_CATCH_IS_CLEANUP) != 0;
}


/* Return a pointer to the sequence of statements used as the
   body for GIMPLE_TRY GS.  */

static inline gimple_seq *
gimple_try_eval_ptr (gimple *gs)
{
  gtry *try_stmt = as_a <gtry *> (gs);
  return &try_stmt->eval;
}


/* Return the sequence of statements used as the body for GIMPLE_TRY GS.  */

static inline gimple_seq
gimple_try_eval (gimple *gs)
{
  return *gimple_try_eval_ptr (gs);
}


/* Return a pointer to the sequence of statements used as the cleanup body for
   GIMPLE_TRY GS.  */

static inline gimple_seq *
gimple_try_cleanup_ptr (gimple *gs)
{
  gtry *try_stmt = as_a <gtry *> (gs);
  return &try_stmt->cleanup;
}


/* Return the sequence of statements used as the cleanup body for
   GIMPLE_TRY GS.  */

static inline gimple_seq
gimple_try_cleanup (gimple *gs)
{
  return *gimple_try_cleanup_ptr (gs);
}


/* Set the GIMPLE_TRY_CATCH_IS_CLEANUP flag.  */

static inline void
gimple_try_set_catch_is_cleanup (gtry *g, bool catch_is_cleanup)
{
  gcc_gimple_checking_assert (gimple_try_kind (g) == GIMPLE_TRY_CATCH);
  if (catch_is_cleanup)
    g->subcode |= GIMPLE_TRY_CATCH_IS_CLEANUP;
  else
    g->subcode &= ~GIMPLE_TRY_CATCH_IS_CLEANUP;
}


/* Set EVAL to be the sequence of statements to use as the body for
   GIMPLE_TRY TRY_STMT.  */

static inline void
gimple_try_set_eval (gtry *try_stmt, gimple_seq eval)
{
  try_stmt->eval = eval;
}


/* Set CLEANUP to be the sequence of statements to use as the cleanup
   body for GIMPLE_TRY TRY_STMT.  */

static inline void
gimple_try_set_cleanup (gtry *try_stmt, gimple_seq cleanup)
{
  try_stmt->cleanup = cleanup;
}


/* Return a pointer to the cleanup sequence for cleanup statement GS.  */

static inline gimple_seq *
gimple_wce_cleanup_ptr (gimple *gs)
{
  gimple_statement_wce *wce_stmt = as_a <gimple_statement_wce *> (gs);
  return &wce_stmt->cleanup;
}


/* Return the cleanup sequence for cleanup statement GS.  */

static inline gimple_seq
gimple_wce_cleanup (gimple *gs)
{
  return *gimple_wce_cleanup_ptr (gs);
}


/* Set CLEANUP to be the cleanup sequence for GS.  */

static inline void
gimple_wce_set_cleanup (gimple *gs, gimple_seq cleanup)
{
  gimple_statement_wce *wce_stmt = as_a <gimple_statement_wce *> (gs);
  wce_stmt->cleanup = cleanup;
}


/* Return the CLEANUP_EH_ONLY flag for a WCE tuple.  */

static inline bool
gimple_wce_cleanup_eh_only (const gimple *gs)
{
  GIMPLE_CHECK (gs, GIMPLE_WITH_CLEANUP_EXPR);
  return gs->subcode != 0;
}


/* Set the CLEANUP_EH_ONLY flag for a WCE tuple.  */

static inline void
gimple_wce_set_cleanup_eh_only (gimple *gs, bool eh_only_p)
{
  GIMPLE_CHECK (gs, GIMPLE_WITH_CLEANUP_EXPR);
  gs->subcode = (unsigned int) eh_only_p;
}


/* Return the maximum number of arguments supported by GIMPLE_PHI GS.  */

static inline unsigned
gimple_phi_capacity (const gimple *gs)
{
  const gphi *phi_stmt = as_a <const gphi *> (gs);
  return phi_stmt->capacity;
}


/* Return the number of arguments in GIMPLE_PHI GS.  This must always
   be exactly the number of incoming edges for the basic block holding
   GS.  */

static inline unsigned
gimple_phi_num_args (const gimple *gs)
{
  const gphi *phi_stmt = as_a <const gphi *> (gs);
  return phi_stmt->nargs;
}


/* Return the SSA name created by GIMPLE_PHI GS.  */

static inline tree
gimple_phi_result (const gimple *gs)
{
  const gphi *phi_stmt = as_a <const gphi *> (gs);
  return phi_stmt->result;
}

/* Return a pointer to the SSA name created by GIMPLE_PHI GS.  */

static inline tree *
gimple_phi_result_ptr (gimple *gs)
{
  gphi *phi_stmt = as_a <gphi *> (gs);
  return &phi_stmt->result;
}

/* Set RESULT to be the SSA name created by GIMPLE_PHI PHI.  */

static inline void
gimple_phi_set_result (gphi *phi, tree result)
{
  phi->result = result;
  if (result && TREE_CODE (result) == SSA_NAME)
    SSA_NAME_DEF_STMT (result) = phi;
}


/* Return the PHI argument corresponding to incoming edge INDEX for
   GIMPLE_PHI GS.  */

static inline struct phi_arg_d *
gimple_phi_arg (gimple *gs, unsigned index)
{
  gphi *phi_stmt = as_a <gphi *> (gs);
  gcc_gimple_checking_assert (index <= phi_stmt->capacity);
  return &(phi_stmt->args[index]);
}

/* Set PHIARG to be the argument corresponding to incoming edge INDEX
   for GIMPLE_PHI PHI.  */

static inline void
gimple_phi_set_arg (gphi *phi, unsigned index, struct phi_arg_d * phiarg)
{
  gcc_gimple_checking_assert (index <= phi->nargs);
  phi->args[index] = *phiarg;
}

/* Return the PHI nodes for basic block BB, or NULL if there are no
   PHI nodes.  */

static inline gimple_seq
phi_nodes (const_basic_block bb)
{
  gcc_checking_assert (!(bb->flags & BB_RTL));
  return bb->il.gimple.phi_nodes;
}

/* Return a pointer to the PHI nodes for basic block BB.  */

static inline gimple_seq *
phi_nodes_ptr (basic_block bb)
{
  gcc_checking_assert (!(bb->flags & BB_RTL));
  return &bb->il.gimple.phi_nodes;
}

/* Return the tree operand for argument I of PHI node GS.  */

static inline tree
gimple_phi_arg_def (gimple *gs, size_t index)
{
  return gimple_phi_arg (gs, index)->def;
}


/* Return a pointer to the tree operand for argument I of phi node PHI.  */

static inline tree *
gimple_phi_arg_def_ptr (gphi *phi, size_t index)
{
  return &gimple_phi_arg (phi, index)->def;
}

/* Return the edge associated with argument I of phi node PHI.  */

static inline edge
gimple_phi_arg_edge (gphi *phi, size_t i)
{
  return EDGE_PRED (gimple_bb (phi), i);
}

/* Return the source location of gimple argument I of phi node PHI.  */

static inline source_location
gimple_phi_arg_location (gphi *phi, size_t i)
{
  return gimple_phi_arg (phi, i)->locus;
}

/* Return the source location of the argument on edge E of phi node PHI.  */

static inline source_location
gimple_phi_arg_location_from_edge (gphi *phi, edge e)
{
  return gimple_phi_arg (phi, e->dest_idx)->locus;
}

/* Set the source location of gimple argument I of phi node PHI to LOC.  */

static inline void
gimple_phi_arg_set_location (gphi *phi, size_t i, source_location loc)
{
  gimple_phi_arg (phi, i)->locus = loc;
}

/* Return TRUE if argument I of phi node PHI has a location record.  */

static inline bool
gimple_phi_arg_has_location (gphi *phi, size_t i)
{
  return gimple_phi_arg_location (phi, i) != UNKNOWN_LOCATION;
}


/* Return the region number for GIMPLE_RESX RESX_STMT.  */

static inline int
gimple_resx_region (const gresx *resx_stmt)
{
  return resx_stmt->region;
}

/* Set REGION to be the region number for GIMPLE_RESX RESX_STMT.  */

static inline void
gimple_resx_set_region (gresx *resx_stmt, int region)
{
  resx_stmt->region = region;
}

/* Return the region number for GIMPLE_EH_DISPATCH EH_DISPATCH_STMT.  */

static inline int
gimple_eh_dispatch_region (const geh_dispatch *eh_dispatch_stmt)
{
  return eh_dispatch_stmt->region;
}

/* Set REGION to be the region number for GIMPLE_EH_DISPATCH
   EH_DISPATCH_STMT.  */

static inline void
gimple_eh_dispatch_set_region (geh_dispatch *eh_dispatch_stmt, int region)
{
  eh_dispatch_stmt->region = region;
}

/* Return the number of labels associated with the switch statement GS.  */

static inline unsigned
gimple_switch_num_labels (const gswitch *gs)
{
  unsigned num_ops;
  GIMPLE_CHECK (gs, GIMPLE_SWITCH);
  num_ops = gimple_num_ops (gs);
  gcc_gimple_checking_assert (num_ops > 1);
  return num_ops - 1;
}


/* Set NLABELS to be the number of labels for the switch statement GS.  */

static inline void
gimple_switch_set_num_labels (gswitch *g, unsigned nlabels)
{
  GIMPLE_CHECK (g, GIMPLE_SWITCH);
  gimple_set_num_ops (g, nlabels + 1);
}


/* Return the index variable used by the switch statement GS.  */

static inline tree
gimple_switch_index (const gswitch *gs)
{
  return gs->op[0];
}


/* Return a pointer to the index variable for the switch statement GS.  */

static inline tree *
gimple_switch_index_ptr (gswitch *gs)
{
  return &gs->op[0];
}


/* Set INDEX to be the index variable for switch statement GS.  */

static inline void
gimple_switch_set_index (gswitch *gs, tree index)
{
  gcc_gimple_checking_assert (SSA_VAR_P (index) || CONSTANT_CLASS_P (index));
  gs->op[0] = index;
}


/* Return the label numbered INDEX.  The default label is 0, followed by any
   labels in a switch statement.  */

static inline tree
gimple_switch_label (const gswitch *gs, unsigned index)
{
  gcc_gimple_checking_assert (gimple_num_ops (gs) > index + 1);
  return gs->op[index + 1];
}

/* Set the label number INDEX to LABEL.  0 is always the default label.  */

static inline void
gimple_switch_set_label (gswitch *gs, unsigned index, tree label)
{
  gcc_gimple_checking_assert (gimple_num_ops (gs) > index + 1
			      && (label == NULL_TREE
			          || TREE_CODE (label) == CASE_LABEL_EXPR));
  gs->op[index + 1] = label;
}

/* Return the default label for a switch statement.  */

static inline tree
gimple_switch_default_label (const gswitch *gs)
{
  tree label = gimple_switch_label (gs, 0);
  gcc_checking_assert (!CASE_LOW (label) && !CASE_HIGH (label));
  return label;
}

/* Set the default label for a switch statement.  */

static inline void
gimple_switch_set_default_label (gswitch *gs, tree label)
{
  gcc_checking_assert (!CASE_LOW (label) && !CASE_HIGH (label));
  gimple_switch_set_label (gs, 0, label);
}

/* Return true if GS is a GIMPLE_DEBUG statement.  */

static inline bool
is_gimple_debug (const gimple *gs)
{
  return gimple_code (gs) == GIMPLE_DEBUG;
}

/* Return true if S is a GIMPLE_DEBUG BIND statement.  */

static inline bool
gimple_debug_bind_p (const gimple *s)
{
  if (is_gimple_debug (s))
    return s->subcode == GIMPLE_DEBUG_BIND;

  return false;
}

/* Return the variable bound in a GIMPLE_DEBUG bind statement.  */

static inline tree
gimple_debug_bind_get_var (gimple *dbg)
{
  GIMPLE_CHECK (dbg, GIMPLE_DEBUG);
  gcc_gimple_checking_assert (gimple_debug_bind_p (dbg));
  return gimple_op (dbg, 0);
}

/* Return the value bound to the variable in a GIMPLE_DEBUG bind
   statement.  */

static inline tree
gimple_debug_bind_get_value (gimple *dbg)
{
  GIMPLE_CHECK (dbg, GIMPLE_DEBUG);
  gcc_gimple_checking_assert (gimple_debug_bind_p (dbg));
  return gimple_op (dbg, 1);
}

/* Return a pointer to the value bound to the variable in a
   GIMPLE_DEBUG bind statement.  */

static inline tree *
gimple_debug_bind_get_value_ptr (gimple *dbg)
{
  GIMPLE_CHECK (dbg, GIMPLE_DEBUG);
  gcc_gimple_checking_assert (gimple_debug_bind_p (dbg));
  return gimple_op_ptr (dbg, 1);
}

/* Set the variable bound in a GIMPLE_DEBUG bind statement.  */

static inline void
gimple_debug_bind_set_var (gimple *dbg, tree var)
{
  GIMPLE_CHECK (dbg, GIMPLE_DEBUG);
  gcc_gimple_checking_assert (gimple_debug_bind_p (dbg));
  gimple_set_op (dbg, 0, var);
}

/* Set the value bound to the variable in a GIMPLE_DEBUG bind
   statement.  */

static inline void
gimple_debug_bind_set_value (gimple *dbg, tree value)
{
  GIMPLE_CHECK (dbg, GIMPLE_DEBUG);
  gcc_gimple_checking_assert (gimple_debug_bind_p (dbg));
  gimple_set_op (dbg, 1, value);
}

/* The second operand of a GIMPLE_DEBUG_BIND, when the value was
   optimized away.  */
#define GIMPLE_DEBUG_BIND_NOVALUE NULL_TREE /* error_mark_node */

/* Remove the value bound to the variable in a GIMPLE_DEBUG bind
   statement.  */

static inline void
gimple_debug_bind_reset_value (gimple *dbg)
{
  GIMPLE_CHECK (dbg, GIMPLE_DEBUG);
  gcc_gimple_checking_assert (gimple_debug_bind_p (dbg));
  gimple_set_op (dbg, 1, GIMPLE_DEBUG_BIND_NOVALUE);
}

/* Return true if the GIMPLE_DEBUG bind statement is bound to a
   value.  */

static inline bool
gimple_debug_bind_has_value_p (gimple *dbg)
{
  GIMPLE_CHECK (dbg, GIMPLE_DEBUG);
  gcc_gimple_checking_assert (gimple_debug_bind_p (dbg));
  return gimple_op (dbg, 1) != GIMPLE_DEBUG_BIND_NOVALUE;
}

#undef GIMPLE_DEBUG_BIND_NOVALUE

/* Return true if S is a GIMPLE_DEBUG SOURCE BIND statement.  */

static inline bool
gimple_debug_source_bind_p (const gimple *s)
{
  if (is_gimple_debug (s))
    return s->subcode == GIMPLE_DEBUG_SOURCE_BIND;

  return false;
}

/* Return the variable bound in a GIMPLE_DEBUG source bind statement.  */

static inline tree
gimple_debug_source_bind_get_var (gimple *dbg)
{
  GIMPLE_CHECK (dbg, GIMPLE_DEBUG);
  gcc_gimple_checking_assert (gimple_debug_source_bind_p (dbg));
  return gimple_op (dbg, 0);
}

/* Return the value bound to the variable in a GIMPLE_DEBUG source bind
   statement.  */

static inline tree
gimple_debug_source_bind_get_value (gimple *dbg)
{
  GIMPLE_CHECK (dbg, GIMPLE_DEBUG);
  gcc_gimple_checking_assert (gimple_debug_source_bind_p (dbg));
  return gimple_op (dbg, 1);
}

/* Return a pointer to the value bound to the variable in a
   GIMPLE_DEBUG source bind statement.  */

static inline tree *
gimple_debug_source_bind_get_value_ptr (gimple *dbg)
{
  GIMPLE_CHECK (dbg, GIMPLE_DEBUG);
  gcc_gimple_checking_assert (gimple_debug_source_bind_p (dbg));
  return gimple_op_ptr (dbg, 1);
}

/* Set the variable bound in a GIMPLE_DEBUG source bind statement.  */

static inline void
gimple_debug_source_bind_set_var (gimple *dbg, tree var)
{
  GIMPLE_CHECK (dbg, GIMPLE_DEBUG);
  gcc_gimple_checking_assert (gimple_debug_source_bind_p (dbg));
  gimple_set_op (dbg, 0, var);
}

/* Set the value bound to the variable in a GIMPLE_DEBUG source bind
   statement.  */

static inline void
gimple_debug_source_bind_set_value (gimple *dbg, tree value)
{
  GIMPLE_CHECK (dbg, GIMPLE_DEBUG);
  gcc_gimple_checking_assert (gimple_debug_source_bind_p (dbg));
  gimple_set_op (dbg, 1, value);
}

/* Return the line number for EXPR, or return -1 if we have no line
   number information for it.  */
static inline int
get_lineno (const gimple *stmt)
{
  location_t loc;

  if (!stmt)
    return -1;

  loc = gimple_location (stmt);
  if (loc == UNKNOWN_LOCATION)
    return -1;

  return LOCATION_LINE (loc);
}

/* Return a pointer to the body for the OMP statement GS.  */

static inline gimple_seq *
gimple_omp_body_ptr (gimple *gs)
{
  return &static_cast <gimple_statement_omp *> (gs)->body;
}

/* Return the body for the OMP statement GS.  */

static inline gimple_seq
gimple_omp_body (gimple *gs)
{
  return *gimple_omp_body_ptr (gs);
}

/* Set BODY to be the body for the OMP statement GS.  */

static inline void
gimple_omp_set_body (gimple *gs, gimple_seq body)
{
  static_cast <gimple_statement_omp *> (gs)->body = body;
}


/* Return the name associated with OMP_CRITICAL statement CRIT_STMT.  */

static inline tree
gimple_omp_critical_name (const gomp_critical *crit_stmt)
{
  return crit_stmt->name;
}


/* Return a pointer to the name associated with OMP critical statement
   CRIT_STMT.  */

static inline tree *
gimple_omp_critical_name_ptr (gomp_critical *crit_stmt)
{
  return &crit_stmt->name;
}


/* Set NAME to be the name associated with OMP critical statement
   CRIT_STMT.  */

static inline void
gimple_omp_critical_set_name (gomp_critical *crit_stmt, tree name)
{
  crit_stmt->name = name;
}


/* Return the clauses associated with OMP_CRITICAL statement CRIT_STMT.  */

static inline tree
gimple_omp_critical_clauses (const gomp_critical *crit_stmt)
{
  return crit_stmt->clauses;
}


/* Return a pointer to the clauses associated with OMP critical statement
   CRIT_STMT.  */

static inline tree *
gimple_omp_critical_clauses_ptr (gomp_critical *crit_stmt)
{
  return &crit_stmt->clauses;
}


/* Set CLAUSES to be the clauses associated with OMP critical statement
   CRIT_STMT.  */

static inline void
gimple_omp_critical_set_clauses (gomp_critical *crit_stmt, tree clauses)
{
  crit_stmt->clauses = clauses;
}


<<<<<<< HEAD
=======
/* Return the clauses associated with OMP_ORDERED statement ORD_STMT.  */

static inline tree
gimple_omp_ordered_clauses (const gomp_ordered *ord_stmt)
{
  return ord_stmt->clauses;
}


/* Return a pointer to the clauses associated with OMP ordered statement
   ORD_STMT.  */

static inline tree *
gimple_omp_ordered_clauses_ptr (gomp_ordered *ord_stmt)
{
  return &ord_stmt->clauses;
}


/* Set CLAUSES to be the clauses associated with OMP ordered statement
   ORD_STMT.  */

static inline void
gimple_omp_ordered_set_clauses (gomp_ordered *ord_stmt, tree clauses)
{
  ord_stmt->clauses = clauses;
}


>>>>>>> 9c23418f
/* Return the kind of the OMP_FOR statemement G.  */

static inline int
gimple_omp_for_kind (const gimple *g)
{
  GIMPLE_CHECK (g, GIMPLE_OMP_FOR);
  return (gimple_omp_subcode (g) & GF_OMP_FOR_KIND_MASK);
}


/* Set the kind of the OMP_FOR statement G.  */

static inline void
gimple_omp_for_set_kind (gomp_for *g, int kind)
{
  g->subcode = (g->subcode & ~GF_OMP_FOR_KIND_MASK)
		      | (kind & GF_OMP_FOR_KIND_MASK);
}


/* Return true if OMP_FOR statement G has the
   GF_OMP_FOR_COMBINED flag set.  */

static inline bool
gimple_omp_for_combined_p (const gimple *g)
{
  GIMPLE_CHECK (g, GIMPLE_OMP_FOR);
  return (gimple_omp_subcode (g) & GF_OMP_FOR_COMBINED) != 0;
}


/* Set the GF_OMP_FOR_COMBINED field in the OMP_FOR statement G depending on
   the boolean value of COMBINED_P.  */

static inline void
gimple_omp_for_set_combined_p (gomp_for *g, bool combined_p)
{
  if (combined_p)
    g->subcode |= GF_OMP_FOR_COMBINED;
  else
    g->subcode &= ~GF_OMP_FOR_COMBINED;
}


/* Return true if the OMP_FOR statement G has the
   GF_OMP_FOR_COMBINED_INTO flag set.  */

static inline bool
gimple_omp_for_combined_into_p (const gimple *g)
{
  GIMPLE_CHECK (g, GIMPLE_OMP_FOR);
  return (gimple_omp_subcode (g) & GF_OMP_FOR_COMBINED_INTO) != 0;
}


/* Set the GF_OMP_FOR_COMBINED_INTO field in the OMP_FOR statement G depending
   on the boolean value of COMBINED_P.  */

static inline void
gimple_omp_for_set_combined_into_p (gomp_for *g, bool combined_p)
{
  if (combined_p)
    g->subcode |= GF_OMP_FOR_COMBINED_INTO;
  else
    g->subcode &= ~GF_OMP_FOR_COMBINED_INTO;
}


/* Return the clauses associated with the OMP_FOR statement GS.  */

static inline tree
gimple_omp_for_clauses (const gimple *gs)
{
  const gomp_for *omp_for_stmt = as_a <const gomp_for *> (gs);
  return omp_for_stmt->clauses;
}


/* Return a pointer to the clauses associated with the OMP_FOR statement
   GS.  */

static inline tree *
gimple_omp_for_clauses_ptr (gimple *gs)
{
  gomp_for *omp_for_stmt = as_a <gomp_for *> (gs);
  return &omp_for_stmt->clauses;
}


/* Set CLAUSES to be the list of clauses associated with the OMP_FOR statement
   GS.  */

static inline void
gimple_omp_for_set_clauses (gimple *gs, tree clauses)
{
  gomp_for *omp_for_stmt = as_a <gomp_for *> (gs);
  omp_for_stmt->clauses = clauses;
}


/* Get the collapse count of the OMP_FOR statement GS.  */

static inline size_t
gimple_omp_for_collapse (gimple *gs)
{
  gomp_for *omp_for_stmt = as_a <gomp_for *> (gs);
  return omp_for_stmt->collapse;
}


/* Return the condition code associated with the OMP_FOR statement GS.  */

static inline enum tree_code
gimple_omp_for_cond (const gimple *gs, size_t i)
{
  const gomp_for *omp_for_stmt = as_a <const gomp_for *> (gs);
  gcc_gimple_checking_assert (i < omp_for_stmt->collapse);
  return omp_for_stmt->iter[i].cond;
}


/* Set COND to be the condition code for the OMP_FOR statement GS.  */

static inline void
gimple_omp_for_set_cond (gimple *gs, size_t i, enum tree_code cond)
{
  gomp_for *omp_for_stmt = as_a <gomp_for *> (gs);
  gcc_gimple_checking_assert (TREE_CODE_CLASS (cond) == tcc_comparison
			      && i < omp_for_stmt->collapse);
  omp_for_stmt->iter[i].cond = cond;
}


/* Return the index variable for the OMP_FOR statement GS.  */

static inline tree
gimple_omp_for_index (const gimple *gs, size_t i)
{
  const gomp_for *omp_for_stmt = as_a <const gomp_for *> (gs);
  gcc_gimple_checking_assert (i < omp_for_stmt->collapse);
  return omp_for_stmt->iter[i].index;
}


/* Return a pointer to the index variable for the OMP_FOR statement GS.  */

static inline tree *
gimple_omp_for_index_ptr (gimple *gs, size_t i)
{
  gomp_for *omp_for_stmt = as_a <gomp_for *> (gs);
  gcc_gimple_checking_assert (i < omp_for_stmt->collapse);
  return &omp_for_stmt->iter[i].index;
}


/* Set INDEX to be the index variable for the OMP_FOR statement GS.  */

static inline void
gimple_omp_for_set_index (gimple *gs, size_t i, tree index)
{
  gomp_for *omp_for_stmt = as_a <gomp_for *> (gs);
  gcc_gimple_checking_assert (i < omp_for_stmt->collapse);
  omp_for_stmt->iter[i].index = index;
}


/* Return the initial value for the OMP_FOR statement GS.  */

static inline tree
gimple_omp_for_initial (const gimple *gs, size_t i)
{
  const gomp_for *omp_for_stmt = as_a <const gomp_for *> (gs);
  gcc_gimple_checking_assert (i < omp_for_stmt->collapse);
  return omp_for_stmt->iter[i].initial;
}


/* Return a pointer to the initial value for the OMP_FOR statement GS.  */

static inline tree *
gimple_omp_for_initial_ptr (gimple *gs, size_t i)
{
  gomp_for *omp_for_stmt = as_a <gomp_for *> (gs);
  gcc_gimple_checking_assert (i < omp_for_stmt->collapse);
  return &omp_for_stmt->iter[i].initial;
}


/* Set INITIAL to be the initial value for the OMP_FOR statement GS.  */

static inline void
gimple_omp_for_set_initial (gimple *gs, size_t i, tree initial)
{
  gomp_for *omp_for_stmt = as_a <gomp_for *> (gs);
  gcc_gimple_checking_assert (i < omp_for_stmt->collapse);
  omp_for_stmt->iter[i].initial = initial;
}


/* Return the final value for the OMP_FOR statement GS.  */

static inline tree
gimple_omp_for_final (const gimple *gs, size_t i)
{
  const gomp_for *omp_for_stmt = as_a <const gomp_for *> (gs);
  gcc_gimple_checking_assert (i < omp_for_stmt->collapse);
  return omp_for_stmt->iter[i].final;
}


/* Return a pointer to the final value for the OMP_FOR statement GS.  */

static inline tree *
gimple_omp_for_final_ptr (gimple *gs, size_t i)
{
  gomp_for *omp_for_stmt = as_a <gomp_for *> (gs);
  gcc_gimple_checking_assert (i < omp_for_stmt->collapse);
  return &omp_for_stmt->iter[i].final;
}


/* Set FINAL to be the final value for the OMP_FOR statement GS.  */

static inline void
gimple_omp_for_set_final (gimple *gs, size_t i, tree final)
{
  gomp_for *omp_for_stmt = as_a <gomp_for *> (gs);
  gcc_gimple_checking_assert (i < omp_for_stmt->collapse);
  omp_for_stmt->iter[i].final = final;
}


/* Return the increment value for the OMP_FOR statement GS.  */

static inline tree
gimple_omp_for_incr (const gimple *gs, size_t i)
{
  const gomp_for *omp_for_stmt = as_a <const gomp_for *> (gs);
  gcc_gimple_checking_assert (i < omp_for_stmt->collapse);
  return omp_for_stmt->iter[i].incr;
}


/* Return a pointer to the increment value for the OMP_FOR statement GS.  */

static inline tree *
gimple_omp_for_incr_ptr (gimple *gs, size_t i)
{
  gomp_for *omp_for_stmt = as_a <gomp_for *> (gs);
  gcc_gimple_checking_assert (i < omp_for_stmt->collapse);
  return &omp_for_stmt->iter[i].incr;
}


/* Set INCR to be the increment value for the OMP_FOR statement GS.  */

static inline void
gimple_omp_for_set_incr (gimple *gs, size_t i, tree incr)
{
  gomp_for *omp_for_stmt = as_a <gomp_for *> (gs);
  gcc_gimple_checking_assert (i < omp_for_stmt->collapse);
  omp_for_stmt->iter[i].incr = incr;
}


/* Return a pointer to the sequence of statements to execute before the OMP_FOR
   statement GS starts.  */

static inline gimple_seq *
gimple_omp_for_pre_body_ptr (gimple *gs)
{
  gomp_for *omp_for_stmt = as_a <gomp_for *> (gs);
  return &omp_for_stmt->pre_body;
}


/* Return the sequence of statements to execute before the OMP_FOR
   statement GS starts.  */

static inline gimple_seq
gimple_omp_for_pre_body (gimple *gs)
{
  return *gimple_omp_for_pre_body_ptr (gs);
}


/* Set PRE_BODY to be the sequence of statements to execute before the
   OMP_FOR statement GS starts.  */

static inline void
gimple_omp_for_set_pre_body (gimple *gs, gimple_seq pre_body)
{
  gomp_for *omp_for_stmt = as_a <gomp_for *> (gs);
  omp_for_stmt->pre_body = pre_body;
}


/* Return the clauses associated with OMP_PARALLEL GS.  */

static inline tree
gimple_omp_parallel_clauses (const gimple *gs)
{
  const gomp_parallel *omp_parallel_stmt = as_a <const gomp_parallel *> (gs);
  return omp_parallel_stmt->clauses;
}


/* Return a pointer to the clauses associated with OMP_PARALLEL_STMT.  */

static inline tree *
gimple_omp_parallel_clauses_ptr (gomp_parallel *omp_parallel_stmt)
{
  return &omp_parallel_stmt->clauses;
}


/* Set CLAUSES to be the list of clauses associated with OMP_PARALLEL_STMT.  */

static inline void
gimple_omp_parallel_set_clauses (gomp_parallel *omp_parallel_stmt,
				 tree clauses)
{
  omp_parallel_stmt->clauses = clauses;
}


/* Return the child function used to hold the body of OMP_PARALLEL_STMT.  */

static inline tree
gimple_omp_parallel_child_fn (const gomp_parallel *omp_parallel_stmt)
{
  return omp_parallel_stmt->child_fn;
}

/* Return a pointer to the child function used to hold the body of
   OMP_PARALLEL_STMT.  */

static inline tree *
gimple_omp_parallel_child_fn_ptr (gomp_parallel *omp_parallel_stmt)
{
  return &omp_parallel_stmt->child_fn;
}


/* Set CHILD_FN to be the child function for OMP_PARALLEL_STMT.  */

static inline void
gimple_omp_parallel_set_child_fn (gomp_parallel *omp_parallel_stmt,
				  tree child_fn)
{
  omp_parallel_stmt->child_fn = child_fn;
}


/* Return the artificial argument used to send variables and values
   from the parent to the children threads in OMP_PARALLEL_STMT.  */

static inline tree
gimple_omp_parallel_data_arg (const gomp_parallel *omp_parallel_stmt)
{
  return omp_parallel_stmt->data_arg;
}


/* Return a pointer to the data argument for OMP_PARALLEL_STMT.  */

static inline tree *
gimple_omp_parallel_data_arg_ptr (gomp_parallel *omp_parallel_stmt)
{
  return &omp_parallel_stmt->data_arg;
}


/* Set DATA_ARG to be the data argument for OMP_PARALLEL_STMT.  */

static inline void
gimple_omp_parallel_set_data_arg (gomp_parallel *omp_parallel_stmt,
				  tree data_arg)
{
  omp_parallel_stmt->data_arg = data_arg;
}


/* Return the clauses associated with OMP_TASK GS.  */

static inline tree
gimple_omp_task_clauses (const gimple *gs)
{
  const gomp_task *omp_task_stmt = as_a <const gomp_task *> (gs);
  return omp_task_stmt->clauses;
}


/* Return a pointer to the clauses associated with OMP_TASK GS.  */

static inline tree *
gimple_omp_task_clauses_ptr (gimple *gs)
{
  gomp_task *omp_task_stmt = as_a <gomp_task *> (gs);
  return &omp_task_stmt->clauses;
}


/* Set CLAUSES to be the list of clauses associated with OMP_TASK
   GS.  */

static inline void
gimple_omp_task_set_clauses (gimple *gs, tree clauses)
{
  gomp_task *omp_task_stmt = as_a <gomp_task *> (gs);
  omp_task_stmt->clauses = clauses;
}


/* Return true if OMP task statement G has the
   GF_OMP_TASK_TASKLOOP flag set.  */

static inline bool
<<<<<<< HEAD
gimple_omp_task_taskloop_p (const gimple *g)
=======
gimple_omp_task_taskloop_p (const_gimple g)
>>>>>>> 9c23418f
{
  GIMPLE_CHECK (g, GIMPLE_OMP_TASK);
  return (gimple_omp_subcode (g) & GF_OMP_TASK_TASKLOOP) != 0;
}


/* Set the GF_OMP_TASK_TASKLOOP field in G depending on the boolean
   value of TASKLOOP_P.  */

static inline void
<<<<<<< HEAD
gimple_omp_task_set_taskloop_p (gimple *g, bool taskloop_p)
=======
gimple_omp_task_set_taskloop_p (gimple g, bool taskloop_p)
>>>>>>> 9c23418f
{
  GIMPLE_CHECK (g, GIMPLE_OMP_TASK);
  if (taskloop_p)
    g->subcode |= GF_OMP_TASK_TASKLOOP;
  else
    g->subcode &= ~GF_OMP_TASK_TASKLOOP;
}


/* Return the child function used to hold the body of OMP_TASK GS.  */

static inline tree
gimple_omp_task_child_fn (const gimple *gs)
{
  const gomp_task *omp_task_stmt = as_a <const gomp_task *> (gs);
  return omp_task_stmt->child_fn;
}

/* Return a pointer to the child function used to hold the body of
   OMP_TASK GS.  */

static inline tree *
gimple_omp_task_child_fn_ptr (gimple *gs)
{
  gomp_task *omp_task_stmt = as_a <gomp_task *> (gs);
  return &omp_task_stmt->child_fn;
}


/* Set CHILD_FN to be the child function for OMP_TASK GS.  */

static inline void
gimple_omp_task_set_child_fn (gimple *gs, tree child_fn)
{
  gomp_task *omp_task_stmt = as_a <gomp_task *> (gs);
  omp_task_stmt->child_fn = child_fn;
}


/* Return the artificial argument used to send variables and values
   from the parent to the children threads in OMP_TASK GS.  */

static inline tree
gimple_omp_task_data_arg (const gimple *gs)
{
  const gomp_task *omp_task_stmt = as_a <const gomp_task *> (gs);
  return omp_task_stmt->data_arg;
}


/* Return a pointer to the data argument for OMP_TASK GS.  */

static inline tree *
gimple_omp_task_data_arg_ptr (gimple *gs)
{
  gomp_task *omp_task_stmt = as_a <gomp_task *> (gs);
  return &omp_task_stmt->data_arg;
}


/* Set DATA_ARG to be the data argument for OMP_TASK GS.  */

static inline void
gimple_omp_task_set_data_arg (gimple *gs, tree data_arg)
{
  gomp_task *omp_task_stmt = as_a <gomp_task *> (gs);
  omp_task_stmt->data_arg = data_arg;
}


/* Return the clauses associated with OMP_TASK GS.  */

static inline tree
gimple_omp_taskreg_clauses (const gimple *gs)
{
  const gimple_statement_omp_taskreg *omp_taskreg_stmt
    = as_a <const gimple_statement_omp_taskreg *> (gs);
  return omp_taskreg_stmt->clauses;
}


/* Return a pointer to the clauses associated with OMP_TASK GS.  */

static inline tree *
gimple_omp_taskreg_clauses_ptr (gimple *gs)
{
  gimple_statement_omp_taskreg *omp_taskreg_stmt
    = as_a <gimple_statement_omp_taskreg *> (gs);
  return &omp_taskreg_stmt->clauses;
}


/* Set CLAUSES to be the list of clauses associated with OMP_TASK
   GS.  */

static inline void
gimple_omp_taskreg_set_clauses (gimple *gs, tree clauses)
{
  gimple_statement_omp_taskreg *omp_taskreg_stmt
    = as_a <gimple_statement_omp_taskreg *> (gs);
  omp_taskreg_stmt->clauses = clauses;
}


/* Return the child function used to hold the body of OMP_TASK GS.  */

static inline tree
gimple_omp_taskreg_child_fn (const gimple *gs)
{
  const gimple_statement_omp_taskreg *omp_taskreg_stmt
    = as_a <const gimple_statement_omp_taskreg *> (gs);
  return omp_taskreg_stmt->child_fn;
}

/* Return a pointer to the child function used to hold the body of
   OMP_TASK GS.  */

static inline tree *
gimple_omp_taskreg_child_fn_ptr (gimple *gs)
{
  gimple_statement_omp_taskreg *omp_taskreg_stmt
    = as_a <gimple_statement_omp_taskreg *> (gs);
  return &omp_taskreg_stmt->child_fn;
}


/* Set CHILD_FN to be the child function for OMP_TASK GS.  */

static inline void
gimple_omp_taskreg_set_child_fn (gimple *gs, tree child_fn)
{
  gimple_statement_omp_taskreg *omp_taskreg_stmt
    = as_a <gimple_statement_omp_taskreg *> (gs);
  omp_taskreg_stmt->child_fn = child_fn;
}


/* Return the artificial argument used to send variables and values
   from the parent to the children threads in OMP_TASK GS.  */

static inline tree
gimple_omp_taskreg_data_arg (const gimple *gs)
{
  const gimple_statement_omp_taskreg *omp_taskreg_stmt
    = as_a <const gimple_statement_omp_taskreg *> (gs);
  return omp_taskreg_stmt->data_arg;
}


/* Return a pointer to the data argument for OMP_TASK GS.  */

static inline tree *
gimple_omp_taskreg_data_arg_ptr (gimple *gs)
{
  gimple_statement_omp_taskreg *omp_taskreg_stmt
    = as_a <gimple_statement_omp_taskreg *> (gs);
  return &omp_taskreg_stmt->data_arg;
}


/* Set DATA_ARG to be the data argument for OMP_TASK GS.  */

static inline void
gimple_omp_taskreg_set_data_arg (gimple *gs, tree data_arg)
{
  gimple_statement_omp_taskreg *omp_taskreg_stmt
    = as_a <gimple_statement_omp_taskreg *> (gs);
  omp_taskreg_stmt->data_arg = data_arg;
}


/* Return the copy function used to hold the body of OMP_TASK GS.  */

static inline tree
gimple_omp_task_copy_fn (const gimple *gs)
{
  const gomp_task *omp_task_stmt = as_a <const gomp_task *> (gs);
  return omp_task_stmt->copy_fn;
}

/* Return a pointer to the copy function used to hold the body of
   OMP_TASK GS.  */

static inline tree *
gimple_omp_task_copy_fn_ptr (gimple *gs)
{
  gomp_task *omp_task_stmt = as_a <gomp_task *> (gs);
  return &omp_task_stmt->copy_fn;
}


/* Set CHILD_FN to be the copy function for OMP_TASK GS.  */

static inline void
gimple_omp_task_set_copy_fn (gimple *gs, tree copy_fn)
{
  gomp_task *omp_task_stmt = as_a <gomp_task *> (gs);
  omp_task_stmt->copy_fn = copy_fn;
}


/* Return size of the data block in bytes in OMP_TASK GS.  */

static inline tree
gimple_omp_task_arg_size (const gimple *gs)
{
  const gomp_task *omp_task_stmt = as_a <const gomp_task *> (gs);
  return omp_task_stmt->arg_size;
}


/* Return a pointer to the data block size for OMP_TASK GS.  */

static inline tree *
gimple_omp_task_arg_size_ptr (gimple *gs)
{
  gomp_task *omp_task_stmt = as_a <gomp_task *> (gs);
  return &omp_task_stmt->arg_size;
}


/* Set ARG_SIZE to be the data block size for OMP_TASK GS.  */

static inline void
gimple_omp_task_set_arg_size (gimple *gs, tree arg_size)
{
  gomp_task *omp_task_stmt = as_a <gomp_task *> (gs);
  omp_task_stmt->arg_size = arg_size;
}


/* Return align of the data block in bytes in OMP_TASK GS.  */

static inline tree
gimple_omp_task_arg_align (const gimple *gs)
{
  const gomp_task *omp_task_stmt = as_a <const gomp_task *> (gs);
  return omp_task_stmt->arg_align;
}


/* Return a pointer to the data block align for OMP_TASK GS.  */

static inline tree *
gimple_omp_task_arg_align_ptr (gimple *gs)
{
  gomp_task *omp_task_stmt = as_a <gomp_task *> (gs);
  return &omp_task_stmt->arg_align;
}


/* Set ARG_SIZE to be the data block align for OMP_TASK GS.  */

static inline void
gimple_omp_task_set_arg_align (gimple *gs, tree arg_align)
{
  gomp_task *omp_task_stmt = as_a <gomp_task *> (gs);
  omp_task_stmt->arg_align = arg_align;
}


/* Return the clauses associated with OMP_SINGLE GS.  */

static inline tree
gimple_omp_single_clauses (const gimple *gs)
{
  const gomp_single *omp_single_stmt = as_a <const gomp_single *> (gs);
  return omp_single_stmt->clauses;
}


/* Return a pointer to the clauses associated with OMP_SINGLE GS.  */

static inline tree *
gimple_omp_single_clauses_ptr (gimple *gs)
{
  gomp_single *omp_single_stmt = as_a <gomp_single *> (gs);
  return &omp_single_stmt->clauses;
}


/* Set CLAUSES to be the clauses associated with OMP_SINGLE_STMT.  */

static inline void
gimple_omp_single_set_clauses (gomp_single *omp_single_stmt, tree clauses)
{
  omp_single_stmt->clauses = clauses;
}


/* Return the clauses associated with OMP_TARGET GS.  */

static inline tree
gimple_omp_target_clauses (const gimple *gs)
{
  const gomp_target *omp_target_stmt = as_a <const gomp_target *> (gs);
  return omp_target_stmt->clauses;
}


/* Return a pointer to the clauses associated with OMP_TARGET GS.  */

static inline tree *
gimple_omp_target_clauses_ptr (gimple *gs)
{
  gomp_target *omp_target_stmt = as_a <gomp_target *> (gs);
  return &omp_target_stmt->clauses;
}


/* Set CLAUSES to be the clauses associated with OMP_TARGET_STMT.  */

static inline void
gimple_omp_target_set_clauses (gomp_target *omp_target_stmt,
			       tree clauses)
{
  omp_target_stmt->clauses = clauses;
}


/* Return the kind of the OMP_TARGET G.  */

static inline int
gimple_omp_target_kind (const gimple *g)
{
  GIMPLE_CHECK (g, GIMPLE_OMP_TARGET);
  return (gimple_omp_subcode (g) & GF_OMP_TARGET_KIND_MASK);
}


/* Set the kind of the OMP_TARGET G.  */

static inline void
gimple_omp_target_set_kind (gomp_target *g, int kind)
{
  g->subcode = (g->subcode & ~GF_OMP_TARGET_KIND_MASK)
		      | (kind & GF_OMP_TARGET_KIND_MASK);
}


/* Return the child function used to hold the body of OMP_TARGET_STMT.  */

static inline tree
gimple_omp_target_child_fn (const gomp_target *omp_target_stmt)
{
  return omp_target_stmt->child_fn;
}

/* Return a pointer to the child function used to hold the body of
   OMP_TARGET_STMT.  */

static inline tree *
gimple_omp_target_child_fn_ptr (gomp_target *omp_target_stmt)
{
  return &omp_target_stmt->child_fn;
}


/* Set CHILD_FN to be the child function for OMP_TARGET_STMT.  */

static inline void
gimple_omp_target_set_child_fn (gomp_target *omp_target_stmt,
				tree child_fn)
{
  omp_target_stmt->child_fn = child_fn;
}


/* Return the artificial argument used to send variables and values
   from the parent to the children threads in OMP_TARGET_STMT.  */

static inline tree
gimple_omp_target_data_arg (const gomp_target *omp_target_stmt)
{
  return omp_target_stmt->data_arg;
}


/* Return a pointer to the data argument for OMP_TARGET GS.  */

static inline tree *
gimple_omp_target_data_arg_ptr (gomp_target *omp_target_stmt)
{
  return &omp_target_stmt->data_arg;
}


/* Set DATA_ARG to be the data argument for OMP_TARGET_STMT.  */

static inline void
gimple_omp_target_set_data_arg (gomp_target *omp_target_stmt,
				tree data_arg)
{
  omp_target_stmt->data_arg = data_arg;
}


/* Return the clauses associated with OMP_TEAMS GS.  */

static inline tree
gimple_omp_teams_clauses (const gimple *gs)
{
  const gomp_teams *omp_teams_stmt = as_a <const gomp_teams *> (gs);
  return omp_teams_stmt->clauses;
}


/* Return a pointer to the clauses associated with OMP_TEAMS GS.  */

static inline tree *
gimple_omp_teams_clauses_ptr (gimple *gs)
{
  gomp_teams *omp_teams_stmt = as_a <gomp_teams *> (gs);
  return &omp_teams_stmt->clauses;
}


/* Set CLAUSES to be the clauses associated with OMP_TEAMS_STMT.  */

static inline void
gimple_omp_teams_set_clauses (gomp_teams *omp_teams_stmt, tree clauses)
{
  omp_teams_stmt->clauses = clauses;
}


/* Return the clauses associated with OMP_SECTIONS GS.  */

static inline tree
gimple_omp_sections_clauses (const gimple *gs)
{
  const gomp_sections *omp_sections_stmt = as_a <const gomp_sections *> (gs);
  return omp_sections_stmt->clauses;
}


/* Return a pointer to the clauses associated with OMP_SECTIONS GS.  */

static inline tree *
gimple_omp_sections_clauses_ptr (gimple *gs)
{
  gomp_sections *omp_sections_stmt = as_a <gomp_sections *> (gs);
  return &omp_sections_stmt->clauses;
}


/* Set CLAUSES to be the set of clauses associated with OMP_SECTIONS
   GS.  */

static inline void
gimple_omp_sections_set_clauses (gimple *gs, tree clauses)
{
  gomp_sections *omp_sections_stmt = as_a <gomp_sections *> (gs);
  omp_sections_stmt->clauses = clauses;
}


/* Return the control variable associated with the GIMPLE_OMP_SECTIONS
   in GS.  */

static inline tree
gimple_omp_sections_control (const gimple *gs)
{
  const gomp_sections *omp_sections_stmt = as_a <const gomp_sections *> (gs);
  return omp_sections_stmt->control;
}


/* Return a pointer to the clauses associated with the GIMPLE_OMP_SECTIONS
   GS.  */

static inline tree *
gimple_omp_sections_control_ptr (gimple *gs)
{
  gomp_sections *omp_sections_stmt = as_a <gomp_sections *> (gs);
  return &omp_sections_stmt->control;
}


/* Set CONTROL to be the set of clauses associated with the
   GIMPLE_OMP_SECTIONS in GS.  */

static inline void
gimple_omp_sections_set_control (gimple *gs, tree control)
{
  gomp_sections *omp_sections_stmt = as_a <gomp_sections *> (gs);
  omp_sections_stmt->control = control;
}


/* Set the value being stored in an atomic store.  */

static inline void
gimple_omp_atomic_store_set_val (gomp_atomic_store *store_stmt, tree val)
{
  store_stmt->val = val;
}


/* Return the value being stored in an atomic store.  */

static inline tree
gimple_omp_atomic_store_val (const gomp_atomic_store *store_stmt)
{
  return store_stmt->val;
}


/* Return a pointer to the value being stored in an atomic store.  */

static inline tree *
gimple_omp_atomic_store_val_ptr (gomp_atomic_store *store_stmt)
{
  return &store_stmt->val;
}


/* Set the LHS of an atomic load.  */

static inline void
gimple_omp_atomic_load_set_lhs (gomp_atomic_load *load_stmt, tree lhs)
{
  load_stmt->lhs = lhs;
}


/* Get the LHS of an atomic load.  */

static inline tree
gimple_omp_atomic_load_lhs (const gomp_atomic_load *load_stmt)
{
  return load_stmt->lhs;
}


/* Return a pointer to the LHS of an atomic load.  */

static inline tree *
gimple_omp_atomic_load_lhs_ptr (gomp_atomic_load *load_stmt)
{
  return &load_stmt->lhs;
}


/* Set the RHS of an atomic load.  */

static inline void
gimple_omp_atomic_load_set_rhs (gomp_atomic_load *load_stmt, tree rhs)
{
  load_stmt->rhs = rhs;
}


/* Get the RHS of an atomic load.  */

static inline tree
gimple_omp_atomic_load_rhs (const gomp_atomic_load *load_stmt)
{
  return load_stmt->rhs;
}


/* Return a pointer to the RHS of an atomic load.  */

static inline tree *
gimple_omp_atomic_load_rhs_ptr (gomp_atomic_load *load_stmt)
{
  return &load_stmt->rhs;
}


/* Get the definition of the control variable in a GIMPLE_OMP_CONTINUE.  */

static inline tree
gimple_omp_continue_control_def (const gomp_continue *cont_stmt)
{
  return cont_stmt->control_def;
}

/* The same as above, but return the address.  */

static inline tree *
gimple_omp_continue_control_def_ptr (gomp_continue *cont_stmt)
{
  return &cont_stmt->control_def;
}

/* Set the definition of the control variable in a GIMPLE_OMP_CONTINUE.  */

static inline void
gimple_omp_continue_set_control_def (gomp_continue *cont_stmt, tree def)
{
  cont_stmt->control_def = def;
}


/* Get the use of the control variable in a GIMPLE_OMP_CONTINUE.  */

static inline tree
gimple_omp_continue_control_use (const gomp_continue *cont_stmt)
{
  return cont_stmt->control_use;
}


/* The same as above, but return the address.  */

static inline tree *
gimple_omp_continue_control_use_ptr (gomp_continue *cont_stmt)
{
  return &cont_stmt->control_use;
}


/* Set the use of the control variable in a GIMPLE_OMP_CONTINUE.  */

static inline void
gimple_omp_continue_set_control_use (gomp_continue *cont_stmt, tree use)
{
  cont_stmt->control_use = use;
}

/* Return a pointer to the body for the GIMPLE_TRANSACTION statement
   TRANSACTION_STMT.  */

static inline gimple_seq *
gimple_transaction_body_ptr (gtransaction *transaction_stmt)
{
  return &transaction_stmt->body;
}

/* Return the body for the GIMPLE_TRANSACTION statement TRANSACTION_STMT.  */

static inline gimple_seq
gimple_transaction_body (gtransaction *transaction_stmt)
{
  return *gimple_transaction_body_ptr (transaction_stmt);
}

/* Return the label associated with a GIMPLE_TRANSACTION.  */

static inline tree
gimple_transaction_label (const gtransaction *transaction_stmt)
{
  return transaction_stmt->label;
}

static inline tree *
gimple_transaction_label_ptr (gtransaction *transaction_stmt)
{
  return &transaction_stmt->label;
}

/* Return the subcode associated with a GIMPLE_TRANSACTION.  */

static inline unsigned int
gimple_transaction_subcode (const gtransaction *transaction_stmt)
{
  return transaction_stmt->subcode;
}

/* Set BODY to be the body for the GIMPLE_TRANSACTION statement
   TRANSACTION_STMT.  */

static inline void
gimple_transaction_set_body (gtransaction *transaction_stmt,
			     gimple_seq body)
{
  transaction_stmt->body = body;
}

/* Set the label associated with a GIMPLE_TRANSACTION.  */

static inline void
gimple_transaction_set_label (gtransaction *transaction_stmt, tree label)
{
  transaction_stmt->label = label;
}

/* Set the subcode associated with a GIMPLE_TRANSACTION.  */

static inline void
gimple_transaction_set_subcode (gtransaction *transaction_stmt,
				unsigned int subcode)
{
  transaction_stmt->subcode = subcode;
}


/* Return a pointer to the return value for GIMPLE_RETURN GS.  */

static inline tree *
gimple_return_retval_ptr (greturn *gs)
{
  return &gs->op[0];
}

/* Return the return value for GIMPLE_RETURN GS.  */

static inline tree
gimple_return_retval (const greturn *gs)
{
  return gs->op[0];
}


/* Set RETVAL to be the return value for GIMPLE_RETURN GS.  */

static inline void
gimple_return_set_retval (greturn *gs, tree retval)
{
  gs->op[0] = retval;
}


/* Return the return bounds for GIMPLE_RETURN GS.  */

static inline tree
gimple_return_retbnd (const gimple *gs)
{
  GIMPLE_CHECK (gs, GIMPLE_RETURN);
  return gimple_op (gs, 1);
}


/* Set RETVAL to be the return bounds for GIMPLE_RETURN GS.  */

static inline void
gimple_return_set_retbnd (gimple *gs, tree retval)
{
  GIMPLE_CHECK (gs, GIMPLE_RETURN);
  gimple_set_op (gs, 1, retval);
}


/* Returns true when the gimple statement STMT is any of the OMP types.  */

#define CASE_GIMPLE_OMP				\
    case GIMPLE_OMP_PARALLEL:			\
    case GIMPLE_OMP_TASK:			\
    case GIMPLE_OMP_FOR:			\
    case GIMPLE_OMP_SECTIONS:			\
    case GIMPLE_OMP_SECTIONS_SWITCH:		\
    case GIMPLE_OMP_SINGLE:			\
    case GIMPLE_OMP_TARGET:			\
    case GIMPLE_OMP_TEAMS:			\
    case GIMPLE_OMP_SECTION:			\
    case GIMPLE_OMP_MASTER:			\
    case GIMPLE_OMP_TASKGROUP:			\
    case GIMPLE_OMP_ORDERED:			\
    case GIMPLE_OMP_CRITICAL:			\
    case GIMPLE_OMP_RETURN:			\
    case GIMPLE_OMP_ENTRY_END:			\
    case GIMPLE_OMP_ATOMIC_LOAD:		\
    case GIMPLE_OMP_ATOMIC_STORE:		\
    case GIMPLE_OMP_CONTINUE

static inline bool
is_gimple_omp (const gimple *stmt)
{
  switch (gimple_code (stmt))
    {
    CASE_GIMPLE_OMP:
      return true;
    default:
      return false;
    }
}

/* Return true if the OMP gimple statement STMT is any of the OpenACC types
   specifically.  */

static inline bool
is_gimple_omp_oacc (const gimple *stmt)
{
  gcc_assert (is_gimple_omp (stmt));
  switch (gimple_code (stmt))
    {
    case GIMPLE_OMP_FOR:
      switch (gimple_omp_for_kind (stmt))
	{
	case GF_OMP_FOR_KIND_OACC_LOOP:
	  return true;
	default:
	  return false;
	}
    case GIMPLE_OMP_TARGET:
      switch (gimple_omp_target_kind (stmt))
	{
	case GF_OMP_TARGET_KIND_OACC_PARALLEL:
	case GF_OMP_TARGET_KIND_OACC_KERNELS:
	case GF_OMP_TARGET_KIND_OACC_DATA:
	case GF_OMP_TARGET_KIND_OACC_UPDATE:
	case GF_OMP_TARGET_KIND_OACC_ENTER_EXIT_DATA:
	case GF_OMP_TARGET_KIND_OACC_DECLARE:
	  return true;
	default:
	  return false;
	}
    default:
      return false;
    }
}


/* Return true if the OMP gimple statement STMT is offloaded.  */

static inline bool
is_gimple_omp_offloaded (const gimple *stmt)
{
  gcc_assert (is_gimple_omp (stmt));
  switch (gimple_code (stmt))
    {
    case GIMPLE_OMP_TARGET:
      switch (gimple_omp_target_kind (stmt))
	{
	case GF_OMP_TARGET_KIND_REGION:
	case GF_OMP_TARGET_KIND_OACC_PARALLEL:
	case GF_OMP_TARGET_KIND_OACC_KERNELS:
	  return true;
	default:
	  return false;
	}
    default:
      return false;
    }
}


/* Returns TRUE if statement G is a GIMPLE_NOP.  */

static inline bool
gimple_nop_p (const gimple *g)
{
  return gimple_code (g) == GIMPLE_NOP;
}


/* Return true if GS is a GIMPLE_RESX.  */

static inline bool
is_gimple_resx (const gimple *gs)
{
  return gimple_code (gs) == GIMPLE_RESX;
}

/* Return the type of the main expression computed by STMT.  Return
   void_type_node if the statement computes nothing.  */

static inline tree
gimple_expr_type (const gimple *stmt)
{
  enum gimple_code code = gimple_code (stmt);
  /* In general we want to pass out a type that can be substituted
     for both the RHS and the LHS types if there is a possibly
     useless conversion involved.  That means returning the
     original RHS type as far as we can reconstruct it.  */
  if (code == GIMPLE_CALL)
    {
      const gcall *call_stmt = as_a <const gcall *> (stmt);
      if (gimple_call_internal_p (call_stmt)
          && gimple_call_internal_fn (call_stmt) == IFN_MASK_STORE)
        return TREE_TYPE (gimple_call_arg (call_stmt, 3));
      else
        return gimple_call_return_type (call_stmt);
    }
  else if (code == GIMPLE_ASSIGN)
    {
      if (gimple_assign_rhs_code (stmt) == POINTER_PLUS_EXPR)
        return TREE_TYPE (gimple_assign_rhs1 (stmt));
      else
        /* As fallback use the type of the LHS.  */
        return TREE_TYPE (gimple_get_lhs (stmt));
    }
  else if (code == GIMPLE_COND)
    return boolean_type_node;
  else
    return void_type_node;
}

/* Enum and arrays used for allocation stats.  Keep in sync with
   gimple.c:gimple_alloc_kind_names.  */
enum gimple_alloc_kind
{
  gimple_alloc_kind_assign,	/* Assignments.  */
  gimple_alloc_kind_phi,	/* PHI nodes.  */
  gimple_alloc_kind_cond,	/* Conditionals.  */
  gimple_alloc_kind_rest,	/* Everything else.  */
  gimple_alloc_kind_all
};

extern int gimple_alloc_counts[];
extern int gimple_alloc_sizes[];

/* Return the allocation kind for a given stmt CODE.  */
static inline enum gimple_alloc_kind
gimple_alloc_kind (enum gimple_code code)
{
  switch (code)
    {
      case GIMPLE_ASSIGN:
	return gimple_alloc_kind_assign;
      case GIMPLE_PHI:
	return gimple_alloc_kind_phi;
      case GIMPLE_COND:
	return gimple_alloc_kind_cond;
      default:
	return gimple_alloc_kind_rest;
    }
}

/* Return true if a location should not be emitted for this statement
   by annotate_all_with_location.  */

static inline bool
gimple_do_not_emit_location_p (gimple *g)
{
  return gimple_plf (g, GF_PLF_1);
}

/* Mark statement G so a location will not be emitted by
   annotate_one_with_location.  */

static inline void
gimple_set_do_not_emit_location (gimple *g)
{
  /* The PLF flags are initialized to 0 when a new tuple is created,
     so no need to initialize it anywhere.  */
  gimple_set_plf (g, GF_PLF_1, true);
}


/* Macros for showing usage statistics.  */
#define SCALE(x) ((unsigned long) ((x) < 1024*10	\
		  ? (x)					\
		  : ((x) < 1024*1024*10			\
		     ? (x) / 1024			\
		     : (x) / (1024*1024))))

#define LABEL(x) ((x) < 1024*10 ? 'b' : ((x) < 1024*1024*10 ? 'k' : 'M'))

#endif  /* GCC_GIMPLE_H */<|MERGE_RESOLUTION|>--- conflicted
+++ resolved
@@ -170,10 +170,7 @@
     GF_OMP_TARGET_KIND_OACC_DATA = 7,
     GF_OMP_TARGET_KIND_OACC_UPDATE = 8,
     GF_OMP_TARGET_KIND_OACC_ENTER_EXIT_DATA = 9,
-<<<<<<< HEAD
     GF_OMP_TARGET_KIND_OACC_DECLARE = 10,
-=======
->>>>>>> 9c23418f
 
     /* True on an GIMPLE_OMP_RETURN statement if the return does not require
        a thread synchronization via some sort of barrier.  The exact barrier
@@ -1092,10 +1089,223 @@
 template <>
 template <>
 inline bool
-<<<<<<< HEAD
+is_a_helper <gomp_ordered *>::test (gimple *gs)
+{
+  return gs->code == GIMPLE_OMP_ORDERED;
+}
+
+template <>
+template <>
+inline bool
 is_a_helper <gomp_for *>::test (gimple *gs)
-=======
-is_a_helper <gomp_ordered *>::test (gimple gs)
+{
+  return gs->code == GIMPLE_OMP_FOR;
+}
+
+template <>
+template <>
+inline bool
+is_a_helper <gimple_statement_omp_taskreg *>::test (gimple *gs)
+{
+  return gs->code == GIMPLE_OMP_PARALLEL || gs->code == GIMPLE_OMP_TASK;
+}
+
+template <>
+template <>
+inline bool
+is_a_helper <gomp_parallel *>::test (gimple *gs)
+{
+  return gs->code == GIMPLE_OMP_PARALLEL;
+}
+
+template <>
+template <>
+inline bool
+is_a_helper <gomp_target *>::test (gimple *gs)
+{
+  return gs->code == GIMPLE_OMP_TARGET;
+}
+
+template <>
+template <>
+inline bool
+is_a_helper <gomp_sections *>::test (gimple *gs)
+{
+  return gs->code == GIMPLE_OMP_SECTIONS;
+}
+
+template <>
+template <>
+inline bool
+is_a_helper <gomp_single *>::test (gimple *gs)
+{
+  return gs->code == GIMPLE_OMP_SINGLE;
+}
+
+template <>
+template <>
+inline bool
+is_a_helper <gomp_teams *>::test (gimple *gs)
+{
+  return gs->code == GIMPLE_OMP_TEAMS;
+}
+
+template <>
+template <>
+inline bool
+is_a_helper <gomp_task *>::test (gimple *gs)
+{
+  return gs->code == GIMPLE_OMP_TASK;
+}
+
+template <>
+template <>
+inline bool
+is_a_helper <gphi *>::test (gimple *gs)
+{
+  return gs->code == GIMPLE_PHI;
+}
+
+template <>
+template <>
+inline bool
+is_a_helper <greturn *>::test (gimple *gs)
+{
+  return gs->code == GIMPLE_RETURN;
+}
+
+template <>
+template <>
+inline bool
+is_a_helper <gswitch *>::test (gimple *gs)
+{
+  return gs->code == GIMPLE_SWITCH;
+}
+
+template <>
+template <>
+inline bool
+is_a_helper <gtransaction *>::test (gimple *gs)
+{
+  return gs->code == GIMPLE_TRANSACTION;
+}
+
+template <>
+template <>
+inline bool
+is_a_helper <gtry *>::test (gimple *gs)
+{
+  return gs->code == GIMPLE_TRY;
+}
+
+template <>
+template <>
+inline bool
+is_a_helper <gimple_statement_wce *>::test (gimple *gs)
+{
+  return gs->code == GIMPLE_WITH_CLEANUP_EXPR;
+}
+
+template <>
+template <>
+inline bool
+is_a_helper <const gasm *>::test (const gimple *gs)
+{
+  return gs->code == GIMPLE_ASM;
+}
+
+template <>
+template <>
+inline bool
+is_a_helper <const gbind *>::test (const gimple *gs)
+{
+  return gs->code == GIMPLE_BIND;
+}
+
+template <>
+template <>
+inline bool
+is_a_helper <const gcall *>::test (const gimple *gs)
+{
+  return gs->code == GIMPLE_CALL;
+}
+
+template <>
+template <>
+inline bool
+is_a_helper <const gcatch *>::test (const gimple *gs)
+{
+  return gs->code == GIMPLE_CATCH;
+}
+
+template <>
+template <>
+inline bool
+is_a_helper <const gresx *>::test (const gimple *gs)
+{
+  return gs->code == GIMPLE_RESX;
+}
+
+template <>
+template <>
+inline bool
+is_a_helper <const geh_dispatch *>::test (const gimple *gs)
+{
+  return gs->code == GIMPLE_EH_DISPATCH;
+}
+
+template <>
+template <>
+inline bool
+is_a_helper <const geh_filter *>::test (const gimple *gs)
+{
+  return gs->code == GIMPLE_EH_FILTER;
+}
+
+template <>
+template <>
+inline bool
+is_a_helper <const gomp_atomic_load *>::test (const gimple *gs)
+{
+  return gs->code == GIMPLE_OMP_ATOMIC_LOAD;
+}
+
+template <>
+template <>
+inline bool
+is_a_helper <const gomp_atomic_store *>::test (const gimple *gs)
+{
+  return gs->code == GIMPLE_OMP_ATOMIC_STORE;
+}
+
+template <>
+template <>
+inline bool
+is_a_helper <const gimple_statement_omp_return *>::test (const gimple *gs)
+{
+  return gs->code == GIMPLE_OMP_RETURN;
+}
+
+template <>
+template <>
+inline bool
+is_a_helper <const gomp_continue *>::test (const gimple *gs)
+{
+  return gs->code == GIMPLE_OMP_CONTINUE;
+}
+
+template <>
+template <>
+inline bool
+is_a_helper <const gomp_critical *>::test (const gimple *gs)
+{
+  return gs->code == GIMPLE_OMP_CRITICAL;
+}
+
+template <>
+template <>
+inline bool
+is_a_helper <const gomp_ordered *>::test (const gimple *gs)
 {
   return gs->code == GIMPLE_OMP_ORDERED;
 }
@@ -1103,228 +1313,7 @@
 template <>
 template <>
 inline bool
-is_a_helper <gomp_for *>::test (gimple gs)
->>>>>>> 9c23418f
-{
-  return gs->code == GIMPLE_OMP_FOR;
-}
-
-template <>
-template <>
-inline bool
-is_a_helper <gimple_statement_omp_taskreg *>::test (gimple *gs)
-{
-  return gs->code == GIMPLE_OMP_PARALLEL || gs->code == GIMPLE_OMP_TASK;
-}
-
-template <>
-template <>
-inline bool
-is_a_helper <gomp_parallel *>::test (gimple *gs)
-{
-  return gs->code == GIMPLE_OMP_PARALLEL;
-}
-
-template <>
-template <>
-inline bool
-is_a_helper <gomp_target *>::test (gimple *gs)
-{
-  return gs->code == GIMPLE_OMP_TARGET;
-}
-
-template <>
-template <>
-inline bool
-is_a_helper <gomp_sections *>::test (gimple *gs)
-{
-  return gs->code == GIMPLE_OMP_SECTIONS;
-}
-
-template <>
-template <>
-inline bool
-is_a_helper <gomp_single *>::test (gimple *gs)
-{
-  return gs->code == GIMPLE_OMP_SINGLE;
-}
-
-template <>
-template <>
-inline bool
-is_a_helper <gomp_teams *>::test (gimple *gs)
-{
-  return gs->code == GIMPLE_OMP_TEAMS;
-}
-
-template <>
-template <>
-inline bool
-is_a_helper <gomp_task *>::test (gimple *gs)
-{
-  return gs->code == GIMPLE_OMP_TASK;
-}
-
-template <>
-template <>
-inline bool
-is_a_helper <gphi *>::test (gimple *gs)
-{
-  return gs->code == GIMPLE_PHI;
-}
-
-template <>
-template <>
-inline bool
-is_a_helper <greturn *>::test (gimple *gs)
-{
-  return gs->code == GIMPLE_RETURN;
-}
-
-template <>
-template <>
-inline bool
-is_a_helper <gswitch *>::test (gimple *gs)
-{
-  return gs->code == GIMPLE_SWITCH;
-}
-
-template <>
-template <>
-inline bool
-is_a_helper <gtransaction *>::test (gimple *gs)
-{
-  return gs->code == GIMPLE_TRANSACTION;
-}
-
-template <>
-template <>
-inline bool
-is_a_helper <gtry *>::test (gimple *gs)
-{
-  return gs->code == GIMPLE_TRY;
-}
-
-template <>
-template <>
-inline bool
-is_a_helper <gimple_statement_wce *>::test (gimple *gs)
-{
-  return gs->code == GIMPLE_WITH_CLEANUP_EXPR;
-}
-
-template <>
-template <>
-inline bool
-is_a_helper <const gasm *>::test (const gimple *gs)
-{
-  return gs->code == GIMPLE_ASM;
-}
-
-template <>
-template <>
-inline bool
-is_a_helper <const gbind *>::test (const gimple *gs)
-{
-  return gs->code == GIMPLE_BIND;
-}
-
-template <>
-template <>
-inline bool
-is_a_helper <const gcall *>::test (const gimple *gs)
-{
-  return gs->code == GIMPLE_CALL;
-}
-
-template <>
-template <>
-inline bool
-is_a_helper <const gcatch *>::test (const gimple *gs)
-{
-  return gs->code == GIMPLE_CATCH;
-}
-
-template <>
-template <>
-inline bool
-is_a_helper <const gresx *>::test (const gimple *gs)
-{
-  return gs->code == GIMPLE_RESX;
-}
-
-template <>
-template <>
-inline bool
-is_a_helper <const geh_dispatch *>::test (const gimple *gs)
-{
-  return gs->code == GIMPLE_EH_DISPATCH;
-}
-
-template <>
-template <>
-inline bool
-is_a_helper <const geh_filter *>::test (const gimple *gs)
-{
-  return gs->code == GIMPLE_EH_FILTER;
-}
-
-template <>
-template <>
-inline bool
-is_a_helper <const gomp_atomic_load *>::test (const gimple *gs)
-{
-  return gs->code == GIMPLE_OMP_ATOMIC_LOAD;
-}
-
-template <>
-template <>
-inline bool
-is_a_helper <const gomp_atomic_store *>::test (const gimple *gs)
-{
-  return gs->code == GIMPLE_OMP_ATOMIC_STORE;
-}
-
-template <>
-template <>
-inline bool
-is_a_helper <const gimple_statement_omp_return *>::test (const gimple *gs)
-{
-  return gs->code == GIMPLE_OMP_RETURN;
-}
-
-template <>
-template <>
-inline bool
-is_a_helper <const gomp_continue *>::test (const gimple *gs)
-{
-  return gs->code == GIMPLE_OMP_CONTINUE;
-}
-
-template <>
-template <>
-inline bool
-is_a_helper <const gomp_critical *>::test (const gimple *gs)
-{
-  return gs->code == GIMPLE_OMP_CRITICAL;
-}
-
-template <>
-template <>
-inline bool
-<<<<<<< HEAD
 is_a_helper <const gomp_for *>::test (const gimple *gs)
-=======
-is_a_helper <const gomp_ordered *>::test (const_gimple gs)
-{
-  return gs->code == GIMPLE_OMP_ORDERED;
-}
-
-template <>
-template <>
-inline bool
-is_a_helper <const gomp_for *>::test (const_gimple gs)
->>>>>>> 9c23418f
 {
   return gs->code == GIMPLE_OMP_FOR;
 }
@@ -1455,10 +1444,7 @@
 gdebug *gimple_build_debug_source_bind_stat (tree, tree, gimple * MEM_STAT_DECL);
 #define gimple_build_debug_source_bind(var,val,stmt)			\
   gimple_build_debug_source_bind_stat ((var), (val), (stmt) MEM_STAT_INFO)
-<<<<<<< HEAD
 gimple *gimple_build_omp_entry_end (void);
-=======
->>>>>>> 9c23418f
 gomp_critical *gimple_build_omp_critical (gimple_seq, tree, tree);
 gomp_for *gimple_build_omp_for (gimple_seq, int, tree, size_t, gimple_seq);
 gomp_parallel *gimple_build_omp_parallel (gimple_seq, tree, tree, tree);
@@ -1468,13 +1454,8 @@
 gimple *gimple_build_omp_master (gimple_seq);
 gimple *gimple_build_omp_taskgroup (gimple_seq);
 gomp_continue *gimple_build_omp_continue (tree, tree);
-<<<<<<< HEAD
-gimple *gimple_build_omp_ordered (gimple_seq);
+gomp_ordered *gimple_build_omp_ordered (gimple_seq, tree);
 gimple *gimple_build_omp_return (bool);
-=======
-gomp_ordered *gimple_build_omp_ordered (gimple_seq, tree);
-gimple gimple_build_omp_return (bool);
->>>>>>> 9c23418f
 gomp_sections *gimple_build_omp_sections (gimple_seq, tree);
 gimple *gimple_build_omp_sections_switch (void);
 gomp_single *gimple_build_omp_single (gimple_seq, tree);
@@ -4766,8 +4747,6 @@
 }
 
 
-<<<<<<< HEAD
-=======
 /* Return the clauses associated with OMP_ORDERED statement ORD_STMT.  */
 
 static inline tree
@@ -4797,7 +4776,6 @@
 }
 
 
->>>>>>> 9c23418f
 /* Return the kind of the OMP_FOR statemement G.  */
 
 static inline int
@@ -5216,11 +5194,7 @@
    GF_OMP_TASK_TASKLOOP flag set.  */
 
 static inline bool
-<<<<<<< HEAD
 gimple_omp_task_taskloop_p (const gimple *g)
-=======
-gimple_omp_task_taskloop_p (const_gimple g)
->>>>>>> 9c23418f
 {
   GIMPLE_CHECK (g, GIMPLE_OMP_TASK);
   return (gimple_omp_subcode (g) & GF_OMP_TASK_TASKLOOP) != 0;
@@ -5231,11 +5205,7 @@
    value of TASKLOOP_P.  */
 
 static inline void
-<<<<<<< HEAD
 gimple_omp_task_set_taskloop_p (gimple *g, bool taskloop_p)
-=======
-gimple_omp_task_set_taskloop_p (gimple g, bool taskloop_p)
->>>>>>> 9c23418f
 {
   GIMPLE_CHECK (g, GIMPLE_OMP_TASK);
   if (taskloop_p)
