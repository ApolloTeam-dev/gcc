/* Define builtin-in macros for all front ends that perform preprocessing
   Copyright (C) 2010-2013 Free Software Foundation, Inc.

This file is part of GCC.

GCC is free software; you can redistribute it and/or modify it under
the terms of the GNU General Public License as published by the Free
Software Foundation; either version 3, or (at your option) any later
version.

GCC is distributed in the hope that it will be useful, but WITHOUT ANY
WARRANTY; without even the implied warranty of MERCHANTABILITY or
FITNESS FOR A PARTICULAR PURPOSE.  See the GNU General Public License
for more details.

You should have received a copy of the GNU General Public License
along with GCC; see the file COPYING3.  If not see
<http://www.gnu.org/licenses/>.  */

#include "config.h"
#include "system.h"
#include "coretypes.h"
#include "tm.h"
#include "tree.h"
#include "version.h"
#include "flags.h"
#include "cpp-id-data.h"
#include "cppbuiltin.h"
#include "target.h"


/* Parse a BASEVER version string of the format "major.minor.patchlevel"
   or "major.minor" to extract its components.  */
void
parse_basever (int *major, int *minor, int *patchlevel)
{
  static int s_major = -1, s_minor, s_patchlevel;

  if (s_major == -1)
    if (sscanf (BASEVER, "%d.%d.%d", &s_major, &s_minor, &s_patchlevel) != 3)
      {
	sscanf (BASEVER, "%d.%d", &s_major, &s_minor);
	s_patchlevel = 0;
      }

  if (major)
    *major = s_major;

  if (minor)
    *minor = s_minor;

  if (patchlevel)
    *patchlevel = s_patchlevel;
}


/* Define __GNUC__, __GNUC_MINOR__, __GNUC_PATCHLEVEL__ and __VERSION__.  */
static void
define__GNUC__ (cpp_reader *pfile)
{
  int major, minor, patchlevel;

  parse_basever (&major, &minor, &patchlevel);
  cpp_define_formatted (pfile, "__GNUC__=%d", major);
  cpp_define_formatted (pfile, "__GNUC_MINOR__=%d", minor);
  cpp_define_formatted (pfile, "__GNUC_PATCHLEVEL__=%d", patchlevel);
  cpp_define_formatted (pfile, "__VERSION__=\"%s\"", version_string);
  cpp_define_formatted (pfile, "__ATOMIC_RELAXED=%d", MEMMODEL_RELAXED);
  cpp_define_formatted (pfile, "__ATOMIC_SEQ_CST=%d", MEMMODEL_SEQ_CST);
  cpp_define_formatted (pfile, "__ATOMIC_ACQUIRE=%d", MEMMODEL_ACQUIRE);
  cpp_define_formatted (pfile, "__ATOMIC_RELEASE=%d", MEMMODEL_RELEASE);
  cpp_define_formatted (pfile, "__ATOMIC_ACQ_REL=%d", MEMMODEL_ACQ_REL);
  cpp_define_formatted (pfile, "__ATOMIC_CONSUME=%d", MEMMODEL_CONSUME);
}


/* Define various built-in CPP macros that depend on language-independent
   compilation flags.  */
static void
define_builtin_macros_for_compilation_flags (cpp_reader *pfile)
{
  if (flag_pic)
    {
      cpp_define_formatted (pfile, "__pic__=%d", flag_pic);
      cpp_define_formatted (pfile, "__PIC__=%d", flag_pic);
    }
  if (flag_pie)
    {
      cpp_define_formatted (pfile, "__pie__=%d", flag_pie);
      cpp_define_formatted (pfile, "__PIE__=%d", flag_pie);
    }

  if (flag_sanitize & SANITIZE_ADDRESS)
    cpp_define (pfile, "__SANITIZE_ADDRESS__");

  if (optimize_size)
    cpp_define (pfile, "__OPTIMIZE_SIZE__");
  if (optimize)
    cpp_define (pfile, "__OPTIMIZE__");

  if (fast_math_flags_set_p (&global_options))
    cpp_define (pfile, "__FAST_MATH__");
  if (flag_signaling_nans)
    cpp_define (pfile, "__SUPPORT_SNAN__");

  cpp_define_formatted (pfile, "__FINITE_MATH_ONLY__=%d",
			flag_finite_math_only);
<<<<<<< HEAD

  if (flag_check_pointer_bounds)
    cpp_define (pfile, "__CHKP__");
=======
  if (flag_enable_cilkplus)
    cpp_define (pfile, "__cilk=200");
>>>>>>> 35d017f8
}


/* Define built-in macros for LP64 targets. */
static void
define_builtin_macros_for_lp64 (cpp_reader *pfile)
{
  if (TYPE_PRECISION (long_integer_type_node) == 64
      && POINTER_SIZE == 64
      && TYPE_PRECISION (integer_type_node) == 32)
    {
      cpp_define (pfile, "_LP64");
      cpp_define (pfile, "__LP64__");
    }
}


/* Define macros for size of basic C types.  */
static void
define_builtin_macros_for_type_sizes (cpp_reader *pfile)
{
#define define_type_sizeof(NAME, TYPE)                             \
    cpp_define_formatted (pfile, NAME"="HOST_WIDE_INT_PRINT_DEC,   \
                          tree_low_cst (TYPE_SIZE_UNIT (TYPE), 1))

  define_type_sizeof ("__SIZEOF_INT__", integer_type_node);
  define_type_sizeof ("__SIZEOF_LONG__", long_integer_type_node);
  define_type_sizeof ("__SIZEOF_LONG_LONG__", long_long_integer_type_node);
  define_type_sizeof ("__SIZEOF_SHORT__", short_integer_type_node);
  define_type_sizeof ("__SIZEOF_FLOAT__", float_type_node);
  define_type_sizeof ("__SIZEOF_DOUBLE__", double_type_node);
  define_type_sizeof ("__SIZEOF_LONG_DOUBLE__", long_double_type_node);
  define_type_sizeof ("__SIZEOF_SIZE_T__", size_type_node);

#undef define_type_sizeof

  cpp_define_formatted (pfile, "__CHAR_BIT__=%u",
			TYPE_PRECISION (char_type_node));
  cpp_define_formatted (pfile, "__BIGGEST_ALIGNMENT__=%d",
			BIGGEST_ALIGNMENT / BITS_PER_UNIT);

  /* Define constants useful for implementing endian.h.  */
  cpp_define (pfile, "__ORDER_LITTLE_ENDIAN__=1234");
  cpp_define (pfile, "__ORDER_BIG_ENDIAN__=4321");
  cpp_define (pfile, "__ORDER_PDP_ENDIAN__=3412");

  if (WORDS_BIG_ENDIAN == BYTES_BIG_ENDIAN)
    cpp_define_formatted (pfile, "__BYTE_ORDER__=%s",
			  (WORDS_BIG_ENDIAN
			   ? "__ORDER_BIG_ENDIAN__"
			   : "__ORDER_LITTLE_ENDIAN__"));
  else
    {
      /* Assert that we're only dealing with the PDP11 case.  */
      gcc_assert (!BYTES_BIG_ENDIAN);
      gcc_assert (WORDS_BIG_ENDIAN);

      cpp_define (pfile, "__BYTE_ORDER__=__ORDER_PDP_ENDIAN__");
    }

  cpp_define_formatted (pfile, "__FLOAT_WORD_ORDER__=%s",
                        (targetm.float_words_big_endian ()
                         ? "__ORDER_BIG_ENDIAN__"
                         : "__ORDER_LITTLE_ENDIAN__"));

  /* ptr_type_node can't be used here since ptr_mode is only set when
     toplev calls backend_init which is not done with -E switch.  */
  cpp_define_formatted (pfile, "__SIZEOF_POINTER__=%d",
			POINTER_SIZE / BITS_PER_UNIT);
}


/* Define macros builtins common to all language performing CPP
   preprocessing.  */
void
define_language_independent_builtin_macros (cpp_reader *pfile)
{
  define__GNUC__ (pfile);
  define_builtin_macros_for_compilation_flags (pfile);
  define_builtin_macros_for_lp64 (pfile);
  define_builtin_macros_for_type_sizes (pfile);
}<|MERGE_RESOLUTION|>--- conflicted
+++ resolved
@@ -105,14 +105,11 @@
 
   cpp_define_formatted (pfile, "__FINITE_MATH_ONLY__=%d",
 			flag_finite_math_only);
-<<<<<<< HEAD
+  if (flag_enable_cilkplus)
+    cpp_define (pfile, "__cilk=200");
 
   if (flag_check_pointer_bounds)
     cpp_define (pfile, "__CHKP__");
-=======
-  if (flag_enable_cilkplus)
-    cpp_define (pfile, "__cilk=200");
->>>>>>> 35d017f8
 }
 
 
